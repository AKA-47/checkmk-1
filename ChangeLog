1.2.3i7:
    Checks & Agents:
    * 0060 cisco_fantray: new check for monitoring fan trays of Cisco Nexus switches...
    * 0061 cisco_cpu: check now recognizes new object cpmCPUTotal5minRev...
    * 0063 veeam_client: new check to monitor status of veeam clients with special agent plugin...
    * 0064 veeam_jobs: new check to monitor the backup jobs of the veeam backup tool...
    * 0047 Add new collection of checks to monitor Fritz!Box devices...
    * 0027 esx_vsphere_sensors: it is now possible override the state of sensors
    * 0090 apc_ats_status: New Check for monitoring APC Automatic Transfer Switches...
<<<<<<< HEAD
    * 0091 apc_ats_output: new check for output measurements on APC ATS devices...
=======
    * 0080 Added new checks for Brocade NetIron MLX switching / routing devices...
>>>>>>> 614e7040
    * 0024 FIX: cisco_wlc: removed configuration parameter ap_model...

    Multisite:
    * 0001 New filters for selecting several host/service-groups at once...
    * 0050 New concept of favorite hosts and services plus matching filters and views...
    * 0043 FIX: LDAP: Improved error reporting during synchronisation...
    * 0044 FIX: LDAP: Fixed error with empty groups during non nested group sync...
    * 0045 FIX: LDAP: Fixed error when synchronizing non nested groups to roles...
    * 0046 FIX: Allowing "-" chars in var names again...

    WATO:
    * 0053 New rule for configuring the display_name of a service...

    Reporting & Availability:
    * 0051 Option for showing timeline directly in availability table...
    * 0052 Visual colorization of availability according to levels...
    * 0054 New labelling options for availability table...
    * 0055 Allow grouping by host, host group or service group...

    Event Console:
    * 0026 FIX: snmptd_mkevent.py: fixed crash on startup...

    Livestatus:
    * 0023 FIX: table statehist: code cleanup / minor performance improvements...


1.2.3i6:
    Core & Setup:
    * 0041 FIX: setup.py now handles non existing wwwuser gracefully...

    Checks & Agents:
    * 0040 Add agent plugin to test local hostname resolving...
    * 0020 FIX: Inventory problem with inventory_processes parameter...

    Multisite:
    * 0000 Improved performance of LDAP sync by refactoring the group sync code

    WATO:
    * 0042 FIX: Removed debug outputs from service inventory...


1.2.3i5:
    Core:
    * Automatically remove duplicate checks when monitoring with Agent+SNMP
       at the same time. TCP based ones have precedence.
    * inventory check of SNMP devices now does scan per default (configurable)
    * FIX: inventory check now honors settings for exit code
    * FIX: avoid exception nodes of cluster have different agent type
    * FIX: continue inventory, if one check does not support it
    * FIX: fix configuration of explicit SNMP community, allow unicode
    * FIX: avoid invalid cache of 2nd and up hosts in bulk inventory
    * FIX: fixed error handling in SNMP scan, inventory check fails now
           if SNMP agent is not responding
    * FIX: Ignore snmp_check_interval cache in interactive situations (e.g.  -nv)
    * FIX: check_mk config generation: on computing the checks parameters
           there is no longer a small chance that existing rules get modified

    Event Console:
    * check_mkevents now available as C binary: check_mkevents_c
    * FIX: use default values for unset variables in actions

    Multisite:
    * Speed-O-Meter: now measure only service checks. Host checks
      are omitted, since they do not really matter and make the
      results less useful when using CMC.
    * Added host aliases filter to some views (host/service search)
    * It is now possible to enforce checkboxes in views upon view loading
      (needs to be confgured per view via the view editor)
    * Wiki Sidebar Snapin: showing navigation and quicksearch. OMD only.
    * Sidebar can now be folded. Simply click somewhere at the left 10 pixels.
    * Foldable sections now have an animated triangle icon that shows the folding state
    * Added new snapin "Folders", which interacts with the views snapin when
      both are enabled. You can use it to open views in a specific folder context
    * LDAP: Added option to make group and role sync plugin handle nested
            groups (only in Active Directory at the moment). Enabling this
	    feature might increase the sync time a lot - use only when really needed.
    * FIX: Fixed encoding problem in webservice column output
    * FIX: Fix output format python for several numeric columns
    * FIX: Fixed searching hosts by aliases/adresses
    * FIX: Remove duplicate entries from Quicksearch
    * FIX: Avoid timed browser reload after execution of exections
    * FIX: Hosttag filter now works in service related views
    * FIX: Added code to prevent injection of bogus varnames
           (This might break code which uses some uncommon chars for varnames)
    * FIX: Fixed computation of perfometer values, which did not care about
           the snmp_check_interval. Simplyfied computation of perfometer values
    * FIX: LDAP: Custom user attributes can now be synced again

    BI:
    * FIX: Fix exception when showing BI tree in reporting time warp
    * FIX: Fixed blue triangle link: would show more aggregations,
       if one name was the prefix of another

    Notifications:
    * Blacklisting for services in the felixble notification system
    * FIX: mail with graph plugin: set explicit session.save_path for php
           Fixes instances where the php command couldn't fetch any graphs

    Checks & Agents:
    * diskstat: removed (ever incorrect) latency computation for Linux
    * statgrab_load: support predictive levels, add perf-o-meter
    * ucd_cpu_load: support predictive levels
    * hpux_cpu, blade_bx_load: support predictive levels, add perf-o-meter,
       make WATO-configable
    * check_sql: Database port can now be explicitly set
    * steelhead_perrs: New check for Rivergate Gateways
    * alcatel_power: Check for power supplies on Alcatel switches
    * qnap_disks: New check for Hardisks in Qnap devices
    * Dell Open Manage: SNNP Checks for Physical Disks, CPU and Memory
    * check_tcp: Now able to set custom service description
    * Apache ActiveMQ: New Special Agent and Check to query ActiveMQ Queues
    * check_ftp: can now be configured via Wato
    * windows_tasks: New check to  monitor the Windows Task Scheduler
    * sensatronics_temp: New check for Sensatronic E4 Temperatur Sensor
    * akcp_sensor_drycontact: New Check for AKCP drycontact Sensors
    * esx_vsphere_vm.heartbeat: Heartbeat status alert level now configurable
    * ps:  new configuration option: handle_count (windows only)
    * FIX: Windows agent: gracefully handle garbled logstate.txt
    * FIX: esx_vsphere_counters: added missing ramdisk type upgradescratch
    * FIX: esx_vsphere_hostsystem: fixed bug in handling of params
    * FIX: local: tolerate invalid output lines
    * FIX: hp_proliant: Correct handling of missing snmp data
    * FIX: logwatch.ec: No longer forwards "I" lines to event console
    * FIX: check_dns: default to querying the DNS server on the localhost itself
    * FIX: ps: do not output perfdata of CPU averaging (use ps.perf for that)
    * FIX: nfsexports: also support systems with rpcbind instead of portmap
    * FIX: ups_in_freq: corrected spelling of service description
    * FIX: ups_bat_temp: renamed service description to "Temperature Battery",
           in order to make it consistent with the other temperature checks
    * FIX: hp_blade_blades: Fixed crash on inventory when receiving
           unexpected snmp data
    * FIX: apache_status: If ReqPerSec and BytesPerSec are not reported by
           the agent, no PNP graphs for them are drawn.
           (This is the case if ExtendedStatus set to Off in Apache config)
    * FIX: oracle_jobs: fixed issues with incorrect column count in check output
    * FIX: if/if64/...: layout fix in PNP template for packets


    WATO:
    * You can now have site-specific global settings when using
      distributed WATO (available in the "Distributed Monitoring")
    * bulk inventory: display percentage in progress bar
    * New option for full SNMP scan in bulk inventory
    * bulk operations now also available when checkboxes are off
    * LDAP: Added test to validate the configured role sync groups
    * LDAP: The sync hooks during activate changes can now be enabled/disabled
      by configuration (Global Settings)
    * Disabled replication type "peer" in site editor.
    * Added "permanently ignore" button to inventory services dialog which 
      links directly to the disabled services view
    * Added dignose page linked from host edit dialog. This can be used to test
      connection capabilities of hosts
    * The rule "Process inventory" now offers the same configuration options 
      as its manual check equivalent "State and count of processes"
    * New configuration option handle_count (windows only) in the rules
      "Process inventory" and "State and count of processes"
    * FIX: correct display of number of hosts in bulk inventory
    * FIX: nailed down ".siteid" exception when added new site
    * FIX: fixed setting for locking mode from 'ait' to 'wait'
    * FIX: avoid removal of tags from rules when not yet acknowledged
    * FIX: avoid need for apache restart when adding new service levels

    Livestatus:
    * Removed "livecheck". It never was really stable. Nagios4 has something
      similar built in. And also the Check_MK Micro Core.
    * table statehist: no longer computes an unmonitored state for hosts and
                       services on certain instances.
                       (showed up as no hosts/services in the multisite gui)
    * table statehist: fixed SIGSEGV chance on larger queries

1.2.3i4:
    Core:
    * Create inventory check also for hosts without services, if they
          have *no* ping tag.

    WATO:
    * Bulk inventory: speed up by use of cache files and doing stuff in
          groups of e.g. 10 hosts at once
    * Multisite connection: new button for cloning a connection

    Checks & Agents:
    * Linux agent RPM: remove dependency to package "time". That package
         is just needed for the binary mk-job, which is useful but not
         neccessary.

    Multisite:
    * FIX: fix broken single-site setups due to new caching

1.2.3i3:
    Core:
    * FIX: fixed typo in core startup message "logging initial states"
    * FIX: livestatus table statehist: fixed rubbish entries whenever
           logfile instances got unloaded

    Livestatus:
    * FIX: check_mk snmp checks with a custom check interval no longer
           have an incorrect staleness value

    Notifications:
    * mkeventd: new notification plugin for forwarding notifications
       to the Event Console. See inline docu in share/check_mk/notification/mkeventd
       for documentation.
    * FIX: cleanup environment from notifications (needed for CMC)

    Checks & Agents:
    * Windows agent: increased maximum plugin output buffer size to 2MB
    * check_icmp: New WATO rule for custom PING checks
    * agent_vsphere: now able to handle < > & ' " in login credentials
    * if/if64 and friends: add 95% percentiles to graphs
    * services: inventory now also matches against display names of services
    * esx_vsphere_hostsystem.multipath: now able to set warn/crit levels
    * cpu_netapp: added Perf-O-Meter and PNP template
    * cisco_cpu: added Perf-O-Meter and PNP template
    * apc_symmetra: add input voltage to informational output
    * agent_vsphere: new debug option --tracefile
    * FIX: windows_agent: fixed bug in cleanup of open thread handles
    * FIX: cups default printer is now monitored again in linux agent
    * FIX: host notification email in html format: fixed formating error
           (typo in tag)
    * FIX: netapp_volumes: better output when volume is missing
    * FIX: winperf_phydisk: handle case where not performance counters are available
    * FIX: check_mk_agent.linux: limit Livestatus check to 3 seconds
    * FIX: esx_vsphere_vm: fixed exception when memory info for vm is missing
    * FIX: esx_vsphere_hostsystem: Fixed typo in check output
    * FIX: psperf.bat/ps: Plugin output processing no longer crashes when
           the ps service is clustered

    Multisite:
    * Filtering in views by Hostalias is possible now too
       (however the filter is not displayed in any standard view - user needs
       to enable it by customizing the needed views himself)
    * FIX: add missing service icons to view "All Services with this descr..."
    * FIX: ldap attribute plugins: fixed crash when parameters are None
    * FIX: avoid duplicate output of log message in log tables
    * FIX: fixed problem with ldap userid encoding
    * FIX: removed state-based colors from all Perf-O-Meters
    * FIX: brocade_fcport pnp-template: fixed incorrect display of average values
    * FIX: all log views are now correctly sorted from new to old

    Livestatus-Proxy:
    * Implement caching of non-status requests (together with Multisite)
    * FIX: fix exception when printing error message
    * FIX: honor wait time (now called cooling period) after failed TCP connection
    * FIX: fix hanging if client cannot accept large chunks (seen on RH6.4)

    WATO:
    * Rule "State and count of processes": New configuration options:
           virtual and resident memory levels
    * Added title of tests to LDAP diagnose table
    * Bulk inventory: new checkbox to only include hosts that have a failed
        inventory check.
    * Bulk inventory: yet another checkbox for skipping hosts where the
        Check_MK service is currently critical
    * New rule: Multipath Count (used by esx_vsphere_hostsystem.multipath)
    * FIX: The rule "State and count of processes" is no longer available
           in "Parameters for inventorized check". This rule was solely
           intented for "Manual checks" configuration
    * FIX: Trying to prevent auth.php errors while file is being updated

1.2.3i2:
    Core:
    * New option -B for just generating the configuration
    * Introduced persistent host address lookup cache to prevent issues
      loading an unchanged configuration after a single address is not resolvable anymore
    * Assigning a service to a cluster host no longer requires a reinventory
    * Setting a check_type or service to ignore no longer requires a reinventory
      Note: If the ignore rule is removed the services will reappear
    * Config creation: The ignore services rule now also applies to custom, active
                       and legacy checks
    * Predictive monitoring: correctly handle spaces in variable names (thanks
       to Karl Golland)
    * New man page browser for console (cmk -m)
    * New option explicit_snmp_communities to override rule based SNMP settings
    * Preparations for significant SNMP monitoring performance improvement
      (It's named Inline SNMP, which is available as special feature via subscriptions)
    * Allow to specify custom host check via WATO (arbitrary command line)
    * Implement DNS caching. This can be disabled with use_dns_cache = False

    Livestatus:
    * new service column staleness: indicator for outdated service checks
    * new host    column staleness: indicator for outdated host checks

    Checks & Agents:
    * esx_hostystem multipath: criticize standby paths only if not equal to active paths
    * mk_logwatch: fixed bug when rewriting logwatch messages
    * check_mk: Re-inventory is no longer required when a service is ignored via rule
    * check_mk: Now possible to assign services to clusters without the need to
                reinventorize
    * lnx_if: Fixed crash on missing "Address" field
    * viprinet_router: Now able to set required target state via rule
    * windows_agent: Now available as 64 bit version
    * agent_vsphere: fix problem where sensors were missing when
      you queried multiple host systems via vCenter
    * cached checks: no longer output cached data if the age of the
                     cache file is twice the maximum cache age
    * windows agent: no longer tries to execute directories
    * fileinfo: no longer inventorize missing files(reported by windows agent)
    * New checks for Brocade fans, temperature and power supplies
    * cluster hosts: removed agent version output from Check_MK service (this
      was misleading for different agent versions on multiple nodes)
    * job check: better handling of unexpected agent output
    * lnx_thermal: Added check for linux thermal sensors (e.g. acpi)
    * hwg_temp: Make WATO-Rule "Room Temperature" match, add man page, graph
                and Perf-O-Meter
    * ps.perf: Support Windows with new plugin "psperf.bat". wmicchecks.bat
               is obsolete now.
    * Special Agent vSphere: support ESX 4.1 (thanks to Mirko Witt)
    * esx_vsphere_object: make check state configurable
    * mk_logwatch: support continuation lines with 'A'. Please refer to docu.
    * mk_oracle: Added plugin for solaris
    * win_netstat: New check for Windows for checking the existance of a UDP/TCP
        connection or listener
    * ps/ps.perf: allow to set levels on CPU util, optional averaging of CPU
    * diskstat: Agent is now also processing data of mmcblk devices
    * qmail: Added check for mailqueue 
    * cisco_locif: removed obsolete and already disabled check completely
    * fc_brocade_port: removed obsolete check
    * fc_brocade_port_detailed: removed obsolete check
    * tsm_stgpool: removed orphaned check
    * vmware_state: removed ancient, now orphaned check. Use vsphere_agent instead.
    * vms_{df,md,netif,sys}: remove orphaned checks that are not needed by the current agent
    * tsm: Added new TSM checks with a simple windows agent plugin
    * windows_agent: now starts local/plugin scripts in separate threads/processes
                     new script parameters cache_age, retry_count, timeout
                     new script caching options "off", "async", "sync"
    * windows_agent: increased maximum local/plugin script output length to 512kB
                     (output buffer now grows dynamically)
    * jolokia_metrics: fixed incorrect plugin output for high warn/crit levels
    * jolokia_metrics.uptime: Added pnp template
    * hyperv: Added a check for checking state changes.
    * df / esx_vsphere_datastore: now able to set absolute levels and levels depending
                                  on total disk space of used and free space
    * cisco_wlc: New check for monitoring cisco wireless lan access points 
    * cisco_wlc_clients: New check for the nummber of clients in a wlc wifi
    * df: Negative integer levels for MB left on a device
    * win_printers: Monitoring of printer queue on a windows printserver
    * cisco_qos: Updated to be able to mintor IOS XR 4.2.1 (on a ASR9K device)
    * New active check, check_form_submit, to submit HTML forms and check the resulting page
    * mk-job: /var/lib/check_mk_agent/job directory is now created with mode 1777 so 
              mk-job can be used by unprivileged users too
    * ADD: etherbox: new check for etherbox (messpc) sensors.
           currently supported: temperature, humidity, switch contact and smoke sensors
    * cisco_wlc_client: now supports low/high warn and crit levels
    * cisco_wlc: now supports configuration options for missing AP
    * agent_vsphere: completely rewritten, now considerably faster
                     vCenter is still queried by old version
    * windows_agent: windows eventlog informational/audit logs now reported with O prefix
    * mk_logwatch: ignored loglines now reported with an "." prefix (if required)
    * apache_status: Nopw also supports multithreaded mpm
    * windows_agent: now able to suppress context messages in windows eventlogs
    * agent_vsphere: completely rewritten, now considerably faster
                     vCenter is still queried by old version
    * windows_agent: windows eventlog informational/audit logs now reported with O prefix
    * mk_logwatch: ignored loglines now reported with an "." prefix (if required)
    * check_mk-if.pnp: fixed bug with pnp template on esx hosts without perfdata
    * jolokia checks (JVM): uptime, threads, sessions, requests, queue
      now configurable via WATO
    * vSphere checks: secret is not shown to the user via WATO anymore
    * WATO rule to check state of physical switch (currently used by etherbox check)
    * cisco_wlc: Allows to configure handling of missing AP
    * logwatch.ec: show logfiles from that we forwarded messages
    * FIX: blade_blades: Fixed output of "(UNKNOWN)" even if state is OK
    * FIX: apache_status: fix exception if parameter is None
    * FIX: hr_mem: handle virtual memory correct on some devices
    * FIX: apache_status agent plugin: now also works, if prog name contains slashes
    * FIX: check_dns: parameter -A does not get an additional string
    * FIX: cisco_qos: Catch policies without post/drop byte information
    * FIX: cisco_qos: Catch policies without individual bandwidth limits
    * FIX: windows_agent: fixed bug on merging plugin output buffers
    * FIX: esx_vsphere_datastores: Fix incomplete performance data and Perf-O-Meter
    * FIX: cleaned up fileinfo.groups pattern handling, manual configuration
      is now possible using WATO
    * FIX: check_mk-ipmi.php: PNP template now displays correct units as delivered
           by the check plugin
    * FIX: check_disk_smb: Remove $ from share when creating service description.
           Otherwise Nagios will not accept the service description.
    * FIX: mrpe: gracefully handle invalid exit code of plugin

    Notifications:
    * notify.py: Matching service level: Use the hosts service level if a
                 service has no service level set
    * notify.py: fixed bug with local notification spooling
    * HTML notifications: Now adding optional links to host- and service names
      when second argument notification script is configured to the base url of the
      monitoring installation (e.g. http://<host>/<site>/ in case of OMD setups)
    * HTML notifications: Added time of state change

    Multisite:
    * Finally good handling of F5 / browser reloads -> no page switching to
      start page anymore (at least in modern browsers)
    * User accounts can now be locked after a specified amount of auth
      failures (lock_on_logon_failures can be set to a number of tries)
    * Column Perf-O-Meter is now sortable: it sorts after the *first*
      performance value. This might not always be the one you like, but
      its far better than nothing.
    * logwatch: Logwatch icon no longer uses notes_url
    * Inventory screen: Host inventory also displays its clustered services
    * Rules: Renamed "Ignored services" to "Disabled services"
             Renamed "Ignored checks" to "Disabled checks"
    * Sorter Host IP address: fixed sorting, no longer uses str compare on ip
    * Views: New: Draw rule editor icon in multisite views (default off)
             Can be activated in global settings
    * New global multisite options: Adhoc downtime with duration and comment
                                    Display current date in dashboard
    * LDAP: Using asynchronous searches / added optional support for paginated
      searches (Can be enabled in connection settings)
    * LDAP: It is now possible to provide multiple failover servers, which are
      tried when the primary ldap server fails
    * LDAP: Supporting posixGroup with memberUid as member attribute
    * LDAP: Added filter_group option to user configuration to make the
    synchonized users filterable by group memberships in directories without
    memberof attributes
    * LDAP: Moved configuration to dedicated page which also provides some
      testing mechanisms for the configuration
    * Added option to enable browser scrollbar to the multisite sidebar (only
      via "sidebar_show_scrollbar = True" in multisite.mk
    * Added option to disable automatic userdb synchronizations in multisite
    * Implemented search forms for most data tables
    * New icons in view footers: export as CSV, export as JSON
    * Availability: new columns for shortest, longest, average and count
    * Editing localized strings (like the title) is now optional when cloning
      views or editing cloned views. If not edited, the views inherit the
      localized strings from their ancestors
    * Added simple problems Dashboard
    * New filter and column painter for current notification number (escalations)
    * Added new painters for displaying host tags (list of tags, single tag
    groups). All those painters are sortable. Also added new filters for tags.
    * Added painters, icon and filters for visualizing staleness information
    * Improved filtering of the foldertree snapin by user permissions (when a user is
      only permitted on one child folder, the upper folder is removed from the
      hierarchy)
    * "Unchecked Services" view now uses the staleness of services for filtering
    * Globe dashlets make use of the parameter "id" to make it possible to
      provide unique ids in the render HTML code to the dashlets
    * Multisite can now track wether or not a user is online, this need to be
      enabled e.g. via Global Settings in WATO (Save last access times of
      users)
    * Added popup message notification system to make it possible to notify
      multisite users about various things. It is linked on WATO Users page at
      the moment. An image will appear for a user in the sidebar footer with
      the number of pending messages when there are pending messages for a user.
      To make the sidebar check for new messages on a regular base, you need
      to configure the interval of sidebar popup notification updates e.g. via
      WATO Global Settings.
    * Event views: changed default horizon from 31 to 7 days
    * New option for painting timestamp: as Unix Epoch time
    * New filters: Host state type and Service state type
    * FIX: better error message in case of exception in SNMP handling
    * FIX: Inventory screen: Now shows custom checks
    * FIX: Fixed locking problem of multisite pages related to user loading/saving
    * FIX: Fixed wrong default settings of view filters in localized multisite
    * FIX: line wrapping of logwatch entries
    * FIX: Fixed button dragging bug when opening the view editor
           (at least in Firefox)

    WATO:
    * Allow to configure check-/retry_interval in second precision
    * Custom user attributes can now be managed using WATO
    * Allow GIT to be used for change tracking (enable via global option)
    * Hosts/Folders: SNMP communities can now be configured via the host
      and folders hierarchy. Those settings override the rule base config.
    * Require unique alias names in between the following elements:
      Host/Service/Contact Groups, Timeperiods and Roles
    * Removed "do not connect" option from site socket editor. Use the
      checkbox "Disable" to disable the site for multisite.
    * Converted table of Event Console Rules to new implementation, make it sortable
    * FIX: do validation of check items in rule editor
    * FIX: More consistent handling of folderpath select in rule editor
    * FIX: Now correctly handling depends_on_tags on page rendering for
           inherited values
    * FIX: Changed several forms from GET to POST to prevent "Request-URI too
           large" error messages during submitting forms
    * FIX: automation snmp scan now adhere rules for shoddy snmp devices
           which have no sys description
    * FIX: Cisco ruleset "Cisco WLC WiFi client connections" has been generalized to
           "WLC WiFi client connections"
    * FIX: Snapshot handling is a little more robust agains manually created
           files in snapshot directory now
    * FIX: Slightly more transparent handling of syntax errors when loading rules.mk

    Notifications:
    * Flexible Notification can now filter service levels
    * FIX: check_tcp corrected order of parameters in definition

    Event Console:
    * New global setting "force message archiving", converts the EC into
      a kind of syslog archive
    * New built-in snmptrap server to directly receive snmp traps
    * FIX: fix layout of filter for history action type
    * FIX: better detect non-IP-number hosts in hostname translation

1.2.3i1:
    Core:
    * Agents can send data for other hosts "piggyback". This is being
      used by the vSphere and SAP plugins
    * New variable host_check_commands, that allows the definition of
      an alternative host check command (without manually defining one)
    * New variable snmp_check_interval which can be used to customize
      the check intervals of SNMP based checks
    * setup: Added missing vars rrd_path and rrdcached_sock
    * new variable check_mk_exit_status: allows to make Check_MK service OK,
      even if host in not reachable.
    * set always_cleanup_autochecks to True per default now
    * check_mk: new option --snmptranslate

    Multisite:
    * New availability view for arbitrary host/service collections
    * New option auth_by_http_header to use the value of a HTTP header
      variable for authentication (Useful in reverse proxy environments)
    * New permission that is needed for seeing views that other users
      have defined (per default this is contained in all roles)
    * New path back to the view after command exection with all
      checkboxes cleared
    * Added plugins to config module to make registration of default values
      possible for addons like mkeventd - reset to default values works now
      correctly even for multisite related settings
    * perfometer: Bit values now using base of 1000
    * Added PNP tempate for check_disk_smb
    * Dashboards can now be configured to be reloaded on resizing
      (automatically adds width/height url parameters)
    * LDAP authentification: New config option "Do not use persistent
                             connections to ldap server"
    * Hosttags and auxiliary tags can now be grouped in topics
    * Fixed output of time in view if server time differs from user time

    Event Console:
    * New rule feature: automatically delete event after actions
    * New filter for maximum service level (minimum already existed)
    * New global setting: hostname translation (allows e.g. to drop domain name)
    * New rule match: only apply rule within specified time period

    Checks & Agents:
    * solaris_mem: New check for memory and swap for Solaris agent
    * agent_vsphere: New VMWare ESX monitoring that uses pySphere and the VMWare
      API in order to get data very efficiently. Read (upcoming) documentation
      for details.
    * new special agent agent_random for creating random monitoring data
    * New checks: windows_intel_bonding / windows_broadcom_bonding
    * Implemented SAP monitoring based on the agent plugin mk_sap. This
      must be run on a linux host. It connects via RFC calls to SAP R/3
      systems to retrieve monitoring information for this or other machines.
    * sap.dialog: Monitors SAP dialog statistics like the response time
    * sap.value: Simply processes information provided by SAP to Nagios
    * openvpn_clients: new check for OpenVPN connections
    * if64_tplink: special new check for TP Link switches with broken SNMP output
    * job: Monitoring states and performance indicators of any jobs on linux systems
    * oracle_asm_diskgroups: Added missing agent plugin + asmcmd wrapper script
    * oracle_jobs: New check to monitor oracle database job execution
    * oracle_rman_backups: New check to monitor state of ORACLE RMAN backups
    * jar_signature: New check to monitor wether or not a jar is signed and
      certificate is not expired
    * cisco_qos: adhere qos-bandwidth policies
    * check_disk_smb: WATO formalization for active check check_disk_smb
    * if.include: new configurable parameters for assumed input and output speed
    * cisco_qos: new param unit:    switches between bit/byte display
                 new param average: average the values over the given minute
                 new params post/drop can be configured via int and float
                 fixed incorrect worst state if different parameters exceed limit
    * logwatch.ec: Added optional spooling to the check to prevent dataloss
      when processing of current lines needs more time than max execution time
    * mounts: ignore multiple occurrances of the same device
    * Linux agent: allow cached local/plugins checks (see docu)
    * mem.include: Linux memory check now includes size of page tables. This
      can be important e.g. on ORACLE systems with a lot of memory
    * windows_agent: Now buffers output before writing it to the socket
                     Results in less tcp packages per call
    * smart.stats: rewrote check. Please reinventorize. Error counters are now
      snapshotted during inventory.
    * smart.temp: add WATO configuration
    * windows_agent: check_mk.ini: new option "port" - specifies agent port
    * winperf_processor: introduce averaging, support predictive levels
    * cpu_util.include: fixed bug when params are set to None
    * predictive levels: fixed bug when existing predictive levels get new options
    * windows_plugin mssql.vbs: No longer queries stopped mssql instances
    * cisco_hsrp: fixed problem when HSRP groups had same ip address
    * winperf_if: hell has frozen over: a new check for network adapters on Windows
    * windows agent: new config section plugins, now able to set timeouts for specific plugins
                     new global config option: timeout_plugins_total
    * lnx_if in Linux agent: force deterministical order of network devices
    * Linux agent: remove obsolete old <<<netif>>> and <<<netctr>>> sections
    * logwatch, logwatch.ec: detect error in agent configuration
    * Linux agent: cups_queues: do not monitor non-local queues (thanks to Olaf Morgenstern)
    * AIX agent: call lparstat with argument 1 1, this give more accurate data
    * Check_MK check: enable extended performance data per default now
    * viprinet checks: New checks for firmware version/update, memory usage, power supply status, 
                       router mode, serialnumber and temperature sensors
    * uptime, snmp_uptime, esx_vsphere_counters.uptime: allow to set lower and upper levels
    * winperf_processor: Now displays (and scales) to number of cpus in pnpgraph
    * mk_postgres plugin: replace select * with list of explicit columns (fix for PG 9.1)
    * lnx_if: show MAC address for interfaces (needs also agent update)
    * winperf_tcp_conn: New check. Displays number of established tcpv4 connections in windows
                        Uses WATO Rule "TCP connection stats (Windows)"
    * windows_agent: fixed timeouts for powershell scripts in local/plugins
    * logwatch: Agent can now use logwatch.d/ to split config to multipe files
    * logwatch: Agent can now rewrite Messages
    * apache_status: New rule: set levels for number of remaining open slots
    * mrpe: handle long plugin output correctly, including performance data
    * cisco_qos: parameters now configurable via WATO

    Notifications:
    * notify.py: unique spoolfiles name no longer created with uuid
    * Warn user if only_services does never match

    Livestatus:
    * Table statehist: Improved detection of vanished hosts and services.
                       Now able to detect and remove nonsense check plugin output
    * FIX: able to handle equal comment_id between host and service
    * livestatus.log: show utf-8 decoding problems only with debug logging >=2
    * livestatus: fixed incorrect output formatting of comments_with_info column

    BI:
    * Integrated availability computing, including nifty time warp feature

    WATO:
    * Configuration of datasource programs via dedicated rules
    * New editor for Business Intelligence rules
    * Rule Editor: Now able to show infeffective rules
    * Valuespec: CascadingDropdown now able to process choice values from functions
    * Removed global option logwatch_forward_to_ec, moved this to the
      logwatch_ec ruleset. With this option the forwarding can now be enabled
      for each logfile on a host
    * Configuration of an alternative host check command
    * Inventory: Display link symbol for ps ruleset
    * New rule for notification_options of hosts and services
    * FIX: Rulesets: correct display of rules within subfolders
    * Remove Notification Command user settings, please use flexible notifications instead


1.2.2p3:
    Core:
    * FIX: get_average(): Gracefully handle time anomlies of target systems
    * FIX: notifications: /var/lib/check_mk/notify directory is now created 
           correctly during setup from tgz file. (Without it notifications
           did not get sent out.)
    * FIX: add missing $DESTDIR to auth.serials in setup.sh

    Checks & Agents:
    * FIX: winperf_processor: fix case where CPU percent is exactly 100%
    * FIX: blade_powerfan: fix mixup of default levels 50/40 -> 40/50
    * FIX: Cleaned up graph rendering of Check_MK services 
    * FIX: zypper: deal with output from SLES 10
    * FIX: zpool_status: Ignoring "No known data errors" text
    * FIX: dmi_sysinfo: Handling ":" in value correctly
    * FIX: check_http: Fixed syntax error when monitoring certificates
    * FIX: check_dns: parameter -A does not get an additional string
    * FIX: diskstat: Fixed wrong values for IO/s computation on linux hosts
    * FIX: blade_healts: Fixed wrong index checking resulting in exceptions
    * FIX: notifications: /var/lib/check_mk/notify directory is now created 
           correctly during setup from tgz file. (Without it notifications
           did not get sent out.)

    Multisite:
    * FIX: LDAP: Disabling use of referrals in active directory configuration
    * FIX: Fixed missing roles in auth.php (in some cases) which resulted in
           non visible pnp graphs and missing nagvis permissions
    * FIX: Fixed label color of black toner perfometers when fuel is low
    * FIX: Fixed wrong default settings of view filters in localized multisite
    * FIX: Fixed exception when enabling sounds for views relying on 
           e.g. alert statistics source
    * FIX: Folder Tree Snapin: make folder filter also work for remote
           folders that do not exist locally
    * FIX: correctly display sub-minute check/retry intervals
    * FIX: fix logic of some numeric sorters
    * FIX: Improved user provided variable validation in view code
    * FIX: Escaping html code in plugin output painters

    WATO:
    * FIX: fix layout of Auxiliary tags table
    * FIX: avoid exception when called first time and first page ist host tags
    * FIX: fix validation of time-of-day input field (24:00)
    * FIX: automation users can now be deleted again (bug was introduced in 1.2.2p1)
    * FIX: fix logwatch pattern analyzer message "The host xyz is not
           managed by WATO." after direct access via snapin
    * FIX: Fixed first toggle of flags in global settings when default is set to True
    * FIX: fix exception and loss of hosts in a folder when deleting all site connections
           of a distributed WATO setup
    * FIX: avoid Python exception for invalid parameters even in debug mode
    * FIX: check_ldap: Removed duplicate "-H" definition
    * FIX: Fixed some output encoding problem in snapshot restore / deletion code
    * FIX: Improved user provided variable validation in snapshot handling code
    * FIX: Improved user provided variable validation in inventory dialog

    Event Console:
    * FIX: apply rewriting of application/hostname also when cancelling events
    * FIX: check_mkevents now uses case insensitive host name matching

    Livestatus:
    * FIX: fixed incorrect output formatting of comments_with_info column
    * FIX: statehist table: fixed memory leak

1.2.2p2:
    Core:
    * FIX: livecheck: fixed handling of one-line plugin outputs and missing \n
           (Thanks to Florent Peterschmitt)

    Checks & Agents:
    * FIX: jolokia_info: ignore ERROR instances
    * FIX: apache_status: use (also) apache_status.cfg instead of apache_status.conf
    * FIX: f5_bigip_vserver: fix wrong OID (13 instead of 1), thanks to Miro Ramza
    * FIX: f5_bigip_psu: handle more than first power supply, thanks to Miro Ramza
    * FIX: ipmi_sensors: ignore sensors in state [NA] (not available)
    * FIX: aix_lvm: handle agents that output an extra header line
    * FIX: zfsget: do not assume that devices begin with /, but mountpoints
    * FIX: ipmi_sensors: handle two cases for DELL correctly (thanks to Sebastian Talmon)
    * FIX: check_dns: enable performance data
    * FIX: free_ipmi: fix name of sensor cache file if hostname contains domain part
    * FIX: ad_replication plugin: Fixed typo (Thanks to Dennis Honke)

    Multisite:
    * List of views: Output the alias of a datasource instead of internal name
    * FIX: fix column editor for join columns if "SERVICE:" is l10n'ed
    * FIX: fix invalid request in livestatus query after reconnect

    WATO:
    * FIX: convert editing of global setting to POST. This avoid URL-too-long
      when defining lots of Event Console actions
    * FIX: LDAP configuration: allow DNs without DC=

    Event Console:
    * FIX: fix icon in events check if host specification is by IP address
    * Renamed "Delete Event" to "Archive Event" to clearify the meaning

    Notifications:
    * FIX: contacts with notifications disabled no longer receive 
           custom notifications, unless forced

1.2.2p1:
    Core:
    * FIX: correctly quote ! and \ in active checks for Nagios
    * FIX: Performing regular inventory checks at configured interval even
           when the service is in problem state
    * Check_MK core now supports umlauts in host-/service- and contactgroup names

    Checks & Agents:
    * FIX: vsphere_agent: fix problems whith ! and \ in username or password
    * FIX: check_mk_agent.aix: fix shebang: was python, must be ksh
    * FIX: cisco_qos: Be compatible to newer IOS-XE versions (Thanks to Ken Smith)
    * FIX: mk_jolokia: Handling spaces in application server instances correctly

    Multisite:
    * FIX: do not remove directories of non-exisant users anymore. This lead to
           a deletion of users' settings in case of an external authentication
           (like mod_ldap).
    * FIX: Fixed handling of dashboards without title in sidebar view snapin
    * FIX: titles and services got lost when moving join-columns in views
    * FIX: Fixed exception during initial page rendering in python 2.6 in special cases
           (Internal error: putenv() argument 2 must be string, not list)

    Livestatus:
    * livestatus.log: show utf-8 decoding problems only with debug logging >=2

    Notifications:
    * FIX: HTML mails: Handle the case where plugin argument is not set
    * FIX: HTML mails: remove undefinded placeholders like $GRAPH_CODE$

    WATO:
    * Improved handling of valuespec validations in WATO rule editor. Displaying a
      warning message when going to throw away the current settings.
    * FIX: fix bug where certain settings where not saved on IE. This was mainly
           on IE7, but also IE8,9,10 in IE7 mode (which is often active). Affected
           was e.g. the nodes of a cluster or the list of services for service
           inventory

1.2.2:
    Core:
    * Added $HOSTURL$ and $SERVICEURL$ to notification macros which contain an
      URL to the host/service details views with /check_mk/... as base.

    Checks & Agents:
    * FIX: blade_bx_load: remove invalid WATO group
    * FIX: lnx_bonding: handle also 802.3ad type bonds

    Notifications:
    * FIX: Removing GRAPH_CODE in html mails when not available
    * Using plugin argument 1 for path to pnp4nagios index php to render graphs
    * Little speedup of check_mk --notify

    Multisite:
    * FIX: Fixed umlaut handling in reloaded snapins

    WATO:
    * FIX: Fix several cases where WATO rule analyser did not hilite all matching rules
    * Added tcp port parameter to SSL certificate check (Thanks to Marcel Schulte)

    Event Console:
    * FIX: Syslog server is now able to parse RFC 5424 syslog messages

1.2.2b7:
    Checks & Agents:
    * FIX: postfix_mailq: fix labels in WATO rule, set correct default levels
    

1.2.2b6:
    Core:
    * FIX: setup: detect check_icmp also on 64-Bit CentOS
           (thanks to あきら) 
    * FIX: setup.sh: create auth.serials, fix permissions of htpasswd
    * FIX: livecheck: now able to handle check output up to 16kB

    Checks & Agents:
    * FIX: apc_symmetra_power: resurrect garble PNP template for 
    * FIX: check_mk_agent.freebsd: remove garble from output
           (Thanks to Mathias Decker)
    * FIX: check_mk-mssql_counters.locks: fix computation, was altogether wrong
    * FIX: check_mk-mssql_counters.transactions: fix computation also
    * check_http: now support the option -L (urlizing the result)
    * Added mem section to Mac OSX agent (Thanks to Brad Davis)
    * FIX: mssql.vbs (agent plugin) now sets auth options for each instance
    * FIX: jolokia_metrics.mem: error when missing max values
    * Make levels for SMART temperature editable via WATO

    Multisite:
    * FIX: fix localization in non-OMD environment
           (thanks to あきら)
    * FIX: hopefully fix computation of Speed-O-Meter
    * Add $SERVICEOUTPUT$ and $HOSTOUTPUT$ to allowed macros for
      custom notes
    * FIX: Writing one clean message to webserver error_log when write fails
    * FIX: Escaping html entities when displaying comment fields
    * FIX: Monitored on site attribute always has valid default value

    Notifications:
    * FIX: fix event type for recoveries
    * FIX: fix custom notifications on older nagios versions
    * FIX: handle case where type HOST/SERVICE not correctly detected
    
    Livestatus:
    * FIX: memory leak when removing downtime / comment 

    WATO:
    * FIX: Removed "No roles assigned" text in case of unlocked role attribute
           in user management dialog
    * FIX: Fix output of rule search: chapters appeared twice sometimes

    Event Console:
    * FIX: check_mkevents: fix usage help if called with illegal options
    * check_mkevents now allows specification of a UNIX socket
      This is needed in non-OMD environments
    * setup.py now tries to setup Event Console even in non-OMD world

1.2.2b5:
    Core:
    * Checks can now omit the typical "OK - " or "WARN -". This text
      will be added automatically if missing.
    * FIX: livecheck: fixed compilation bug
    * FIX: check_mk: convert service description unicode into utf-8
    * FIX: avoid simultanous activation of changes by means of a lock
    
    Checks & Agents:
    * FIX: jolokia_metrics.mem - now able to handle negative/missing max values
    * ADD: tcp_conn_stats: now additionally uses /proc/net/tcp6
    * ADD: wmic_processs: cpucores now being considered when calculating 
           user/kernel percentages. (thanks to William Baum)
    * FIX: UPS checks support Eaton Evolution
    * FIX: windows agent plugin: mssql now exits after 10 seconds

    Notifications:
    * FIX: fixed crash on host notification when contact had explicit services set

    Livestatus:
    * FIX: possible crash with VERY long downtime comments

    WATO:
    * FIX: Fix hiliting of errors in Nagios output
    * FIX: localisation error

    Multisite:
    * FIX: Avoid duplicate "Services" button in host detail views
    * FIX: fix rescheduling icon for services with non-ASCII characters
    * New filter for IP address of a host
    * Quicksearch: allow searching for complete IP addresses and IP
      address prefixes
    * Add logentry class filter to view 'Host- and Service events'

    BI:
    * FIX: fix exception with expansion level being 'None'
    * FIX: speedup for single host tables joined by hostname (BI-Boxes)
    * FIX: avoid closing BI subtree while tree is being loaded

    Event Console:
    * FIX: make hostname matching field optional. Otherwise a .* was
           neccessary for the rule in order to match
    * FIX: event_simulator now also uses case insensitive matches

1.2.2b4:
    Core:
    * FIX: Fix output of cmk -D: datasource programs were missing
    * FIX: allow unicode encoded extra_service_conf
    * FIX: no default PING service if custom checks are defined
    * FIX: check_mk_base: fixed rounding error in get_bytes_human_readable
    * FIX: check_mk: improved support of utf-8 characters in extra_service_conf
    * FIX: livestatus: table statehist now able to check AuthUser permissions
    * New configuration variable contactgroup_members

    Checks & Agents:
    * FIX: smart - not trying to parse unhandled lines to prevent errors
    * FIX: winperf_processor - fixed wrong calculations of usage
    * FIX: WATO configuration of filesystem trends: it's hours, not days!
    * FIX: mysql: fixed crash on computing IO information
    * FIX: diskstat: fix local variable 'ios_per_sec' referenced before assignment
    * FIX: multipath: ignore warning messages in agent due to invalid multipath.conf
    * FIX: megaraid_bbu: deal with broken output ("Adpater"), found in Open-E
    * FIX: megaraid_pdisk: deal with special output of Open-E
    * FIX: jolokia_metrics.mem: renamed parameter totalheap to total
    * FIX: megaraid_bbu: deal with broken output ("Adpater")
    * FIX: check_ldap: added missing host address (check didn't work at all)
    * FIX: check_ldap: added missing version option -2, -3, -3 -T (TLS)
    * FIX: mssql: Agent plugin now supports MSSQL Server 2012
    * FIX: hr_mem: fix max value in performance data (thanks to Michaël COQUARD)
    * FIX: f5_bigip_psu: fix inventory function (returned list instead of tuple)
    * FIX: mysql.connections: avoid crash on legacy agent output
    * FIX: tcp_conn_stats: use /proc/net/tcp instead of netstat -tn. This
           should avoid massive performance problems on system with many
           connections
    * Linux agent: limit netstat to 10 seconds
    * ps: Allow %1, %2, .. instead of %s in process_inventory. That allows
      reordering of matched groups
    * FIX: f5_bigip_psu - fixed inventory function
    * FIX: printer_supply - fixed inventory function for some kind of OKI printers

    Multisite:
    * FIX: Fixed problem with error during localization scanning
    * FIX: Fixed wrong localization right after a user changed its language
    * FIX: Improved handling of error messages in bulk inventory
    * FIX: fixed focus bug in transform valuespec class
    * FIX: stop doing snapin refreshes after they have been removed
    * FIX: sidebar snapins which refresh do not register for restart detection anymore
    * FIX: fix user database corruption in case of a race condition
    * FIX: added checks wether or not a contactgroup can be deleted
    * FIX: Avoid deadlock due to lock on contacts.mk in some situations
    * Changed sidebar snapin reload to a global interval (option:
      sidebar_update_interval), defaults to 30 seconds
    * Sidebar snapins are now bulk updated with one HTTP request each interval

    BI:
    * FIX: fixed invalid links to hosts and services in BI tree view
    * FIX: fix exception in top/down and bottom/up views
    * FIX: fix styling of top/down and bottom/up views (borders, padding)
    * FIX: fix style of mouse pointer over BI boxes
    * FIX: list of BI aggregates was incomplete in some cases
    * FIX: single host aggregations didn't work for aggregations += [...]
    * FIX: top-down and bottom-up was broken in case of "only problems"
    * FIX: BI see_all permission is now working again
    * Do not handle PENDING as "problem" anymore
    * Make titles of non-leaf tree nodes klickable

    WATO:
    * FIX: flexible notification valuespec is now localizable
    * FIX: Alias values of host/service/contact groups need to be set and unique
           within the group
    * FIX: Fixed exception when editing contactgroups without alias
    * FIX: Fix localization of rule options
    * FIX: ValueSpec OptionalDropDown: fix visibility if default is "other"
    * Suggest use default value for filesystem levels that make sense
    * Valuespec: CascadingDropdown now able to process choice values from functions
    * Freshness checking for classical passive Nagios checks (custom_checks)

1.2.2b3:
    Checks & Agents:
    * FIX: Fixed date parsing code ignoring the seconds value in several checks
           (ad_replication, cups_queues, heartbeat_crm, mssql_backup, smbios_sel)
    * FIX: Fixed pnp template for apc_symmetra check when using multiple rrds

    Multisite:
    * FIX: Removed uuid module dependency to be compatible to python < 2.5
    * FIX: remove Javascript debug popup from multi-string input fields
    * FIX: list of strings (e.g. host list in rule editor) didn't work anymore

1.2.2b2:
    Checks & Agents:
    * Added dynamic thresholds to the oracle_tablespace check depending on the
      size of the tablespaces.

    BI:
    * FIX: fix exception in BI-Boxes views of host groups
    * FIX: fix problem where BI-Boxes were invisible if not previously unfolded

    Event Console:
    * FIX: support non-Ascii characters in matching expressions. Note:
           you need to edit and save each affected rule once in order
           to make the fix work.
    * FIX: Fixed exception when logging actions exectuted by mkeventd
    * FIX: etc/init.d/mkeventd flush did not work when mkeventd was stopped

    Multisite:
    * FIX: Fixed several minor IE7 related layout bugs
    * FIX: title of pages was truncated and now isn't anymore
    * Cleanup form for executing commands on hosts/services

    WATO:
    * FIX: Fixed layout of rulelist table in IE*
    * FIX: Fixed adding explicit host names to rules in IE7
    * Add: Improved navigation convenience when plugin output contains [running on ... ]

1.2.2b1:
    Core:
    * cmk --notify: added notification script to generate HTML mails including
      the performance graphs of hosts and services
    * cmk --notify: added the macros NOTIFY_LASTHOSTSTATECHANGE, NOTIFY_HOSTSTATEID,
      NOTIFY_LASTSERVICESTATECHANGE, NOTIFY_SERVICESTATEID, NOTIFY_NOTIFICATIONCOMMENT,
      NOTIFY_NOTIFICATIONAUTHOR, NOTIFY_NOTIFICATIONAUTHORNAME, NOTIFY_NOTIFICATIONAUTHORALIAS
    * FIX: more robust deletion of precompiled files to ensure the correct 
      creation of the files (Thanks to Guido Günther)
    * FIX: Inventory for cluster nodes who are part of multiple clusters 
    * cmk --notify: added plugin for sms notification
    * FIX: precompiled checks: correct handling of sys.exit() call when using python2.4 
    * cmk --notify: improved logging on wrong notification type
    * RPM: Added check_mk-agent-scriptless package (Same as normal agent rpm,
      but without RPM post scripts)

    Checks & Agents:
    * winperf_processor now outputs float usage instead of integer
    * FIX: mssql_counters.file_sizes - Fixed wrong value for "Log Files" in output
    * FIX: drbd: Parameters for expected roles and disk states can now be set to 
           None to disable alerting on changed values
    * printer_supply_ricoh: New check for Ricoh printer supply levels
    * jolokia_metrics.mem: now supports warn/crit levels for heap, nonheap, totalheap
    * jolokia_metrics.mem: add dedicated PNP graph
    * FIX: logwatch.ec: use UNIX socket instead of Pipe for forwarding into EC 
    * FIX: logwatch.ec: fixed exception when forwarding "OK" lines
    * FIX: logwatch.ec: fixed forwarding of single log lines to event console
    * Improved performance of logwatch.ec check in case of many messages
    * livestatus_status: new check for monitoring performance of monitoring
    * FIX: diskstat.include: fix computation of queue length on windows
      (thanks to K.H. Fiebig)
    * lnx_bonding: new check for bonding interfaces on Linux
    * ovs_bonding: new check for bonding interfaces on Linux / Open vSwitch
    * if: Inventory settings can now be set host based
    * FIX: lnx_bonding/ovs_bonding: correct definition of bonding.include
    * Add: if check now able to handle interface groups  (if_groups)
    * Add: New check for DB2 instance memory levels
    * Add: winperf_phydisk can now output IOPS
    * Add: oracle_tablespace now with flexible warn/crit levels(magic number)
    
    Livestatus:
    * Add: new column in hosts/services table: comments_with_extra_info
    Adds the entry type and entry time

    Multisite:
    * Added comment painter to notification related views
    * Added compatibility code to use hashlib.md5() instead of md5.md5(), which
      is deprecated in python > 2.5 to prevent warning messages in apache error log
    * Added host filter for "last host state change" and "last host check"
    * FIX: Preventing autocomplete in password fields of "edit profile" dialog
    * The ldap member attribute of groups is now configruable via WATO
    * Added option to enforce lower User-IDs during LDAP sync
    * Improved debug logging of ldap syncs (Now writing duration of queries to log)
    * Displaying date/time of comments in comment icon hover menu (Please
      note: You need to update your livestatus to current version to make this work)
    * FIX: Making "action" context link unclickable during handling actions / confirms

    BI:
    * Use Ajax to delay rendering of invisible parts of the tree (this
      saves lots of HTML code)

    WATO:
    * Added hr_mem check to the memory checkgroup to make it configurable in WATO
    * Make page_header configurable in global settings
    * FIX: Fixed some typos in ldap error messages
    * FIX: Fixed problem on user profile page when no alias set for a user
    * FIX: list valuespecs could not be extended after once saving
    * FIX: fix title of foldable areas contained in list valuespecs
    * FIX: Fixed bug where pending log was not removed in multisite setup
    * FIX: Fixed generation of auth.php (Needed for NagVis Multisite Authorisation)
    * FIX: Fixed missing general.* permissions in auth.php on slave sites in 
      case of distributed WATO setups
    * Added oracle_tablespaces configuration to the application checkgroup
    * FIX: Fixed synchronisation of mkeventd configs in distributed WATO setups
    * FIX: "Sync & Restart" did not perform restart in distributed WATO setups
    * FIX: Fixed exception in editing code of ldap group to rule plugin
    * FIX: Don't execute ldap sync while performing actions on users page

    Event Console:
    * Added UNIX socket for sending events to the EC
    * Speed up rule matches in some special cases by factor of 100 and more
    * Init-Script: Improved handling of stale pidfiles
    * Init-Script: Detecting and reporting already running processes
    * WATO: Added hook to make the mkeventd reload in distributed WATO setups
      during "activate changes" process
    * Added hook mkeventd-activate-changes to add custom actions to the mkeventd
      "activate changes" GUI function
    * FIX: When a single rule matching raises an exception, the line is now
      matched agains the following rules instead of being skipped. The
      exception is logged to mkeventd.log

1.2.1i5:
    Core:
    * Improved handling of CTRL+C (SIGINT) to terminate long runnining tasks 
      (e.g.  inventory of SNMP hosts)
    * FIX: PING services on clusters are treated like the host check of clusters
    * cmk --notify: new environment variable NOTIFY_WHAT which has HOST or SERVICE as value
    * cmk --notify: removing service related envvars in case of host notifications
    * cmk --notify: added test code to help developing nitofication plugins.
      Can be called with "cmk --notify fake-service debug" for example

    Checks & Agents:
    * Linux Agent, diskstat: Now supporting /dev/emcpower* devices (Thanks to Claas Rockmann-Buchterkirche)
    * FIX: winperf_processor: Showing 0% on "cmk -nv" now instead of 100%
    * FIX: win_dhcp_pools: removed faulty output on non-german windows 2003 servers 
           with no dhcp server installed (Thanks to Mathias Decker)
    * Add: fileinfo is now supported by the solaris agent. Thanks to Daniel Roettgermann
    * Logwatch: unknown eventlog level ('u') from windows agent treated as warning
    * FIX: logwatch_ec: Added state undefined as priority
    * Add: New Check for Raritan EMX Devices
    * Add: mailman_lists - New check to gather statistics of mailman mailinglists
    * FIX: megaraid_bbu - Handle missing charge information (ignoring them)
    * FIX: myssql_tablespaces - fix PNP graph (thanks to Christian Zock)
    * kernel.util: add "Average" information to PNP graph
    * Windows Agent: Fix startup crash on adding a logfiles pattern, but no logfile specified
    * Windows Agent: check_mk.example.ini: commented logfiles section

    Multisite:
    * FIX: Fixed rendering of dashboard globes in opera
    * When having row selections enabled and no selected and performing
      actions an error message is displayed instead of performing the action on
      all rows
    * Storing row selections in user files, cleaned up row selection 
      handling to single files. Cleaned up GET/POST mixups in confirm dialogs
    * Add: New user_options to limit seen nagios objects even the role is set to see all
    * Fix: On site configaration changes, only relevant sites are marked as dirty
    * Fix: Distributed setup: Correct cleanup of pending changes logfile after "Activate changes"
    * FIX: LDAP: Fixed problem with special chars in LDAP queries when having
    contactgroup sync plugin enabled
    * FIX: LDAP: OpenLDAP - Changed default filter for users
    * FIX: LDAP: OpenLDAP - Using uniqueMember instead of member when searching for groups of a user
    * FIX: LDAP: Fixed encoding problem of ldap retrieved usernames
    * LDAP: Role sync plugin validates the given group DNs with the group base dn now
    * LDAP: Using roles defined in default user profile in role sync plugin processing
    * LDAP: Improved error handling in case of misconfigurations
    * LDAP: Reduced number of ldap querys during a single page request / sync process
    * LDAP: Implemnted some kind of debug logging for LDAP communication
    * FIX: Re-added an empty file as auth.py (wato plugin) to prevent problems during update 

    WATO:
    * CPU load ruleset does now accept float values
    * Added valuespec for cisco_mem check to configure thresholds via WATO
    * FIX: Fixed displaying of tag selections when creating a rule in the ruleeditor
    * FIX: Rulesets are always cloned in the same folder
    * Flexibile notifications: removed "debug notification" script from GUI (you can make it
      executable to be choosable again)
    * Flexibile notifications: added plain mail notification which uses the
      mail templates from global settings dialog

    BI:
    * Added FOREACH_SERVICE capability to leaf nodes
    * Add: Bi views now support debug of livestatus queries

1.2.1i4:
    Core:
    * Better exception handling when executing "Check_MK"-Check. Printing python
      exception to status output and traceback to long output now.
    * Added HOSTTAGS to notification macros which contains all Check_MK-Tags
      separated by spaces
    * Output better error message in case of old inventory function
    * Do object cache precompile for monitoring core on cmk -R/-O
    * Avoid duplicate verification of monitoring config on cmk -R/-O
    * FIX: Parameter --cleanup-autochecks (long for -u) works now like suggested in help
    * FIX: Added error handling when trying to --restore with a non existant file

    Notifications:
    * Fix flexible notifications on non-OMD systems
    
    Checks & Agents:
    * Linux Agent, mk_postgres: Supporting pgsql and postgres as user
    * Linux Agent, mk_postgres: Fixed database stats query to be compatible
      with more versions of postgres
    * apache_status: Modified to be usable on python < 2.6 (eg RHEL 5.x)
    * apache_status: Fixed handling of PIDs with more than 4 numbers
    * Add: New Check for Rittal CMC PSM-M devices
    * Smart plugin: Only use relevant numbers of serial
    * Add: ibm_xraid_pdisks - new check for agentless monitoring of disks on IBM SystemX servers.
    * Add: hp_proliant_da_cntlr check for disk controllers in HP Proliant servers
    * Add: Check to monitor Storage System Drive Box Groups attached to HP servers
    * Add: check to monitor the summary status of HP EML tape libraries
    * Add: apc_rackpdu_status - monitor the power consumption on APC rack PDUs
    * Add: sym_brightmail_queues - monitor the queue levels on Symantec Brightmail mail scanners.
    * Add: plesk_domains - List domains configured in plesk installations
    * Add: plesk_backups - Monitor backup spaces configured for domains in plesk
    * Add: mysql_connections - Monitor number of parallel connections to mysql daemon
    * Add: flexible notifcations: filter by hostname
    * New script multisite_to_mrpe for exporting services from a remote system
    * FIX: postgres_sessions: handle case of no active/no idle sessions
    * FIX: correct backslash representation of windows logwatch files
    * FIX: postgres_sessions: handle case of no active/no idle sessions
    * FIX: zfsget: fix exception on snapshot volumes (where available is '-')
    * FIX: zfsget: handle passed-through filesystems (need agent update)
    * FIX: loading notification scripts in local directory for real
    * FIX: oracle_version: return valid check result in case of missing agent info
    * FIX: apache_status: fixed bug with missing 'url', wrote man page
    * FIX: fixed missing localisation in check_parameteres.py 
    * FIX: userdb/ldap.py: fixed invalid call site.getsitepackages() for python 2.6
    * FIX: zpool_status: fixed crash when spare devices were available
    * FIX: hr_fs: handle negative values in order to larger disks (thanks to Christof Musik)
    * FIX: mssql_backup: Fixed wrong calculation of backup age in seconds


    Multisite:
    * Implemented LDAP integration of Multisite. You can now authenticate your
      users using the form based authentication with LDAP. It is also possible
      to synchronize some attributes like mail addresses, names and roles from
      LDAP into multisite.
    * Restructured cookie auth cookies (all auth cookies will be invalid
      after update -> all users have to login again)
    * Modularized login and cookie validation
    * Logwatch: Added buttons to acknowledge all logs of all hosts or really
      all logs which currently have a problem
    * Check reschedule icon now works on services containing an \
    * Now showing correct representation of SI unit kilo ( k )
    * if perfometer now differs between byte and bit output
    * Use pprint when writing global settings (makes files more readable)
    * New script for settings/removing downtimes: doc/treasures/downtime
    * New option when setting host downtimes for also including child hosts
    * Option dials (refresh, number of columns) now turnable by mouse wheel
    * Views: Commands/Checkboxes buttons are now activated dynamically (depending on data displayed)
    * FIX: warn / crit levels in if-check when using "bit" as unit
    * FIX: Fixed changing own password when notifications are disabled
    * FIX: On page reload, now updating the row field in the headline
    * FIX: ListOfStrings Fields now correctly autoappend on focus
    * FIX: Reloading of sidebar after activate changes
    * FIX: Main Frame without sidebar: reload after activate changes
    * FIX: output_format json: handle newlines correctly
    * FIX: handle ldap logins with ',' in distinguished name
    * FIX: quote HTML variable names, fixes potential JS injection
    * FIX: Sidebar not raising exceptions on configured but not available snapins
    * FIX: Quicksearch: Fixed Up/Down arrow handling in chrome
    * FIX: Speedometer: Terminating data updates when snapin is removed from sidebar
    * FIX: Views: toggling forms does not disable the checkbox button anymore
    * FIX: Dashboard: Fixed wrong display options in links after data reloads
    * FIX: Fixed "remove all downtimes" button in views when no downtimes to be deleted 
    * FIX: Services in hosttables now use the service name as header (if no custom title set)
    * New filter for host_contact and service_contact
    
    WATO:
    * Add: Creating a new rule immediately opens its edit formular
    * The rules formular now uses POST as transaction method
    * Modularized the authentication and user management code
    * Default config: add contact group 'all' and put all hosts into it
    * Reverse order of Condition, Value and General options in rule editor
    * Allowing "%" and "+" in mail prefixes of contacts now
    * FIX: Fixed generated manual check definitions for checks without items
      like ntp_time and tcp_conn_stats
    * FIX: Persisting changing of folder titles when only the title has changed
    * FIX: Fixed rendering bug after folder editing

    Event Console:
    * Replication slave can now copy rules from master into local configuration
      via a new button in WATO.
    * Speedup access to event history by earlier filtering and prefiltering with grep
    * New builtin syslog server! Please refer to online docu for details.
    * Icon to events of host links to view that has context button to host
    * FIX: remove event pipe on program shutdown, prevents syslog freeze
    * FIX: hostnames in livestatus query now being utf8 encoded
    * FIX: fixed a nastiness when reading from local pipe
    * FIX: fix exception in rules that use facility local7
    * FIX: fix event icon in case of using TCP access to EC
    * FIX: Allowing ":" in application field (e.g. needed for windows logfiles)
    * FIX: fix bug in Filter "Hostname/IP-Address of original event"

    Livestatus:
    * FIX: Changed logging output "Time to process request" to be debug output

1.2.1i3:
    Core:
    * added HOST/SERVICEPROBLEMID to notification macros
    * New configuration check_periods for limiting execution of
      Check_MK checks to a certain time period.

    Checks & Agents:
    * Windows agent: persist offsets for logfile monitoring

    Notifications:
    * fix two errors in code that broke some service notifications

    Event Console:
    * New performance counter for client request processing time
    * FIX: fixed bug in rule optimizer with ranges of syslog priorities

    WATO:
    * Cloning of contact/host/service groups (without members)

    Checks & Agents:
    * logwatch: Fixed confusion with ignore/ok states of log messages
    * AIX Agent: now possible to specify -d flag. Please test :)

1.2.1i2:
    Core:
    * Improved validation of inventory data reported by checks
    * Added -d option to precompiled checks to enable debug mode
    * doc/treasures: added script for printing RRD statistics

    Notifications:
    * New system of custom notification, with WATO support

    Event Console:
    * Moved source of Event Console into Check_MK project 
    * New button for resetting all rule hits counters
    * When saving a rule then its hits counter is always reset
    * New feature of hiding certain actions from the commands in the status GUI
    * FIX: rule simulator ("Try out") now handles cancelling rules correctly
    * New global option for enabling log entries for rule hits (debugging)
    * New icon linking to event views for the event services
    * check_mkevents outputs last worst line in service output
    * Max. number of queued connections on status sockets is configurable now
    * check_mkevents: new option -a for ignoring acknowledged events
    * New sub-permissions for changing comment and contact while updating an event
    * New button for generating test events directly via WATO
    * Allow Event Console to replicate from another (master) console for
      fast failover.
    * Allow event expiration also on acknowledged events (configurable)

    Multisite:
    * Enable automation login with _username= and _secret=, while
      _secret is the content of var/check_mk/web/$USER/automation.secret
    * FIX: Fixed releasing of locks and livestatus connections when logging out
    * FIX: Fixed login/login confusions with index page caching
    * FIX: Speed-o-meter: Fixed calculation of Check_MK passive check invervals
    * Removed focus of "Full name" attribute on editing a contact
    * Quicksearch: Convert search text to regex when accessing livestatus
    * FIX: WATO Folder filter not available when WATO disabled
    * WATO Folder Filter no longer available in single host views
    * Added new painters "Service check command expanded" and
      "Host check command expanded"
    * FIX: Corrected garbled description for sorter "Service Performance data" 
    * Dashboard globes can now be filtered by host_contact_group/service_contact_group
    * Dashboard "iframe" attribute can now be rendered dynamically using the
      "iframefunc" attribute in the dashlet declaration
    * Dashboard header can now be hidden by setting "title" to None
    * Better error handling in PNP-Graph hover menus in case of invalid responses

    Livestatus:
    * Added new table statehist, used for SLA queries
    * Added new column check_command_expanded in table hosts
    * Added new column check_command_expanded in table services
    * New columns livestatus_threads, livestatus_{active,queued}_connections

    BI:
    * Added missing localizations
    * Added option bi_precompile_on_demand to split compilations of
      the aggregations in several fragments. If possible only the needed
      aggregations are compiled to reduce the time a user has to wait for
      BI based view. This optimizes BI related views which display
      information for a specific list of hosts or aggregation groups.
    * Added new config option bi_compile_log to collect statistics about
      aggregation compilations
    * Aggregations can now be part of more than one aggregation group
      (just configure a list of group names instead of a group name string)
    * Correct representation of (!), (!!) and (?) markers in check output
    * Corrected representation of assumed state in box layout
    * Feature: Using parameters for hosttags

    WATO:
    * Added progress indicator in single site WATO "Activate Changes"
    * Users & Contacts: Case-insensitive sorting of 'Full name' column
    * ntp/ntp.time parameters are now configurable via WATO
    * FIX: Implemented basic non HTTP 200 status code response handling in interactive
           progress dialogs (e.g. bulk inventory mode)
    * FIX: Fixed editing of icon_image rules
    * Added support of locked hosts and folders ( created by CMDB )
    * Logwatch: logwatch agents/plugins now with ok pattern support 
    * Valuespec: Alternative Value Spec now shows helptext of its elements
    * Valuespec: DropdownChoice, fixed exception on validate_datatype

    Checks & Agents:
    * New check mssql_counters.locks: Monitors locking related information of
      MSSQL tablespaces
    * Check_MK service is now able to output additional performance data
      user_time, system_time, children_user_time, children_system time
    * windows_updates agent plugin: Fetching data in background mode, caching
      update information for 30 minutes
    * Windows agent: output ullTotalVirtual and ullAvailVirtual (not yet
      being used by check)
    * Solaris agent: add <<<uptime>>> section (thanks to Daniel Roettgermann)
    * Added new WATO configurable option inventory_services_rules for the
      windows services inventory check
    * Added new WATO configurable option inventory_processes_rules for the
      ps and ps.perf inventory
    * FIX: mssql_counters checks now really only inventorize percentage based
      counters if a base value is set
    * win_dhcp_pools: do not inventorize empty pools any more. You can switch
      back to old behaviour with win_dhcp_pools_inventorize_empty = True
    * Added new Check for Eaton UPS Devices
    * zfsget: new check for monitoring ZFS disk usage for Linux, Solaris, FreeBSD
      (you need to update your agent as well)
    * Added new Checks for Gude PDU Units
    * logwatch: Working around confusion with OK/Ignore handling in logwatch_rules
    * logwatch_ec: Added new subcheck to forward all incoming logwatch messages
      to the event console. With this check you can use the Event Console 
      mechanisms and GUIs instead of the classic logwatch GUI. It can be 
      enabled on "Global Settings" page in WATO for your whole installation.
      After enabling it you need to reinventorize your hosts.
    * Windows Update Check: Now with caching, Thanks to Phil Randal and Patrick Schlüter
    * Windows Check_MK Agent: Now able to parse textfiles for logwatch output
    * Added new Checks sni_octopuse_cpu, sni_octopuse_status, sni_octopuse_trunks: These
      allow monitoring Siemens HiPath 3000/5000 series PBX.
    * if-checks now support "bit" as measurement unit
    * winperf_phydisk: monitor average queue length for read/write

1.2.0p5:
    Checks & Agents:
    * FIX: windows agent: fixed possible crash in eventlog section

    BI:
    * FIX: fixed bug in aggregation count (thanks Neil) 

1.2.0p4:
    WATO:
    * FIX: fixed detection of existing groups when creating new groups
    * FIX: allow email addresses like test@test.test-test.com
    * FIX: Fixed Password saving problem in user settings

    Checks & Agents:
    * FIX: postgres_sessions: handle case of no active/no idle sessions
    * FIX: winperf_processor: handle parameters "None" (as WATO creates)
    * FIX: mssql_counters: remove debug output, fix bytes output
    * FIX: mssql_tablespaces: gracefully handle garbled agent output

    Multisite:
    * FIX: performeter_temparature now returns unicode string, because of °C
    * FIX: output_format json in webservices now using " as quotes

    Livestatus:
    * FIX: fix two problems when reloading module in Icinga (thanks to Ronny Biering)

1.2.0p3:
    Mulitisite
    * Added "view" parameter to dashlet_pnpgraph webservice
    * FIX: BI: Assuming "OK" for hosts is now possible
    * FIX: Fixed error in makeuri() calls when no parameters in URL
    * FIX: Try out mode in view editor does not show context buttons anymore
    * FIX: WATO Folder filter not available when WATO disabled
    * FIX: WATO Folder Filter no longer available in single host views
    * FIX: Quicksearch converts search text to regex when accessing livestatus
    * FIX: Fixed "access denied" problem with multisite authorization in PNP/NagVis
           in new OMD sites which use the multisite authorization
    * FIX: Localize option for not OMD Environments

    WATO:
    * FIX: Users & Contacts uses case-insensitive sorting of 'Full name' column  
    * FIX: Removed focus of "Full name" attribute on editing a contact
    * FIX: fix layout bug in ValueSpec ListOfStrings (e.g. used in
           list of explicit host/services in rules)
    * FIX: fix inheritation of contactgroups from folder to hosts
    * FIX: fix sorting of users, fix lost user alias in some situations
    * FIX: Sites not using distritubed WATO now being skipped when determining
           the prefered peer
    * FIX: Updating internal variables after moving hosts correctly
      (fixes problems with hosts tree processed in hooks)

    BI:
    * FIX: Correct representation of (!), (!!) and (?) markers in check output

    Livestatus:
    * FIX: check_icmp: fixed calculation of remaining length of output buffer
    * FIX: check_icmp: removed possible buffer overflow on do_output_char()
    
    Livecheck:
    * FIX: fixed problem with long plugin output
    * FIX: added /0 termination to strings
    * FIX: changed check_type to be always active (0)
    * FIX: fix bug in assignment of livecheck helpers 
    * FIX: close inherited unused filedescriptors after fork()
    * FIX: kill process group of called plugin if timeout is reached
           -> preventing possible freeze of livecheck
    * FIX: correct escaping of character / in nagios checkresult file
    * FIX: fixed SIGSEGV on hosts without defined check_command
    * FIX: now providing correct output buffer size when calling check_icmp 

    Checks & Agents:
    * FIX: Linux mk_logwatch: iregex Parameter was never used
    * FIX: Windows agent: quote '%' in plugin output correctly
    * FIX: multipath check now handles '-' in "user friendly names"
    * New check mssql_counters.locks: Monitors locking related information of
      MSSQL tablespaces
    * FIX: mssql_counters checks now really only inventorize percentage based
      counters if a base value is set
    * windows_updates agent plugin: Fetching data in background mode, caching
      update information for 30 minutes
    * FIX: netapp_vfiler: fix inventory function (thanks to Falk Krentzlin)
    * FIX: netapp_cluster: fix inventory function
    * FIX: ps: avoid exception, when CPU% is missing (Zombies on Solaris)
    * FIX: win_dhcp_pools: fixed calculation of perc_free
    * FIX: mssql_counters: fixed wrong log size output

1.2.0p3:
    Multisite:
    * Added "view" parameter to dashlet_pnpgraph webservice

    WATO:
    * FIX: It is now possible to create clusters in empty folders
    * FIX: Fixed problem with complaining empty ListOf() valuespecs

    Livestatus:
    * FIX: comments_with_info in service table was always empty

1.2.1i1:
    Core:
    * Allow to add options to rules. Currently the options "disabled" and
      "comment" are allowed. Options are kept in an optional dict at the
      end of each rule.
    * parent scan: skip gateways that are reachable via PING
    * Allow subcheck to be in a separate file (e.g. foo.bar)
    * Contacts can now define *_notification_commands attributes which can now
      override the default notification command check-mk-notify
    * SNMP scan: fixed case where = was contained in SNMP info
    * check_imap_folder: new active check for searching for certain subjects
      in an IMAP folder
    * cmk -D shows multiple agent types e.g. when using SNMP and TCP on one host

    Checks & Agents:
    * New Checks for Siemens Blades (BX600)
    * New Checks for Fortigate Firewalls
    * Netapp Checks for CPU Util an FC Port throughput
    * FIX: megaraid_pdisks: handle case where no enclosure device exists
    * FIX: megaraid_bbu: handle the controller's learn cycle. No errors in that period.
    * mysql_capacity: cleaned up check, levels are in MB now
    * jolokia_info, jolokia_metrics: new rewritten checks for jolokia (formerly
      jmx4perl). You need the new plugin mk_jokokia for using them
    * added preliminary agent for OpenVMS (refer to agents/README.OpenVMS) 
    * vms_diskstat.df: new check file usage of OpenVMS disks
    * vms_users: new check for number of interactive sessions on OpenVMS
    * vms_cpu: new check for CPU utilization on OpenVMS
    * vms_if: new check for network interfaces on OpenVMS
    * vms_system.ios: new check for total direct/buffered IOs on OpenVMS
    * vms_system.procs: new check for number of processes on OpenVMS
    * vms_queuejobs: new check for monitoring current VMS queue jobs
    * FIX: mssql_backup: Fixed problems with datetime/timezone calculations
    * FIX: mssql agent: Added compatibility code for MSSQL 9
    * FIX: mssql agent: Fixed connection to default instances ("MSSQLSERVER")
    * FIX: mssql agent: Fixed check of databases with names starting with numbers
    * FIX: mssql agent: Fixed handling of databases with spaces in names
    * f5_bigip_temp: add performance data
    * added perf-o-meters for a lot of temperature checks
    * cmctc_lcp.*: added new checks for Rittal CMC-TC LCP
    * FIX: diskstat (linux): Don't inventorize check when data empty
    * Cisco: Added Check for mem an cpu util
    * New check for f5 bigip network interfaces
    * cmctc.temp: added parameters for warn/crit, use now WATO rule
      "Room temperature (external thermal sensors)"
    * cisco_asa_failover: New Check for clustered Cisco ASA Firewalls 
    * cbl_airlaser.status: New Check for CBL Airlaser IP1000 laser bridge.
    * cbl_airlaser.hardware: New Check for CBL Airlaser IP1000 laser bridge.
      Check monitors the status info and allows alerting based on temperature.
    * df, hr_fs, etc.: Filesystem checks now support grouping (pools)
      Please refer to the check manpage of df for details
    * FIX: windows agent: try to fix crash in event log handling
    * FreeBSD Agent: Added swapinfo call to mem section to make mem check work again
    * windows_multipath: Added the missing check for multipath.vbs (Please test)
    * carel_uniflair_cooling: new check for monitoring datacenter air conditioning by "CAREL"
    * Added Agent for OpenBSD
    * Added Checks for UPS devices
    * cisco_hsrp: New Check for monitoring HSRP groups on Cisco Routers. (SMIv2 version)
    * zypper: new check and plugin mk_zypper for checking zypper updates.
    * aironet_clients: Added support for further Cisco WLAN APs (Thanks to Stefan Eriksson for OIDs)
    * aironet_errors: Added support for further Cisco WLAN APs
    * apache_status: New check to monitor apache servers which have the status-module enabled.
      This check needs the linux agent plugin "apache_status" installed on the target host.

    WATO:
    * Added permission to control the "clone host" feature in WATO
    * Added new role/permission matrix page in WATO to compare
      permissions of roles
    * FIX: remove line about number of rules in rule set overview
      (that garbled the logical layout)
    * Rules now have an optional comment and an URL for linking to 
      documntation
    * Rule now can be disabled without deleting them.
    * Added new hook "sites-saved"
    * Allow @ in user names (needed for some Kerberos setups)
    * Implemented new option in WATO attributes: editable
      When set to False the attribute can only be changed during creation
      of a new object. When editing an object this attribute is only displayed.
    * new: search for rules in "Host & Service Configuration"
    * parent scan: new option "ping probes", that allows skipping 
      unreachable gateways.
    * User managament: Added fields for editing host/service notification commands
    * Added new active check configuration for check_smtp
    * Improved visualization of ruleset lists/dictionaries
    * Encoding special chars in RegExp valuespec (e.g. logwatch patterns)
    * Added check_interval and retry_interval rules for host checks
    * Removed wmic_process rule from "inventory services" as the check does not support inventory
    * Made more rulegroup titles localizable
    * FIX: Fixed localization of default permissions
    * FIX: Removed double collect_hosts() call in activate changes hook
    * FIX: Fixed double hook execution when using localized multisite
    * FIX: User list shows names of contactgroups when no alias given
    * FIX: Reflecting alternative mode of check_http (check ssl certificate
    age) in WATO rule editor
    * FIX: Fixed monitoring of slave hosts in master site in case of special
      distributed wato configurations
    * FIX: Remove also user settings and event console rule on factory reset
    * FIX: complex list widgets (ListOf) failed back to old value when
           complaining
    * FIX: complex list widgets (ListOf) lost remaining entries after deleting one
    * FIX: Fixed error in printer_supply valuespec which lead to an exception
           when defining host/service specific rules
    * FIX: Fixed button url icon in docu-url link

    BI:
    * Great speed up of rule compilation in large environments

    Multisite:
    * Added css class="dashboard_<name>" to the dashboard div for easier
    customization of the dashboard style of a special dashboard
    * Dashboard: Param wato_folder="" means WATO root folder, use it and also
      display the title of this folder
    * Sidebar: Sorting aggregation groups in BI snapin now
    * Sidebar: Sorting sites in master control snapin case insensitive
    * Added some missing localizations (error messages, view editor)
    * Introducted multisite config option hide_languages to remove available
      languages from the multisite selection dialogs. To hide the builtin
      english language simply add None to the list of hidden languages.
    * FIX: fixed localization of general permissions
    * FIX: show multisite warning messages even after page reload
    * FIX: fix bug in Age ValueSpec: days had been ignored
    * FIX: fixed bug showing only sidebar after re-login in multisite
    * FIX: fixed logwatch loosing the master_url parameter in distributed setups
    * FIX: Fixed doubled var "site" in view editor (site and siteopt filter)
    * FIX: Don't crash on requests without User-Agent HTTP header
    * Downtimes: new conveniance function for downtime from now for ___ minutes.
      This is especially conveniant for scripting.
    * FIX: fixed layout of login dialog when showing up error messages
    * FIX: Fixed styling of wato quickaccess snapin preview
    * FIX: Made printer_supply perfometer a bit more robust against bad perfdata
    * FIX: Removed duplicate url parameters e.g. in dashboard (display_options)
    * FIX: Dashboard: If original request showed no "max rows"-message, the
           page rendered during reload does not show the message anymore
    * FIX: Fixed bug in alert statistics view (only last 1000 lines were
           processed for calculating the statistics)
    * FIX: Added missing downtime icon for comment view
    * FIX: Fixed handling of filter configuration in view editor where filters
           are using same variable names. Overlaping filters are now disabled
	   in the editor.
    * FIX: Totally hiding hidden filters from view editor now

    Livecheck:
    * FIX: Compile livecheck also if diet libc is missing

1.2.0p2:
    Core:
    * simulation_mode: legacy_checks, custom_checks and active_checks
      are replaced with dummy checks always being OK
    * FIX: Precisely define order of reading of configuration files. This
      fixes a WATO rule precedence problem

    Checks & Agents:
    * FIX: Fixed syntax errors in a bunch of man pages
    * if_lancom: silently ignore Point-To-Point interfaces
    * if_lancom: add SSID to logical WLAN interface names
    * Added a collection of MSSQL checks for monitoring MSSQL servers
      (backups, tablespaces, counters)
    * New check wut_webio_io: Monitor the IO input channels on W&T Web-IO 
      devices
    * nfsmounts: reclassify "Stale NFS handle" from WARN to CRIT
    * ORACLE agent/checks: better error handling. Let SQL errors get
      through into check output, output sections even if no database
      is running.
    * oracle_version: new check outputting the version of an ORACLE
      database - and using uncached direct SQL output.
    * ORACLE agent: fix handling of EXCLUDE, new variable ONLY_SIDS
      for explicitely listing SIDs to monitor
    * mk_logwatch on Linux: new options regex and iregex for file selection
    * remove obsolete ORACLE checks where no agent plugins where available
    * FIX: printer_supply: Fix problem on DELL printers with "S/N" in output
      (thanks to Sebastian Talmon)
    * FIX: winperf_phydisk: Fix typo (lead to WATO rule not being applied)
    * Windows agent: new [global] option crash_debug (see online docu)
    * AIX agent: new check for LVM volume status in rootvg.
    * PostgreSQL plugin: agent is now modified to work with PostgreSQL 
      versions newer than 8.1. (multiple reports, thanks!)

    Multisite:
    * Show number of rows and number of selected rows in header line
      (also for WATO hosts table)
    * FIX: fix problem in showing exceptions (due to help function)
    * FIX: fixed several localization problems in view/command processing
    * FIX: fixed duplicated settings in WATO when using localisation
    * FIX: fixed exception when refering to a language which does not exist
    * FIX: Removing all downtimes of a host/service is now possible again
    * FIX: The refresh time in footer is updated now when changing the value
    * FIX: view editor shows "(Mobile)" hint in view titles when linking to views

    WATO: 
    * Main menu of ruleeditor (Host & Service Parameters) now has
      a topic for "Used rules" - a short overview of all non-empty
      rulesets.
    * FIX: add missing context help to host details dialog
    * FIX: set new site dirty is host move due to change of
      folder attributes
    * FIX: fix exception on unknown value in DropdownChoice
    * FIX: add service specification to ruleset Delay service notifications
    * FIX: fixed problem with disabled sites in WATO
    * FIX: massive speedup when changing roles/users and activing changes
      (especially when you have a larger number of users and folders)
    * Add variable CONTACTPAGER to allowed macros in notifications
    * FIX: fixed default setting if "Hide names of configuration variables"
      in WATO
    * FIX: ListOfString Textboxes (e.g. parents of folders) do now extend in IE
    * FIX: fixed duplicated sections of permissions in rule editor

    BI:
    * New iterators FOREACH_CHILD and FOREACH_PARENT
    * FIX: fix handling of FOREACH_ in leaf nodes (remove hard coded
      $HOST$, replace with $1$, $2$, ..., apply argument substitution)
    * New logical datatable for aggregations that have the same name
      as a host. Converted view "BI Boxes" to this new table. This allows
      for Host-Aggregations containing data of other hosts as well.
    * count_ok: allow percentages, e.g. "count_ok!70%!50%"

1.2.0p1:
    Core:
    * Added macros $DATE$, $SHORTDATETIME$ and $LONGDATETIME$' to
      notification macros

    Checks & Agents:
    * FIX: diskstat: handle output 'No Devices Found' - avoiding exception
    * 3ware_units: Following states now lead to WARNING state instead of
      CRITICAL: "VERIFY-PAUSED", "VERIFYING", "REBUILDING"
    * New checks tsm_stagingpools, tsm_drive and tsm_storagepools
      Linux/UNIX
    * hpux_fchba: new check for monitoring FibreChannel HBAs und HP-UX

    Multisite:
    * FIX: fix severe exception in all views on older Python versions
      (like RedHat 5.5).

    WATO:
    * FIX: fix order of rule execution: subfolders now take precedence
      as they should.

1.2.0:
    Setup:
    * FIX: fix building of RPM packages (due to mk_mysql, mk_postgres)

    Core:
    * FIX: fix error message in case of duplicate custom check

    WATO:
    * FIX: add missing icon on cluster hosts to WATO in Multisite views
    * FIX: fix search field in host table if more than 10 hosts are shown
    * FIX: fix bulk edit and form properties (visibility of attributes was broken)
    * FIX: fix negating hosts in rule editor

    Checks & Agents: 
    * fileinfo: added this check to Linux agent. Simply put your
      file patterns into /etc/check_mk/fileinfo.cfg for configuration.
    * mysql.sessions: New check for MySQL sessions (need new plugin mk_mysql)
    * mysql.innodb_io: New check for Disk-IO of InnoDB
    * mysql_capacity: New check for used/free capacity of MySQL databases
    * postgres_sessions: New check for PostgreSQL number of sessions
    * postgres_stat_database: New check for PostgreSQL database statistics
    * postgres_stat_database.size: New check for PostgreSQL database size
    * FIX: hpux_if: convert_to_hex was missing on non-SNMP-hosts -replace
      with inline implementation
    * tcp_conn_stats: handle state BOUND (found on Solaris)
    * diskstat: support for checking latency, LVM and VxVM on Linux (needs 
      updated agent)
    * avoid duplicate checks cisco_temp_perf and cisco_sensor_temp

1.2.0b6:
    Multisite:
    * FIX: Fixed layout of some dropdown fields in view filters
    * Make heading in each page clickable -> reload page
    * FIX: Edit view: couldn't edit filter settings
    * FIX: Fixed styling of links in multisite context help
    * FIX: Fixed "select all" button for IE
    * FIX: Context links added by hooks are now hidden by the display
           option "B" again
    * FIX: preselected "refresh" option did not reflect view settings
           but was simply the first available option - usually 30.
    * FIX: fixed exception with custom views created by normal users

    WATO:
    * FIX: Fixed "select all" button in hosts & folders for IE
    * Optically mark modified variables in global settings
    * Swapped icons for rule match and previous rule match (makes for sense)

    Core:
    * FIX: Fixed "make_utf is not defined" error when having custom
           timeperiods defined in WATO

    Checks & Agents: 
    * MacOS X: Agent for MacOS (Thanks to Christian Zigotzky)
    * AIX: New check aix_multipath: Supports checking native AIX multipathing from AIX 5.2 onward
    * Solaris: New check solaris_multipath: Supports checking native Solaris multipath from Solaris10 and up.
    * Solaris: The ZFS Zpool status check now looks more closely at the reported messages. (It's also tested to work on Linux now)

1.2.0b5:
    Core:
    * FIX: handle UTF-8 encoded binary strings correctly (e.g. in host alias)
    * FIX: fix configuration of passive checks via custom_checks
    * Added NOTIFICATIONTYPE to host/service mail bodies

    WATO:
    * Site management: "disabled" only applies to Livestatus now
    * FIX: fix folding problems with dependent host tags
    * FIX: Detecting duplicate tag ids between regular tags and auxtags
    * FIX: Fixed layout problem of "new special rule" button in rule editor
    * FIX: Fixed layout problem on "activate changes" page
    * FIX: Added check if contacts belong to contactgroup before contactgroup deletion
    * FIX: fix site configuration for local site in Multisite environments
    * FIX: "(no not monitor)" setting in distributed WATO now works
    * FIX: Site management: replication setting was lost after re-editing
    * FIX: fixed problems after changing D/WATO-configuration
    * FIX: D/WATO: mark site dirty after host deletion
    * FIX: D/WATO: replicate auth.secret, so that login on one site also
           is valid on the replication slaves
    * FIX: implement locking in order to prevent data corruption on
           concurrent changes
    * FIX: Fixed handling of validation errors in cascading dropdown fields
    * FIX: fix cloning of users
    * Keep track of changes made by other users before activating changes,
      let user confirm this, new permission can be used to prevent a user
      from activating foreign changes.
    * FIX: Allowing german umlauts in users mail addresses
    * Allow list of aux tags to be missing in host tag definitions. This
      makes migration from older version easier.
    * FIX: user management modules can now deal with empty lines in htpasswd
    * FIX: Fixed js error on hostlist page with search form

    Multisite:
    * New display type 'boxes-omit-root' for BI views
    * Hostgroup view BI Boxes omits the root level
    * Finalized layout if view options and commands/filters/painteroptions.
    * Broken plugins prevent plugin caching now
    * FIX: remove refresh button from dashboard.
    * FIX: remove use of old option defaults.checkmk_web_uri
    * FIX: fixed outgoing bandwidth in fc port perfometer
    * FIX: remove nasty JS error in sidebar
    * FIX: fix folding in custom links (directories would not open)
    * FIX: animation of rotation treeangle in trees works again
    * FIX: Logwatch: Changed font color back to black
    * FIX: show toggle button for checkboxes in deactivated state
    * FIX: fix repeated stacked refresh when toggling columns
    * FIX: disable checkbox button in non-checkboxable layouts
    * FIX: fix table layout for views (gaps where missing sometimes)
    * FIX: Fixed sorting views by perfdata values which contain floats
    * FIX: fix sometimes-broken sizing of sidebar and dashboard on Chrome
    * FIX: fix dashboard layout on iPad
    * FIX: Fixed styling issues of sidebar in IE7
    * FIX: fix problem where filter settings (of checkboxes) are not effective
           when it comes to executing commands
    * FIX: Fixed styling issues of view filters with dropdown fields
    * FIX: multisite login can now deal with empty lines in htpasswd
    * FIX: Fixed a bunch of js/css errors

    Mobile:
    * FIX: Fixed logtime filter settings in all mobile views
    * FIX: fix some layout problems

    BI:
    * New aggregation function count_ok, that counts the number
      of nodes in state OK.
    * FIX: Removed debug output int count_ok aggregation

    Checks & Agents:
    * Linux: Modified cluster section to allow pacemaker/corosync clusters without heartbeat
    * AIX: convert NIC check to lnx_if (now being compatible with if/if64)
    * AIX: new check for CPU utilization (using section lparstat_aix)
    * ntp checks: Changed default value of time offsets to be 200ms (WARN) / 500ms (CRIT)
    * aironet_{errors,clients}: detect new kinds of devices (Thanks to Tiago Sousa)
    * check_http, check_tcp: allow to omit -I and use dynamic DNS name instead

1.2.0b4:
    Core:
    * New configuration variable snmp_timing, allowing to 
      configure timeout and retries for SNMP requests (also via WATO)
    * New configuration variable custom_checks. This is mainly for
      WATO but also usable in main.mk It's a variant of legacy_checks that
      automatically creates the required "define command" sections.

    WATO:
    * ps and ps.perf configurable via WATO now (without inventory)
    * New layout of main menu and a couple of other similar menus
    * New layout of ruleset overviews
    * Hide check_mk variable names per default now (change via global settings)
    * New layout of global settings
    * Folder layout: show contact groups of folder
    * Folder movement: always show complete path to target folder
    * Sidebar snapin: show pending changes
    * New rule for configuring custom_checks - allowing to run arbitrary
      active checks even if not yet formalized (like HTTP and TCP)
    * Added automation_commands to make automations pluginable
    * New layout and new internal implementation of input forms
    * New layout for view overview and view editor
    * Split up host search in two distinct pages
    * Use dynamic items in rule editor for hosts and items (making use
      of ListOfStrings())
    * FIX: audit log was not shown if no entry for today existed
    * FIX: fix parent scan on single site installations
    * FIX: fix folder visibility permission handling
    * FIX: honor folder-permissions when creating, deleting 
           and modifiying rules
    * FIX: detect non-local site even if unix: is being used
    * FIX: better error message if not logged into site during 
           action that needs remote access
    * FIX: send automation data via POST not GET. This fixes inventory
           on hosts with more than 500 services.
    * FIX: make config options directly active after resetting them
           to their defaults (didn't work for start_url, etc.
    * FIX: Fixed editing of ListOf in valuespec editors (e.g. used in logwatch
    pattern editor)
    * FIX: Reimplemented correct behaviour of the logwatch pattern "ignore"
    state which is used to drop the matching log lines

    Multisite:
    * FIX: fixed filter of recent event views (4 hours didn't catch)
    * FIX: convert more buttons to new graphical style
    * FIX: Logwatch handles logs with only OK lines in it correctly in logfile list views
    * FIX: Fixed syntax error in "Single-Host Problems" view definition
    * New help button at top right of each page now toggles help texts
    * Snapin Custom Links allows to specify HTTP link target
    * Redesign of bar with Display/Filter/Commands/X/1,2,3,4,6,8/30,60,90/Edit

    Mobile GUI:
    * FIX: commands can be executed again
    * FIX: fixed styling of buttons

    Checks & Agents:
    * FIX: Logwatch: fixed missing linebreak during reclassifing lines of logfiles
    * FIX: Logwatch: Logwatch services in rules configured using WATO must be
      given as item, not as whole service name
    * New active check via WATO: check_ldap
    * printer_alerts: new configuration variable printer_alerts_text_map. Make
      'Energiesparen' on Brother printers an OK state.
    * services: This check can now be parameterized in a way that it warn if
      a certain service is running. WATO formalization is available.

    BI:
    * FIX: make rotating folding arrows black (white was not visible)
    * Display format 'boxes' now in all BI views available
    * Display format 'boxes' now persists folding state

1.2.0b3:
    Core:
    * FIX: fixed SNMP info declaration in checks: could be garbled
      up in rare cases
    * avoid duplicate parents definition, when using 'parents' and
      extra_host_conf["parents"] at the same time. The later one has
      precedence.

    Multisite:
    * Logwatch: Colorizing OK state blocks correctly
    * FIX: allow web plugins to be byte compiled (*.pyc). Those
      are preferred over *.py if existing
    * View Editor: Fixed jump to top of the page after moving painters during
      editing views
    * FIX: Fixed login redirection problem after relogging
    * Filter for times now accept ranges (from ... until)
    * New view setting for page header: repeat. This repeats the
      column headers every 20'th row.
    * FIX: Fixed problem with new eval/pickle
    * FIX: Fixed commands in host/service search views

    Checks & Agents:
    * FIX: Made logwatch parsing mechanism a little more robust
      (Had problems with emtpy sections from windows agent)
    * FIX: brocade_fcport: Configuration of portsates now possible  
    * if_lancom: special version for if64 for LANCOM devices (uses
      ifName instead of ifDescr)


    WATO:
    * Reimplemented folder listing in host/folders module
    * Redesigned the breadcrumb navigation
    * Global settings: make boolean switches directly togglable
    * New button "Recursive Inventory" on folder: Allows to do
      a recursive inventory over all hosts. Also allows to selectively
      retry only hosts that have failed in a previous inventory.
    * You can configure parents now (via a host attribute, no rules are
      neccessary).
    * You can now do an automated scan for parents and layer 3 (IP)
    * You can configure active checks (check_tcp, ...) via WATO now
    * FIX: fix page header after confirmation dialogs
    * FIX: Fixed umlaut problem in host aliases and ip addresses created by WATO
    * FIX: Fixed exception caused by validation problems during editing tags in WATO
    * FIX: create sample config only if both rules.mk and hosttags.mk are missing
    * FIX: do not loose host tags when both using WATO-configured and 
      manual ones (via multisite.mk)
    * Timeperiods: Make list of exceptions dynamic, not fixed to 10 entries
    * Timeperiods: Configure exclusion of other timeperiods
    * Configuration of notification_delay and notification_interval

1.2.0b2:
    Core:
    * FIX: Cluster host checks were UNKNOWN all the time
    * FIX: reset counter in case of (broken) future time
    * FIX: Automation try-inventory: Fixed problem on where checks which
      produce equal service descriptions could lead to invalid inventory
      results on cluster hosts.
    * FIX: do not create contacts if they won't be assigned to any host
      or service. Do *not* assign to dummy catch-all group "check_mk".

    WATO:
    * Added new permission "move hosts" to allow/deny moving of hosts in WATO
    * Also write out contact definitions for users without contactgroups to
      have the mail addresses and other notification options persisted
    * FIX: deletion of automation accounts now works
    * FIX: Disabling notifications for users does work now
    * New main overview for rule editor
    * New multisite.mk option wato_hide_varnames for hiding Check_MK 
      configuration variable names from the user
    * New module "Logwatch Pattern Analyzer" to verify logwatch rules
    * Added new variable logwatch_rules which can also be managed through the
      WATO ruleset editor (Host/Service Parameters > Parameters and rules for
      inventorized checks > Various applications > Logwatch Patterns)
    * Users & Contacts: Added new option wato_hidden_users which holds a list
      of userids to hide the listed users from the WATO user management GUI.
    * WATO API: Added new method rewrite_configuration to trigger a rewrite of
      all host related wato configuration files to distribute changed tags
    * Added new internal hook pre-activate-changes to execute custom
      code BEFORE Check_MK is called to restart Nagios
    * FIX: Only showing sudo hint message on sudo error message in automation
      command
    * FIX: Fixed js eror in IE7 on WATO host edit page
    * FIX: Using pickle instead of repr/eval when reading data structures from
      urls to prevent too big security issues
    * Rule editor: improve sorting of groups and rulesets
    * FIX: Escaping single quotes in strings when writing auth.php
    * FIX: Fix resorting of host tags (was bug in ListOf)

    Multisite
    * Added config option default_ts_format to configure default timestamp
      output format in multisite
    * Layout and design update
    * Quicksearch: display site name if more than one different site
      is present in the current search result list
    * FIX: Fixed encoding problem in "custom notification" message
    * New configuration parameter page_heading for the HTML page heads
      of the main frameset (%s will be replaced with OMD site name)
    * FIX: Fix problem where snapins where invisible
    * FIX: Fixed multisite timeout errors when nagios not running
    * Sidebar: some new layout improvements
    * Login page is not shown in framesets anymore (redirects framed page to
      full screen login page)
    * FIX: fix exception when disallowing changing display options
    * FIX: Automatically redirect from login page to target page when already
      logged in
    * FIX: Updating the dashboard header time when the dashlets refresh

    BI:
    * Added new painter "affected hosts (link to host page)" to show all
      host names with links to the "hosts" view
    * FIX: Fixed filtering of Single-Host Aggregations
    * New sorter for aggregation group
    * FIX: fix sorting of Single-Host Aggregations after group
    * Avoid duplicate rule incarnations when using FOREACH_*
    * BI Boxes: allow closing boxes (not yet persisted)
    * New filter for services (not) contained in any aggregate
    * Configure sorting for all BI views

    Checks & Agents:
    * FIX: snmp_uptime handles empty snmp information without exception
    * FIX: Oracle checks try to handle ORA-* errors reported by the agent
      All oracle checks will return UNKNOWN when finding an ORA-* message
    * FIX: filesystem levels set via WATO didn't work, but do now
    * FIX: Group filters can handle groups without aliases now
    * nfsmounts: Added nfs4 support thanks to Thorsten Hintemann
    * megaraid_pdisks megaraid_ldisks: Support for Windows.  Thanks to Josef Hack

1.2.0b1:
    Core, Setup, etc.:
    * new tool 'livedump' for dumping configuration and status
      information from one monitoring core and importing this
      into another.
    * Enable new check registration API (not yet used in checks)
    * FIX: fix handling of prefix-tag rules (+), needed for WATO
    * FIX: handle buggy SNMP devices with non-consecutive OIDS
      (such as BINTEC routers)
    * Check API allows a check to get node information
    * FIX: fix problem with check includes in subchecks
    * Option --checks now also applies to ad-hoc check (e.g.
      cmk --checks=mrpe,df -v somehost)
    * check_mk_templates.cfg: added s to notification options
      of host and service (= downtime alerts)

    WATO:
    * Hosttag-editor: allow reordering of tags
    * Create very basic sample configuration when using
      WATO the first time (three tag groups, two rules)
    * Much more checks are configurable via WATO now
    * Distributed WATO: Made all URL calls using curl now
    * FIX: fix bug in inventory in validate_datatype()
    * Better output in case of inventory error
    * FIX: fix bug in host_icon rule on non OMD
    * FIX: do not use isdisjoint() (was in rule editor on Lenny)
    * FIX: allow UTF-8 encoded permission translations
    * FIX: Fixed several problems in OMD apache shared mode
    * FIX: Do not use None$ as item when creating new rules
    * FIX: Do load *all* users from htpasswd, so passwords from
      users not created via WATO will not be lost.
    * FIX: honor site disabling in replication module
    * FIX: honor write permissions on folder in "bulk delete"
    * FIX: honor permissions for "bulk cleanup" and "bulk edit"
    * FIX: honor write permissions and source folder when moving hosts
    * FIX: honor permissions on hosts also on bulk inventory
    * Only create contacts in Nagios if they are member of at
      least one contact group.
    * It is now possible to configure auxiliary tags via WATO
      (formerly also called secondary tags)
    * FIX: Fixed wrong label "Main Overview" shown for moved WATO folders
      in foldertree snapin
    * FIX: Fixed localization of empty host tags
    * FIX: User alias and notification enabling was not saved

    Checks & Agents:
    * hpux_if: fix missing default parameter errors
    * hpux_if: make configurable via WATO
    * if.include: fix handling of NIC with index 0
    * hpux_lunstats: new check for disk IO on HP-UX
    * windows - mk_oracle tablespace: Added missing sid column
    * diskstat: make inventory mode configurable via WATO
    * added new checks for Fujitsu ETERNUS DX80 S2 
      (thanks to Philipp Höfflin)
    * New checks: lgp_info, lgp_pdu_info and lgp_pdu_aux to monitor Liebert
      MPH/MPX devices
    * Fix Perf-O-Meter of fileage
    * hpux_snmp_cs.cpu: new SNMP check for CPU utilization
      on HP-UX.
    * if/if64: inventory also picks up type 62 (fastEther). This
      is needed on Cisco WLC 21xx series (thanks to Ralf Ertzinger)
    * FIX: fix inventory of f5_bigip_temp
    * mk_oracle (lnx+win): Fixed TEMP tablespace size calculations
    * ps: output node process is running on (only for clusters)
    * FIX: Linux Agent: Fixed ipmi-sensors handling of Power_Unit data
    * hr_mem: handle rare case where more than one entry is present
      (this prevents an exception of pfSense)
    * statgrab_load: level is now checked against 15min average - 
      in order to be consistent with the Linux load check
    * dell_powerconnect_cpu: hopefully correctly handle incomplete
      output from agent now.
    * ntp: do not check 'when' anymore since it can produce false
      alarms.
    * postfix_mailq: handle output with 'Total requests:' in last line
    * FIX: check_mk-hp_blade_psu.php: allow more than 4 power supplies
    * FIX: smart plugin: handle cases with missing vendor (thanks
      to Stefan Kärst)
    * FIX: megaraid_bbu: fix problem with alternative agent output
      (thanks to Daniel Tuecks)
    * mk_oracle: fix quoting problem, replace sessions with version,
      use /bin/bash instead of /bin/sh

    Multisite:
    * Added several missing localization strings
    * IE: Fixed problem with clicking SELECT fields in the new wato foldertree snapin
    * Fixed problem when trying to visit dashboards from new wato foldertree snapin
    * Chrome: Fixed styling problem of foldertree snapin
    * Views: Only show the commands and row selection options for views where
      commands are possible
    * The login mask honors the default_language definition now
    * check_bi_local.py: works now with cookie based authentication
    * FIX: Fixed wrong redirection after login in some cases
    * FIX: Fixed missing stats grouping in alert statistics view
    * FIX: Fixed preview table styling in view editor
    * FIX: Multisite authed users without permission to multisite are
      automatically logged out after showing the error message
    * Retry livestatus connect until timeout is used up. This avoids
      error messages when the core is being restarted
    * Events view now shows icon and text for "flapping" events
    * Use buffer for HTML creation (this speeds up esp. HTTPS a lot)
    * FIX: Fixed state filter in log views

    Livestatus:
    * Add missing column check_freshness to services table

    BI:
    * New column (painter) for simplistic box display of tree.
      This is used in a view for a single hostgroup.

1.1.13i3:
    Core, Setup, etc.:
    * *_contactgroups lists: Single group rules are all appended. When a list
      is found as a value this first list is used exclusively. All other
      matching rules are ignored
    * cmk -d does now honor --cache and --no-tcp
    * cmk -O/-R now uses omd re{start,load} core if using OMD
    * FIX: setup.sh now setups up permissions for conf.d/wato
      correctly
    * cmk --localize update supports an optional ALIAS which is used as
      display string in the multisite GUI
    * FIX: Fixed encoding problems with umlauts in group aliases
    * FIX: honor extra_summary_host_conf (was ignored)
    * new config variable snmpv2c_hosts that allows to enable SNMP v2c
      but *not* bulkwalk (for some broken devices). bulkwalk_hosts still
      implies v2c.

    Checks & Agents:
    * Windows agent: output eventlog texts in UTF-8 encoding. This
      should fix problems with german umlauts in message texts.
    * Windows agent: Added installer for the windows agent (install_agent.exe)
    * Windows agent: Added dmi_sysinfo.bat plugin (Thanks to Arne-Nils Kromer for sharing)
    * Disabled obsolete checks fc_brocade_port and fc_brocade_port_detailed.
      Please use brocade_fcport instead.
    * aironet_errors, statgrab_disk, statgrab_net: Performance data has
      been converted from counters to rates. You might need to delete your
      existing RRDs of these checks. Sorry, but these have been that last
      checks still using counters...
    * ibm_imm_health: added last missing scan function
    * Filesystem checks: trend performance data is now normalized to MB/24h.
      If you have changed the trend range, then your historic values will
      be displayed in a wrong scale. On the other hand - from now on changes
      in the range-setting will not affect the graph anymore.
    * if/if64/lnx_if: pad port numbers with zeros in order to sort correctly.
      This can be turned off with if_inventory_pad_portnumbers = False.
    * Linux agent: wrap freeipmi with lock in order to avoid cache corruption
    * New check: megaraid_bbu - check existance & status of LSI MegaRaid BBU module
    * HP-UX Agent: fix mrpe (remove echo -e and test -e, thanks to Philipp Lemke)
    * FIX: ntp checks: output numeric data also if stratum too high
    * Linux agent: new check for dmraid-based "bios raid" (agent part as plugin)
    * FIX: if64 now uses ifHighSpeed instead of ifSpeed for determining the
      link speed (fixes speed of 10GBit/s and 20GBit/s ports, thanks Marco Poet)
    * cmctc.temp: serivce has been renamed from "CMC Temperature %s" to just
      "Temperature %s", in order to be consistent with the other checks.
    * mounts: exclude changes of the commit option (might change on laptops),
      make only switch to ro critical, other changes warning.
    * cisco_temp_sensor: new check for temperature sensors of Cisco NEXUS
      and other new Cisco devices
    * oracle_tablespace: Fixed tablespace size/free space calculations
    * FIX: if/if64: omit check result on counter wrap if bandwidth traffic levels
      are used.

    Multisite:
    * Improve transaction handling and reload detection: user can have 
      multiple action threads in parallel now
    * Sounds in views are now enabled per default. The new configuration
      variable enable_sounds can be set to False in multisite.mk in order
      to disable sounds.
    * Added filter for log state (UP,DOWN,OK,CRIT...) to all log views
    * New painter for normal and retry check interval (added to detail views)
    * Site filter shows "(local)" in case of non multi-site setup
    * Made "wato folder" columns sortable
    * Hiding site filter in multisite views in single site setups
    * Replaced "wato" sidebar snapin which mixed up WATO and status GUIs with
      the new "wato_foldertree" snapin which only links to the status views
      filtered by the WATO folder.
    * Added "Dashboard" section to views snapin which shows a list of all dashboards
    * FIX: Fixed auth problem when following logwatch icon links while using
      the form based auth
    * FIX: Fix problem with Umlaut in contact alias
    * FIX: Creating auth.php file on first login dialog based login to ensure
      it exists after login when it is first needed
    * Dashboard: link problem views to *unhandled* views (this was
      inconsistent)
    * Localization: Fixed detection of gettext template file when using the
      local/ hierarchy in OMD

    Mobile:
    * Improved sorting of views in main page 
    * Fix: Use all the availiable space in header
    * Fix: Navigation with Android Hardwarekeys now working
    * Fix: Links to pnp4nagios now work better
    * Fix: Host and Service Icons now finger friendly
    * Fix: Corrected some buildin views

    WATO:
    * Removed IP-Address attribute from folders
    * Supporting localized tag titles
    * Using Username as default value for full names when editing users
    * Snapshot/Factory Reset is possible even with a broken config
    * Added error messages to user edit dialog to prevent notification problems
      caused by incomplete configuration
    * Activate Changes: Wato can also reload instead of restarting nagios
    * Replication: Can now handle replication sites which use the form based auth
    * Replication: Added option to ignore problems with the ssl certificates
                   used in ssl secured replications
    * WATO now supports configuring Check_MK clusters
    * FIX: Fixed missing folders in "move to" dropdown fields
    * FIX: Fixed "move to target folders" after CSV import
    * FIX: Fixed problem with duplicate extra_buttons when using the i18n of multiisite
    * FIX: Fixed problem with duplicate permissions when using the i18n of multiisite
    * FIX: Writing single host_contactgroups rules for each selected
      contactgroup in host edit dialog
    * FIX: Fixed wrong folder contacgroup related permissions in auth.php api
    * FIX: Fixed not up-to-date role permission data in roles_saved hook
    * FIX: Fixed duplicate custom columns in WATO after switching languages

    BI:
    * improve doc/treasures/check_bi_local.py: local check that creates
      Nagios services out of BI aggregates

    Livestatus:
    * ColumnHeaders: on is now able to switch column header on even if Stats:
      headers are used. Artifical header names stats_1, stats_2, etc. are
      begin used. Important: Use "ColumnHeaders: on" after Columns: and 
      after Stats:.

1.1.13i2:
    Core, Setup, etc.:
    * cmk -I: accept host tags and cluster names

    Checks & Agents:
    * linux agent - ipmi: Creating directory of cache file if not exists
    * dell_powerconnect_cpu: renamed service from CPU to "CPU utilization", in
      order to be consistent with other checks
    
    Multisite:
    * Several cleanups to prevent css/js warning messages in e.g. Firefox
    * Made texts in selectable rows selectable again
    * Adding reschedule icon to all Check_MK based services. Clicks on these
      icons will simply trigger a reschedule of the Check_MK service
    * FIX: ship missing CSS files for mobile GUI
    * FIX: rename check_mk.js into checkmk.js in order to avoid browser
      caching problems during version update

    WATO:
    * Optimized wraps in host lists tag column
    * Bulk inventory: Remove leading pipe signs in progress bar on main
      folder inventory
    * NagVis auhtorization file generation is also executed on activate_changes
    * Implemented a new inclusion based API for using multisite permissions
      in other addons
    * Inventory of SNMP devices: force implicit full scan if no services
      are configured yet
    * FIX: Calling activate_changes hook also in distributed WATO setups
    * FIX: Fixed display bug in host tags drop down menu after POST of form
    * FIX: Fixed javascript errors when doing replication in distributed
      wato environments when not having the sidebar open
    * FIX: Fixed search form dependant attribute handling
    * FIX: Fixed search form styling issues
    * You can now move folders to other folders
    * FIX: Distributed WATO: Supressing site sync progress output written in
      the apache error log

1.1.13i1:
    Multisite:
    * New nifty sidebar snapin "Speed-O-Meter"
    * Implemented new cookie based login mechanism including a fancy login GUI
    * Implemented logout functionality for basic auth and the new cookie based auth
    * Implemented user profile management page for changing the user password and
      the default language (if available)
    * New filter for the (new) state in host/service alerts
    * New command for sending custom notifications
    * FIX: Fixed encoding problem when opening dashboard
    * New icon on a service whos host is in downtime
    * Only show most frequently used context buttons (configurable
      in multisite.mk via context_buttons_to_show)
    * Show icon if user has modified a view's filter settings
    * New config option debug_livestatus_queries, normal debug
      mode does not include this anymore
    * Icons with link to page URL at bottom of each page
    * Logwatch: Switched strings in logwatch to i18n strings
    * Logwatch: Fixed styling of context button when acknowleding log messages
    * Logwatch: Implemented overview page to show all problematic logfiles
    * Add Snapin page: show previews of all snapins
    * Add Snapin page: Trying to prevent dragging confusions by using other click event
    * New (hidden) button for reloading a snapin (left to the close button)
    * Automatically falling back to hardcoded default language if configured
    language is not available
    * Repair layout of Perf-O-Meter in single dataset layout
    * FIX: Fixed duplicate view plugin loading when using localized multisite
    * FIX: Host-/Servicegroup snapin: Showing group names when no alias is available
    * FIX: Removed double "/" from pnp graph image urls in views

    BI:
    * Host/Service elements are now iterable via FOREACH_HOST, e.g.
      (FOREACH_HOST, ['server'], ALL_HOSTS, "$HOST$", "Kernel" ),
    * FIX: Assuming host states is possible again (exception: list index "3")

    WATO:
    * Evolved to full featured monitoring configuration tool!
    * Major internal code cleanup
    * Hosts can now be created directly in folders. The concept of host lists
      has been dropped (see migration notes!)
    * Configuration of global configuration variables of Check_MK via WATO
    * Configuration of main.mk rules
    * Configuration of Nagios objects and attributes
    * Configuration of users and roles
    * Configuration of host tags
    * Distributed WATO: replication of the configuration to slaves and peers
    * Added missing API function update_host_attributes() to change the
      attributes of a host
    * Added API function num_hosts_in_folder() to count the number of hosts
      below the given folder
    * Added option to download "latest" snapshot
    * extra_buttons can now register a function to gather the URL to link to
    * Implemented NagVis Authorisation management using WATO users/permissions

    Livestatus:
    * Experimental feature: livecheck -> super fast active check execution
      by making use of external helper processes. Set livecheck=PATH_TO_bin/livecheck
      in nagios.cfg where you load Livestatus. Optional set num_livecheck_helpers=NUM
      to set number of processes. Nagios will not fork() anymore for check exection.
    * New columns num_hosts and num_services in status table
    * New aggregation functions suminv and avginv (see Documentation)

    Core, Setup, etc.:
    * New configuration variable static_checks[] (used by WATO)
    * New configuration variable checkgroup_parameters (mainly for WATO)
    * check_submission defaults now to "file" (was "pipe")
    * Added pre-configured notification via cmk --notify
    * Drop RRA-configuration files for PNP4Nagios completely
    * New configuration variable ping_levels for configuring parameters
      for the host checks.
    * cmk --notify: new macros $MONITORING_HOST$, $OMD_ROOT$ and $OMD_SITE$
    * make ping_levels also apply to PING services for ping-only hosts
      (thanks to Bernhard Schmidt)

    Checks & Agents:
    * if/if64: new ruleset if_disable_if64_hosts, that force if on
      hosts the seem to support if64
    * Windows agent: new config variable "sections" in [global], that
      allows to configure which sections are being output.
    * Windows agent: in [logwatch] you can now configure which logfiles
      to process and which levels of messages to send.
    * Windows agent: new config variable "host" in all sections that
      restricts the folling entries to certain hosts.
    * Windows agent: finally implemented <<<mrpe>>. See check_mk.ini
      for examples.
    * Windows agent: do not execute *.txt and *.dir in <<<plugins>>> and
      <<<local>>>
    * Windows agent: make extensions to execute configurable (see
      example check_mk.ini)
    * Windows agent: agent now reuses TCP port even when taskkill'ed, so
      a system reboot is (hopefully) not neccessary anymore
    * Windows agent: section <<<df>>> now also outputs junctions (windows
      mount points). No external plugin is needed.
    * Windows agent: new section <<<fileinfo>>> for monitoring file sizes
      (and later possible ages)
    * logwatch: allow to classify messages based on their count (see
      man page of logwatch for details)
    * fileinfo: new check for monitoring age and size of files
    * heartbeat_crm: apply patches from Václav Ovsík, so that the check
      should work on Debian now.
    * ad_replication: added warninglevel 
    * fsc_*: added missing scan functions
    * printer_alerts: added further state codes (thanks to Matthew Stew)
    * Solaris agent: changed shell to /usr/bin/bash (fixes problems with LC_ALL=C)

1.1.12p7:
    Multisite:
    * FIX: detail view of host was missing column headers
    * FIX: fix problem on IE with background color 'white'
    * FIX: fix hitting enter in host search form on IE
    * FIX: fix problem in ipmi_sensors perfometer

    Checks & Agents:
    * FIX: fixed man pages of h3c_lanswitch_sensors and statgrab_cpu
    * FIX: netapp_volumes: added raid4 as allowed state (thanks to Michaël Coquard)

    Livestatus
    * FIX: fix type column in 'GET columns' for dict-type columns (bug found
      by Gerhard Lausser)

1.1.12p6:
    Checks & Agents:
    * FIX: lnx_if: remove debug output (left over from 1.1.12p5)
    
1.1.12p5:
    Multisite:
    * FIX: fix hitting enter in Quicksearch on IE 8
    * FIX: event/log views: reverse sorting, so that newest entries
      are shown first
    * FIX: fix dashboard dashlet background on IE
    * FIX: fix row highlight in status GUI on IE 7/8
    * FIX: fix row highlight after status page reload
    * FIX: single dataset layout honors column header settings
    * FIX: quote '#' in PNP links (when # is contained in services)
    * FIX: quote '#' in PNP image links also
    * FIX: add notifications to host/service event view

    Checks & Agents:
    * FIX: lnx_if: assume interfaces as up if ethtool is missing or
      not working but interface has been used since last reboot. This
      fixes the problem where interface are not found by inventory.
    * FIX: snmp_uptime: handels alternative timeformat
    * FIX: netapp_*: scan functions now detect IBM versions of firmware
    * FIX: bluecoat_diskcpu: repair scan function
    * FIX: mem.vmalloc: fix default levels (32 and 64 was swapped)
    * FIX: smart: make levels work (thanks to Bernhard Schmidt)
    * FIX: PNP template if if/if64: reset LC_ALL, avoids syntax error
    * FIX: dell_powerconnect_cpu: handle sporadic incomplete output
      from SNMP agent

1.1.12p4:
    Multisite:
    * FIX: sidebar snapin Hostgroups and Servicegroups sometimes
           failed with non-existing "available_views".
    * FIX: Fix host related WATO context button links to point to the hosts site
    * FIX: Fixed view editor redirection to new view after changing the view_name
    * FIX: Made icon painter usable when displaying hostgroup rows
    * Logwatch: Switched strings in logwatch to i18n strings
    * Logwatch: Fixed styling of context button when acknowleding log messages
    * Logwatch: Implemented overview page to show all problematic logfiles

    WATO:
    * FIX: add missing icon_csv.png
    * FIX: WATO did not write values of custom macros to extra_host_conf definitions

1.1.12p3:
    Core, Setup, etc.:
    * FIX: really suppress precompiling on PING-only hosts now

1.1.12p2:
    Core, Setup, etc.:
    * FIX: fix handling of empty suboids
    * FIX: do not create precomiled checks for host without Check_MK services

    Checks & Agents:
    * FIX: mem.win: Default levels now works, check not always OK
    * FIX: blade_health: fix OID specification
    * FIX: blade_bays: fix naming of item and man page

    Multisite:
    * FIX: Fixed styling of view header in older IE browsers
    * FIX: Do not show WATO button in views if WATO is disabled
    * FIX: Remove WATO Folder filter if WATO is disabled 
    * FIX: Snapin 'Performance': fix text align for numbers
    * FIX: Disallow setting downtimes that end in the past
    * FIX: Fix links to downtime services in dashboard
    * FIX: Fix popup help of reschedule icon

1.1.12p1:
    Core, Setup, etc.:
    * FIX: fix aggregate_check_mk (Summary host agent status)

    Checks & Agents:
    * FIX: mk_oracle now also detects XE databases
    * FIX: printer_alerts: handle 0-entries of Brother printers
    * FIX: printer_supply: fix Perf-O-Meter if no max known
    * FIX: Added id parameter to render_statistics() method to allow more than
      one pie dashlet for host/service stats
    * FIX: drbd: fixed inventory functions
    * FIX: printer_supply: handle output of Brother printers
    * FIX: ps.perf PNP template: show memory usage per process and not
      summed up. This is needed in situations where one process forks itself
      in irregular intervals and rates but you are interested just in the
      memory usage of the main process.

    Multisite:
    * FIX: finally fixed long-wanted "NagStaMon create hundreds
      of Apache processes" problem!
    * FIX: query crashed when sorting after a join columns without
      an explicit title.
    * FIX: filter for WATO file/folder was not always working.
    * Added filter for hard services states to search and service
      problems view
    * FIX: dashboard problem views now ignore notification period,
      just as tactical overview and normal problem views do
    * FIX: Loading dashboard plugins in dashboard module
 

1.1.12:
    Checks & Agents:
    * dell_powerconnect_*: final fixed, added PNP-templates
    * ps.perf: better error handling in PNP template

    Multisite:
    * Dashboard: fix font size of service statistics table
    * Dashboard: insert links to views into statistics
    * Dashboard: add links to PNP when using PNP graphs
    
1.1.12b2:
    Core, Setup, etc.:
    * FIX: fix crash with umlauts in host aliases
    * FIX: remove duplicate alias from Nagios config

    Checks & Agents:
    * services: better handling of invalid patterns
    * FIX: multipath: fix for another UUID format
    * AIX agent: fix implementation of thread count
    * blade_bays: detect more than 16 bays
    * statgrab_*: added missing inventory functions
    * FIX: fix smart.temp WARN/CRIT levels were off by one degree

    Multisite:
    * Remove Check_MK logo from default dashboard
    * Let dashboard use 10 more pixels right and bottom
    * FIX: do not show WATO icon if no WATO permission
    * Sidebar sitestatus: Sorting sites by sitealias
    * FIX: removed redundant calls of view_linktitle()

    WATO:
    * FIX: fix update of file/folder title after title property change

    Livestatus:
    * FIX: fix crash on imcomplete log lines (i.e. as
      as result of a full disk)
    * FIX: Livestatus-API: fix COMMAND via persistent connections
	

1.1.12b1:
    Core, Setup, etc.:
    * FIX: fix cmk -D on cluster hosts
    * Made profile output file configurable (Variable: g_profile_path)

    Checks & Agents:
    * FIX: j4p_performance: fix inventory functions 
    * FIX: mk_oracle: fix race condition in cache file handling (agent data
      was missing sections in certain situations)
    * mrpe: make check cluster-aware and work as clustered_service
    * cups_queues: Run agent part only on directly on CUPS servers,
      not on clients
    * FIX: mbg_lantime_state: Fixed output UOM to really be miliseconds
    * FIX: ntp: Handling large times in "poll" column correctly
    * New check dmi_sysinfo to gather basic hardware information
    * New check bintec_info to gather the software version and serial number
    of bintec routers

    Multisite:
    * FIX: fix rescheduling of host check
    * FIX: fix exception when using status_host while local site is offline
    * FIX: Fixed not updating pnp graphs on dashboard in some browsers (like chrome)
    * FIX: fix URL-too-long in permissions page
    * FIX: fix permission computation
    * FIX: fixed sorting of service perfdata columns
    * FIX: fixed sorting of multiple joined columns in some cases
    * FIX: fixed some localisation strings
    * Cleanup permissions page optically, add comments for views and snapins
    * Added some missing i18n strings in general HTML functions
    * Added display_option "w" to disable limit messages and livestatus errors in views
    * Service Perfdata Sorters are sorting correctly now
    * Added "Administration" snapin to default sidebar
    * Tactical Overview: make link clickable even if count is zero
    * Minor cleanup in default dashboard
    * Dashboard: new dashlet attribute title_url lets you make a title into a link
    * Dashboard: make numbers match "Tactical Overview" snapin

    Livestatus:
    * Write messages after initialization into an own livestatus.log

    WATO:
    * FIX: "bulk move to" at the top of wato hostlists works again
    * FIX: IE<9: Fixed problem with checkbox events when editing a host
    * FIX: "move to" dropdown in IE9 works again

1.1.11i4:
    Core, Setup, etc.:
    * FIX: use hostgroups instead of host_groups in Nagios configuration.
      This fixes a problem with Shinken
    * --scan-parents: detected parent hosts are now tagged with 'ping', so
      that no agent will be contacted on those hosts

    Checks & Agents:
    * Added 4 new checks dell_powerconnect_* by Chris Bowlby
    * ipmi_sensors: correctly handle further positive status texts
      (thanks to Sebastian Talmon)
    * FIX: nfsmounts handles zero-sized volumes correctly
    * AIX agent now outputs the user and performance data in <<<ps>>>

    Multisite:
    * FIX: WATO filtered status GUIs did not update the title after changing
      the title of the file/folder in WATO
    * FIX: Removed new python syntax which is incompatible with old python versions
    * FIX: Made bulk inventory work in IE
    * FIX: Fixed js errors in IE when having not enough space on dashboard 
    * FIX: fix error when using non-Ascii characters in view title
    * FIX: fix error on comment page caused by missing sorter
    * FIX: endless javascript when fetching pnp graphs on host/service detail pages
    * FIX: Not showing the action form in "try" mode of the view editor
    * FIX: Preventing up-then-over effect while loading the dashboard in firefox
    * Added missing i18n strings in command form and list of views
    * Views are not reloaded completely anymore. The data tables are reloaded
      on their own.
    * Open tabs in views do not prevent reloading the displayed data anymore
    * Added display_option "L" to enable/disable column title sortings
    * Sorting by joined columns is now possible
    * Added missing sorters for "service nth service perfdata" painters
    * Implemented row selection in views to select only a subset of shown data
      for actions
    * Sort titles in views can be enabled by clicking on the whole cells now
    * Submitting the view editor via ENTER key saves the view now instead of try mode
    * Host comments have red backgrounded rows when host is down
    * Implemented hook api to draw custom link buttons in views

    WATO:
    * Changed row selection in WATO to new row selection mechanism
    * Bulk action buttons are shown at the top of hostlists too when the lists
      have more than 10 list items
    * New function for backup and restore of the configuration

    Livestatus:
    * FIX: fix compile error in TableLog.cc by including stddef.h
    * FIX: tables comments and downtimes now honor AuthUser
    * Table log honors AuthUser for entries that belong to hosts
      (not for external commands, though. Sorry...)
    * FIX: fix Stats: sum/min/max/avg for columns of type time

1.1.11i3:
    Core, Setup, etc.:
    * FIX: allow host names to have spaces
    * --snmpwalk: fix missing space in case of HEX strings
    * cmk --restore: be aware of counters and cache being symbolic links
    * do_rrd_update: direct RRD updates have completely been removed.
      Please use rrdcached in case of performance problems.
    * install_nagios.sh has finally been removed (was not maintained anyway).
      Please use OMD instead.
    * Inventory functions now only take the single argument 'info'. The old
      style FUNC(checkname, info) is still supported but deprecated.
    * Show datasource program on cmk -D
    * Remove .f12 compile helper files from agents directory
    * Output missing sections in case of "WARNING - Only __ output of __..."
    * Remove obsolete code of snmp_info_single
    * Remove 'Agent version (unknown)' for SNMP-only hosts
    * Options --version, --help, --man, --list-checks and --packager now
      work even with errors in the configuration files
    * Minor layout fix in check man-pages

    Checks & Agents:
    * FIX: hr_mem: take into account cache and buffers
    * FIX: printer_pages: workaround for trailing-zero bug in HP Jetdirect
    * mk_logwatch: allow to set limits in processing time and number of
      new log messages per log file
    * Windows Agent: Now supports direct execution of powershell scripts
    * local: PNP template now supports multiple performance values
    * lnx_if: make lnx_if the default interface check for Linux
    * printer_supply: support non-Ascii characters in items like
      "Resttonerbehälter". You need to define snmp_character_encodings in main.mk
    * mem.win: new dedicated memory check for Windows (see Migration notes)
    * hr_mem: added Perf-O-Meter
    * Renamed all temperature checks to "Temperature %s". Please
      read the migration notes!
    * df and friends: enabled trend performance data per default. Please
      carefully read the migration notes!
    * diskstat: make summary mode the default behavious (one check per host)

    MK Livestatus:
    * WaitObject: allow to separate host name and service with a semicolon.
      That makes host names containing spaces possible.
    * Better error messages in case of unimplemented operators

    Multisite:
    * FIX: reschedule now works for host names containing spaces
    * FIX: correctly sort log views in case of multi site setups
    * FIX: avoid seven broken images in case of missing PNP graphs
    * FIX: Fixed javascript errors when opening dashboard in IE below 9
    * FIX: Views: Handling deprecated value "perpage" for option
      column_headers correctly
    * FIX: Fixed javascript error when saving edited views without sidebar
    * FIX: Showing up PNP hover menus above perfometers
    * Host/Service Icon column is now modularized and can be extended using
      the multisite_icons list.
    * New sorters for time and line number of logfile entries
    * Bookmarks snapin: save relative URLs whenever possible
    * Man-Pages of Check_MK checks shown in Multisite honor OMD's local hierarchy
    * nicer output of substates, translate (!) and (!!) into HTML code
    * new command for clearing modified attributes (red cross, green checkmark)
    * Perf-O-Meters: strip away arguments from check_command (e.g.
      "check-foo!17!31" -> "check-foo").
    * Added several missing i18n strings in view editor
    * Views can now be sorted by the users by clicking on the table headers.
      The user sort options are not persisted.
    * Perf-O-Meters are now aware if there really is a PNP graph

    WATO:
    * Show error message in case of empty inventory due to agent error
    * Commited audit log entries are now pages based on days
    * Added download link to download the WATO audit log in CSV format

1.1.11i2:
    Core, Setup, etc.:
    * FIX: sort output of cmk --list-hosts alphabetically
    * FIX: automatically remove leading and trailing space from service names
      (this fixes a problem with printer_pages and an empty item)
    * Great speed up of cmk -N/-C/-U/-R, especially when number of hosts is
      large.
    * new main.mk option delay_precompile: if True, check_mk will skip Python 
      precompilation during cmk -C or cmk -R, but will do this the first 
      time the host is checked.  This speeds up restarts. Default is False.
      Nagios user needs write access in precompiled directory!
    * new config variable agent_ports, allowing to specify the agent's
      TCP port (default is 6556) on a per-host basis.
    * new config variable snmp_ports, allowing to specify the UDP port
      to used with SNMP, on a per-host basis.
    * new config variable dyndns_hosts. Hosts listed in this configuration
      list (compatible to bulkwalk_hosts) use their hostname as IP address.
    
    Checks & Agents:
    * FIX: AIX agent: output name of template in case of MRPE
    * FIX: cisco_temp: skip non-present sensors at inventory
    * FIX: apc_symmetra: fix remaining runtime calculation (by factor 100)
    * FIX: Added PNP-template for winperf_phydisk
    * FIX: if64: fix UNKNOWN in case of non-unique ifAlias
    * FIX: lnx_if/if/if64: ignore percentual traffic levels on NICs without
           speed information.
    * FIX: cisco_temp_perf: add critical level to performance data
    * FIX: windows agent: hopefully fix case with quotes in directory name
    * FIX: printer_supply: fixed logic of Perf-O-Meter (mixed up crit with ok)
    * FIX: Solaris agent: reset localization to C, fixes problems with statgrab
    * FIX: blade_*: fix SNMP scan function for newer firmwares (thanks to Carlos Peón)
    * snmp_uptime, snmp_info: added scan functions. These checks will now
      always be added. Please use ingored_checktypes to disable, if non needed.
    * brocade_port: check for Brocade FC ports has been rewritten with
      lots of new features.
    * AIX agent now simulates <<<netctr>>> output (by Jörg Linge)
    * mbg_lantime_state: Handling refclock offsets correctly now; Changed
      default thresholds to 5/10 refclock offset
    * brocade_port: parameter for phystate, opstate and admstate can now
      also be lists of allowed states.
    * lnx_if: treat interfaces without information from ethtool as
      softwareLoopback interface. The will not be found by inventory now.
    * vbox_guest: new check for checking guest additions of Linux virtual box hosts
    * if/if64: Fixed bug in operstate detection when using old tuple based params
    * if/if64: Fixed bug in operstate detection when using tuple of valid operstates
    * mk_oracle: Added caching of results to prevent problems with long
    running SQL queries. Cache is controlled by CACHE_MAXAGE var which is preset to
    120 seconds 
    * mk_oracle: EXCLUDE_<sid>=ALL or EXCLUDE_<sid>=oracle_sessions can be
    used to exclude specific checks now
    * mk_oracle: Added optional configuration file to configure the new options
    * j4p_performance agent plugin: Supports basic/digest auth now
    * New checks j4p_performance.threads and j4p_performance.uptime which
      track the number of threads and the uptime of a JMX process
    * j4p_performance can fetch app and servlet specific status data. Fetching
      the running state, number of sessions and number of requests now. Can be
      extended via agent configuration (j4p.cfg).
    * Added some preflight checks to --scan-parents code
    * New checks netapp_cluster, netapp_vfiler for checking NetAPP filer 
      running as cluster or running vfilers.
    * megaraid_pdisks: Better handling of MegaCli output (Thanks to Bastian Kuhn)
    * Windows: agent now also sends start type (auto/demand/disabled/boot/system)
    * Windows: inventory_services now allowes regexes, depends and state/start type
      and also allows host tags.

    Multisite:
    * FIX: make non-Ascii characters in services names work again
    * FIX: Avoid exceptions in sidebar on Nagios restart
    * FIX: printer_supply perfometer: Using white font for black toners
    * FIX: ipmi: Skipping items with invalid data (0.000 val, "unspecified" unit) in summary mode
    * FIX: ipmi: Improved output formating in summary mode
    * FIX: BI - fixed wrong variable in running_on aggregation function
    * FIX: "view_name" variable missing error message when opening view.py
      while using the "BI Aggregation Groups" and "Hosts" snapins in sidebar
    * FIX: Fixed styling of form input elements in IE + styling improvements
    * FIX: Fixed initial folding state on page loading on pages with multiple foldings opened
    * Introduced basic infrastructure for multilanguage support in Multisite
    * Make 'Views' snapin foldable
    * Replace old main view by dashboard
    * Sidebar: Snapins can register for a triggered reload after a nagios
      restart has been detected. Check interval is 30 seconds for now.
    * Quicksearch snapin: Reloads host lists after a detected nagios restart.
    * New config directory multisite.d/ - similar to conf.d/
    * great speed up of HTML rendering
    * support for Python profiling (set profile = True in multisite.mk, profile
      will be in var/check_mk/web)
    * WATO: Added new hook "active-changes" which calls the registered hosts
      with a dict of "dirty" hosts
    * Added column painter for host contacts
    * Added column painters for contact groups, added those to detail views
    * Added filters for host and service contact groups
    * Detail views of host/service now show contacts
    * Fix playing of sounds: All problem views now have play_sounds activated,
      all other deactivated.
    * Rescheduling of Check_MK: introduce a short sleep of 0.7 sec. This increases
      the chance of the passive services being updated before the repaint.
    * Added missing i18n strings in filter section of view editor
    * Added filter and painter for the contact_name in log table
    * Added several views to display the notification logs of Nagios

    WATO:
    * Configration files can now be administered via the WEB UI
      (config_files in multisite.mk is obsolete)
    * Snapin is tree-based and foldable
    * Bulk operation on host lists (inventory, tags changed, etc)
    * Easy search operation in host lists
    * Dialog for global host search
    * Services dialog now tries to use cached data. On SNMP hosts
      no scan will be done until new button "Full Scan" is pressed.

    BI:
    * FIX: Fixed displaying of host states (after i18n introduction)h
    * FiX: Fixed filter for aggregation group
    * FIX: Fixed assumption button for services with non-Ascii-characters

    MK Livestatus:
    * FIX: fix compile problem on Debian unstable (Thanks to Sven Velt)
    * Column aggregation (Stats) now also works for perf_data
    * New configuration variable data_encoding and full UTF-8 support.
    * New column contact_groups in table hosts and services (thanks to
      Matthew Kent)
    * New headers Negate:, StatsNegate: and WaitConditionNegate:

1.1.11i1:
    Core, Setup, etc.:
    * FIX: Avoid duplicate SNMP scan of checktypes containing a period
    * FIX: honor ignored_checktypes also on SNMP scan
    * FIX: cmk -II also refreshes cluster checks, if all nodes are specified
    * FIX: avoid floating points with 'e' in performance data
    * FIX: cmk -D: drop obsolete (and always empty) Notification:
    * FIX: better handling of broken checks returning empty services
    * FIX: fix computation of weight when averaging
    * FIX: fix detection of missing OIDs (led to empty lines) 
    * SNMP scan functions can now call oid(".1.3.6.1.4.1.9.9.13.1.3.1.3.*")
      That will return the *first* OID beginning with .1.3.6.1.4.1.9.9.13.1.3.1.3
    * New config option: Set check_submission = "file" in order to write
      check result files instead of using Nagios command pipe (safes
      CPU ressources)
    * Agent simulation mode (for internal use and check development)
    * Call snmpgetnext with the option -Cf (fixes some client errors)
    * Call snmp(bulk)walk always with the option -Cc (fixes problems in some
      cases where OIDs are missing)
    * Allow merging of dictionary based check parameters
    * --debug now implies -v
    * new option --profile: creates execution profile of check_mk itself
    * sped up use of stored snmp walks
    * find configuration file in subdirectories of conf.d also
    * check_mk_templates.cfg: make check-mk-ping take arguments

    Multisite:
    * FIX: Display limit-exceeded message also in multi site setups
    * FIX: Tactical Overview: fix unhandled host problems view
    * FIX: customlinks snapin: Suppressing exception when no links configured
    * FIX: webservice: suppress livestatus errors in multi-site setups
    * FIX: install missing example icons in web/htdocs/images/icons
    * FIX: Nagios-Snapin: avoid duplicate slash in URL
    * FIX: custom_style_sheet now also honored by sidebar
    * FIX: ignore case when sorting groups in ...groups snapin
    * FIX: Fixed handling of embedded graphs to support the changes made to
    * FIX: avoid duplicate import of plugins in OMD local installation
    the PNP webservice
    * FIX: Added host_is_active and host_flapping columns for NagStaMon views
    * Added snmp_uptime, uptime and printer_supply perfometers
    * Allow for displaying service data in host tables
    * View editor foldable states are now permament per user
    * New config variable filter_columns (default is 2)

    BI:
    * Added new component BI to Multisite.

    WATO:
    * FIX: fix crash when saving services after migration from old version
    * Allow moving hosts from one to another config file

    Checks & Agents:
    * FIX: hr_mem: ignore devices that report zero memory
    * FIX: cisco_power: fix syntax error in man page (broke also Multisite)
    * FIX: local: fixed search for custom templates PNP template
    * FIX: if/if64: always generate unique items (in case ifAlias is used)
    * FIX: ipmi: fix ugly ouput in case of warning and error
    * FIX: vms_df: fix, was completely broken due to conversion to df.include
    * FIX: blade_bays: add missing SNMP OIDs (check was always UNKNOWN)
    * FIX: df: fix layout problems in PNP template
    * FIX: df: fix trend computation (thanks to Sebastian Talmon)
    * FIX: df: fix status in case of critical trend and warning used
    * FIX: df: fix display of trend warn/crit in PNP-graph
    * FIX: cmctc: fix inventory in case of incomplete entries
    * FIX: cmctc: add scan function
    * FIX: ucd_cpu_load and ucd_cpu_util: make scan function find Rittal
    * FIX: ucd_cpu_util: fix check in case of missing hi, si and st
    * FIX: mk_logwatch: improve implementation in order to save RAM
    * FIX: mk_oracle: Updated tablespace query to use 'used blocks' instead of 'user blocks'
    * FIX: mk_oracle: Fixed computation for TEMP table spaces
    * FIX: bluecoat_sensors: Using scale parameter provided by the host for reported values
    * FIX: fjdarye60_devencs, fjdarye60_disks.summary: added snmp scan functions
    * FIX: decru_*: added snmp scan functions
    * FIX: heartbeat_rscstatus handles empty agent output correctly
    * FIX: hp_procurve_cpu: fix synatx error in man page
    * FIX: hp_procurve_memory: fix syntax error in man page
    * FIX: fc_brocade_port_detailed: fix PNP template in MULTIPLE mode
    * FIX: ad_replication.bat only generates output on domain controllers now.
           This is useful to prevent checks on non DC hosts (Thanks to Alex Greenwood)
    * FIX: cisco_temp_perf: handle sensors without names correctly
    * printer_supply: Changed order of tests. When a printer reports -3 this
      is used before the check if maxlevel is -2.
    * printer_supply: Skipping inventory of supplies which have current value
    and maxlevel both set to -2.
    * cisco_locif: The check has been removed. Please switch to if/if64
      has not the index 1
    * cisco_temp/cisco_temp_perf: scan function handles sensors not beginning
      with index 1
    * df: split PNP graphs for growth/trend into two graphs
    * omd_status: new check for checking status of OMD sites
    * printer_alerts: Added new check for monitoring alert states reported by
      printers using the PRINTER-MIB
    * diskstat: rewritten check: now show different devices, r+w in one check
    * canon_pages: Added new check for monitoring processed pages on canon
    printer/multi-function devices
    * strem1_sensors: added check to monitor sensors attached to Sensatorinc EM1 devices
    * windows_update: Added check to monitor windows update states on windows
      clients. The check monitors the number of pending updates and checks if
      a reboot is needed after updates have been installed.
    * lnx_if: new check for Linux NICs compatible with if/if64 replacing 
      netif.* and netctr.
    * if/if64: also output performance data if operstate not as expected
    * if/if64: scan function now also detects devices where the first port
    * if/if64: also show perf-o-meter if speed is unknown
    * f5_bigip_pool: status of F5 BIP/ip load balancing pools
    * f5_bigip_vserver: status of F5 BIP/ip virtual servers
    * ipmi: new configuration variable ipmi_ignored_sensors (see man page)
    * hp_procurve_cpu: rename services description to CPU utilization
    * ipmi: Linux agent now (asynchronously) caches output of ipmitool for 20 minutes
    * windows: agent has new output format for performance counters
    * winperf_process.util: new version of winperf.cpuusage supporting new agent
    * winperf_system.diskio: new version of winperf.diskstat supporting new agent
    * winperf_msx_queues: new check for MS Exchange message queues
    * winperf_phydisk: new check compatible with Linux diskstat (Disk IO per device!)
    * smart.temp/smart.stats: added new check for monitoring health of HDDs
      using S.M.A.R.T
    * mcdata_fcport: new check for ports of MCData FC Switches
    * hp_procurve_cpu: add PNP template
    * hp_procurve_cpu: rename load to utilization, rename service to CPU utilizition
    * df,df_netapp,df_netapp32,hr_fs,vms_df: convert to mergeable dictionaries
    * mbg_lantime_state,mbg_lantime_refclock: added new checks to monitor 
      Meinberg LANTIME GPS clocks

    Livestatus:
    * Updated Perl API to version 0.74 (thanks to Sven Nierlein)

1.1.10:
    Core, Setup, etc.:
    * --flush now also deletes all autochecks 
    
    Checks & Agents:
    * FIX: hr_cpu: fix inventory on 1-CPU systems (thanks to Ulrich Kiermayr)


1.1.10b2:
    Core, Setup, etc.:
    * FIX: setup.sh on OMD: fix paths for cache and counters
    * FIX: check_mk -D did bail out if host had no ip address
    * cleanup: all OIDs in checks now begin with ".1.3.6", not "1.3.6"

    WATO:
    * FIX: Fixed bug that lost autochecks when using WATO and cmk -II together

    Checks & Agents:
    * Added check man pages for systemtime, multipath, snmp_info, sylo,
      ad_replication, fsc_fans, fsc_temp, fsc_subsystems
    * Added SNMP uptime check which behaves identical to the agent uptime check


1.1.10b1:
    Core, Setup, etc.:
    * FIX: do not assume 127.0.0.1 as IP address for usewalk_hosts if
      they are not SNMP hosts.
    * FIX: precompile: make sure check includes are added before actual
      checks
    * FIX: setup.sh: do not prepend current directory to url_prefix
    * FIX: output agent version also for mixed (tcp|snmp) hosts
    * RPM: use BuildArch: noarch in spec file rather than as a command
      line option (thanks to Ulrich Kiermayr)
    * setup.sh: Allow to install Check_MK into existing OMD site (>= 0.46).
      This is still experimental!

    Checks & Agents:
    * FIX: Windows agent: fix output of event ID of log messages
    * FIX: if/if64: output speed correctly (1.50MB/s instead of 1MB/s)
    * FIX: drbd now handles output of older version without an ep field
    * FIX: repaired df_netapp32
    * FIX: Added SNMP scan function of df_netapp and df_netapp32
    * FIX: repaired apc_symmetra (was broken due to new option -Ot 
      for SNMP)
    * FIX: df, hr_fs and other filesystem checks: fix bug if using
      magic number. levels_low is now honored.
    * FIX: scan function avoids hr_cpu and ucd_cpu_utilization
      at the same time
    * FIX: HP-UX agent: fixed output of df for long mount points
      (thanks to Claas Rockmann-Buchterkirche)
    * FIX: df_netapp/32: fixed output of used percentage (was always
      0% due to integer division)
    * FIX: fixed manual of df (magic_norm -> magic_normsize)
    * FIX: removed filesystem_trend_perfdata. It didn't work. Use
      now df-parameter "trend_perfdata" (see new man page of df)
    * FIX: cisco_temp_perf: fix return state in case of WARNING (was 0 = OK)
    * FIX: repair PNP template for df when using trends
    * FIX: cisco_qos: fix WATO exception (was due to print command in check)
    * FIX: check_mk check: fixed template for execution time
    * FIX: blade_health, fc_brocade_port_detailed removed debug outputs
    * FIX: netapp_volumes: The check handled 64-bit aggregates correctly
    * FIX: netapp_volumes: Fixed snmp scan function
    * FIX: blade_*: Fixed snmp scan function
    * FIX: nfsmount: fix exception in check in case of 'hanging'
    * systemtime: new simple check for time synchronization on Windows
      (needs agent update)
    * Added Perf-O-Meter for non-df filesystem checks (e.g. netapp)
    * hp_proliant_*: improve scan function (now just looks for "proliant")

    Multisite:
    * FIX: fix json/python Webservice

1.1.9i9:
    Core, Setup, etc.:
    * FIX: check_mk_templates.cfg: add missing check_period for hosts
      (needed for Shinken)
    * FIX: read *.include files before checks. Fixes df_netapp not finding
      its check function
    * FIX: inventory checks on SNMP+TCP hosts ignored new TCP checks
    * local.mk: This file is read after final.mk and *not* backup up
      or restored
    * read all files in conf.d/*.mk in alphabetical order now.
    * use snmp commands always with -Ot: output time stamps as UNIX epoch
      (thanks to Ulrich Kiermayr)

    Checks & Agents:
    * ucd_cpu_load: new check for CPU load via UCD SNMP agent
    * ucd_cpu_util: new check for CPU utilization via UCD SNMP agent
    * steelhead_status: new check for overall health of Riverbed Steelhead appliance
    * steelhead_connections: new check for Riverbed Steelhead connections
    * df, df_netapp, df_netapp32, hr_fs, vms_df: all filesystem checks now support
      trends. Please look at check manpage of df for details.
    * FIX: heartbeat_nodes: Fixed error handling when node is active but at least one link is dead
    * 3ware_units: Handling INITIALIZING state as warning now
    * FIX: 3ware_units: Better handling of outputs from different tw_cli versions now
    * FIX: local: PNP template for local now looks in all template directories for
      specific templates (thanks to Patrick Schaaf)

    Multisite:
    * FIX: fix "too many values to unpack" when editing views in single layout
      mode (such as host or service detail)
    * FIX: fix PNP icon in cases where host and service icons are displayed in 
      same view (found by Wolfgang Barth)
    * FIX: Fixed view column editor forgetting pending changes to other form
           fields
    * FIX: Customlinks snapin persists folding states again
    * FIX: PNP timerange painter option field takes selected value as default now
    * FIX: Fixed perfometer styling in single dataset layouts
    * FIX: Tooltips work in group headers now
    * FIX: Catching exceptions caused by unset bandwidth in interface perfometer

    WATO:
    * FIX: fix problem with vanishing services on Windows. Affected were services
      containing colons (such as fs_C:/).

    Livestatus:
    * FIX: fix most compiler warnings (thanks to patch by Sami Kerola)
    * FIX: fix memory leak. The leak caused increasing check latency in some
      situations
    
1.1.9i8:
    Multisite:
    * New "web service" for retrieving data from views as JSON or 
      Python objects. This allows to connect with NagStaMon 
      (requires patch in NagStaMon). Simply add &output_format=json
      or &output_format=python to your view URL.
    * Added two builtin views for NagStaMon.
    * Acknowledgement of problem now has checkboxes for sticky,
      send notification and persisten comment
    * Downtimes: allow to specify fixed/flexible downtime
    * new display_options d/D for switching on/off the tab "Display"
    * Improved builtin views for downtimes
    * Bugfix: Servicegroups can be searched with the quicksearch snapin using
      the 'sg:' prefix again

    WATO:
    * Fixed problem appearing at restart on older Python version (RH)

1.1.9i7:
    Core, Setup, etc.:
    * Fix crash on Python 2.4 (e.g. RedHat) with fake_file
    * Fixed clustering of SNMP hosts
    * Fix status output of Check_MK check in mixed cluster setups

    Checks & Agents:
    * PNP templates for if/if64: fix bugs: outgoing packets had been
      same as incoming, errors and discards were swapped (thanks to 
      Paul Freeman)
    * Linux Agent: Added suport for vdx and xvdx volumes (KVM+Virtio, XEN+xvda)

    Multisite:
    * Fix encoding problem when host/service groups contain non-ascii
      characters.

    WATO:
    * Fix too-long-URL problem in cases of many services on one host


1.1.9i6:
    INCOMPATIBLE CHANGES:
    * Removed out-dated checks blade_misc, ironport_misc and snia_sml. Replaced
      with dummy checks begin always UNKNOWN.

    Core, Setup, etc.:
    * cmk -D: show ip address of host 
    * Fix SNMP inventory find snmp misc checks inspite of negative scan function
    * Fix output of MB and GB values (fraction part was zero)

    Checks & Agents:
    * megaraid_ldisks: remove debug output
    * fc_brocade_port: hide on SNMP scan, prefer fc_brocade_port_detailed
    * fc_brocade_port_detailed: improve scan function, find more devices
    * New agent for HP-UX
    * hpux_cpu: new check for monitoring CPU load average on HP-UX
    * hpux_if: New check for monitoring NICs on HP-UX (compatible to if/if64)
    * hpux_multipath: New check for monitoring Multipathing on HP-UX
    * hpux_lvm: New check for monitoring LVM mirror state on HP-UX
    * hpux_serviceguard: new check for monitoring HP-UX Serviceguard
    * drbd: Fixed var typo which prevented inventory of drbd general check
      (Thanks to Andreas Behler)
    * mk_oracle: new agent plugin for monitoring ORACLE (currently only
      on Linux and HP-UX, but easily portable to other Unices)
    * oracle_sessions: new check for monitoring the current number of active
      database sessions.
    * oracle_logswitches: new check for monitoring the number of logswitches
      of an ORACLE instances in the last 60 minutes.
    * oracle_tablespaces: new check for monitoring size, state and autoextension
      of ORACLE tablespaces.
    * h3c_lanswitch_cpu: new check for monitoring CPU usage of H3C/HP/3COM switches
    * h3c_lanswitch_sensors: new check for monitoring hardware sensors of H3C/HP/3COM switches
    * superstack3_sensors: new check for monitoring hardware sensors of 3COM Superstack 3 switches

    Multisite:
    * Fixed aligns/widths of snapin contents and several small styling issues
    * Fixed links and border-styling of host matrix snapin
    * Removed jQuery hover menu and replaced it with own code

1.1.9i5:
    Multisite:
    * custom notes: new macros $URL_PREFIX$ and $SITE$, making 
      multi site setups easier
    * new intelligent logwatch icon, using url_prefix in multi site
      setups


1.1.9i4:
    Core, Setup, etc.:
    * added missing 'register 0' to host template
    * setup: fix creation of symlink cmk if already existing

    Multisite:
    * New reschedule icon now also works for non-local sites.
    * painter options are now persisted on a per-user-base
    * new optional column for displaying host and service comments
      (not used in shipped views but available in view editor)

    Livestatus:
    * Check for buffer overflows (replace strcat with strncat, etc.)
    * Reduce number of log messages (reclassify to debug)

    Checks & Agents:
    * apc_symmetra: handle empty SNMP variables and treat as 0.


1.1.9i3:
    INCOMPATIBLE CHANGES:
    * You need a current version of Livestatus for Multisite to work!
    * Multisite: removed (undocumented) view parameters show_buttons and show_controls.
      Please use display_options instead.
    * Finally removed deprecated filesystem_levels. Please use check_parameters instead.
    * Livestatus: The StatsGroupBy: header is still working but now deprecated.
      Please simply use Columns: instead. If your query contains at least one Stats:-
      header than Columns: has the meaning of the old StatsGroupBy: header

    Core, Setup, etc.:
    * Create alias 'cmk' for check_mk in bin/ (easier typing)
    * Create alias 'mkp' for check_mk -P in bin/ (easier typing) 

    Multisite:
    * Each column can now have a tooltip showing another painter (e.g.
      show the IP address of a host when hovering over its name)
    * Finally show host/services icons from the nagios value "icon_image".
      Put your icon files in /usr/share/check_mk/web/htdocs/images/icons.
      OMD users put the icons into ~/local/share/check_mk/web/htdocs/images/icons.
    * New automatic PNP-link icons: These icons automatically appear, if
      the new livestatus is configured correctly (see below). 
    * new view property "hidebutton": allow to hide context button to a view.
    * Defaults views 'Services: OK', 'Services: WARN, etc. do now not create
      context buttons (cleans up button bar).
    * new HTML parameter display_options, which allows to switch off several
      parts of the output (e.g. the HTML header, external links, etc).
    * View hoststatus: show PNP graph of host (usually ping stats)
    * new tab "Display": here the user can choose time stamp
      display format and PNP graph ranges
    * new column "host_tags", showing the Check_MK host tags of a host
    * new datasource "alert_stats" for computing alert statistics
    * new view "Alert Statistics" showing alert statistics for all hosts
      and services
    * Sidebar: Fixed snapin movement to the bottom of the snapin list in Opera
    * Sidebar: Fixed scroll position saving in Opera
    * Fixed reloading button animation in Chrome/IE (Changed request to async mode)
    * Sidebar: Removed scrollbars of in older IE versions and IE8 with compat mode
    * Sidebar: Fixed scrolling problem in IE8 with compat mode (or maybe older IE versions)
      which broke the snapin titles and also the tactical overview table
    * Sidebar: Fixed bulletlist positioning
    * Sidebar: The sidebar quicksearch snapin is case insensitive again
    * Fixed header displaying on views when the edit button is not shown to the user
    * View pages are not refreshed when at least one form (Filter, Commands,
      Display Options) is open
    * Catching javascript errors when pages from other domain are opened in content frame
    * Columns in view editor can now be added/removed/moved easily

    Checks & Agents:
    * Fixed problem with OnlyFrom: in Linux agent (df didn't work properly)
    * cups_queues: fixed plugin error due to invalid import of datetime,
      converted other checks from 'from datetime import...' to 'import datetime'.
    * printer_supply: handle the case where the current value is missing
    * megaraid_ldisks: Fixed item detection to be compatible with different versions of megaraid
    * Linux Agent: Added new 3ware agent code to support multiple controllers
      (Re-inventory of 3ware checks needed due to changed check item names)

    Livestatus:
    * new column pnpgraph_present in table host and service. In order for this
      column to work you need to specify the base directory of the PNP graphs
      with the module option pnp_path=, e.g. pnp_path=/omd/sites/wato/var/pnp4nagios/perfdata
    * Allow more than one column for StatsGroupBy:
    * Do not use function is_contact_member_of_contactgroup anymore (get compatible
      with Nagios CVS)
    * Livestatus: log timeperiod transitions (active <-> inactive) into Nagios
      log file. This will enable us to create availability reports more simple
      in future.

    Multisite:
    * allow include('somefile.mk') in multisite.mk: Include other files.
      Paths not beginning with '/' are interpreted relative to the directory
      of multisite.mk

    Livestatus:
    * new columns services_with_info: similar to services_with_state but with
      the plugin output appended as additional tuple element. This tuple may
      grow in future so do not depend on its length!

1.1.9i2:
    Checks & Agents:
    * ibm_imm_health: fix inventory function
    * if/if64: fix average line in PNP-template, fix display of speed for 20MBit
      lines (e.g. Frame Relay)

    Multisite:
    * WATO: Fixed omd mode/site detection and help for /etc/sudoers
    * WATO: Use and show common log for pending changes 
    * Sidebar Quicksearch: Now really disabling browser built-in completion
      dropdown selections
    
1.1.9i1:
    INCOMPATIBLE CHANGES:
    * TCP / SNMP: hosts using TCP and SNMP now must use the tags 'tcp'
      and 'snmp'. Hosts with the tag 'ping' will not inventorize any
      service. New configuration variable tcp_hosts.
    * Inventory: The call syntax for inventory has been simplified. Just
      call check_mk -I HOSTNAME now. Omit the "tcp" or "snmp". If you
      want to do inventory just for certain check types, type "check_mk --checks=snmp_info,if -I hostnames..."
      instead
    * perfdata_format now defaults to "pnp". Previous default was "standard".
      You might have to change that in main.mk if you are not using PNP (only
      relevant for MRPE checks)
    * inventory_check_severity defaults to 1 now (WARNING)
    * aggregation_output_format now defaults to "multiline"
    * Removed non_bulkwalk_hosts. You can use bulkwalk_hosts with NEGATE
      instead (see docu)
    * snmp_communites is now initialized with [], not with {}. It cannot
      be a dict any longer.
    * bulkwalk_hosts is now initizlized with []. You can do += here just
      as with all other rule variables.
    * Configuration check (-X) is now always done. It is now impossible to
      call any Check_MK action with an invalid configuration. This saves
      you against mistyped variables.
    * Check kernel: converted performance data from counters to rates. This
      fixes RRD problems (spikes) on reboots and also allows better access 
      to the peformance data for the Perf-O-Meters.  Also changed service 
      descriptions. You need to reinventurize the kernel checks. Your old
      RRDs will not be deleted, new ones will be created.
    * Multisite: parameters nagios_url, nagios_cgi_url and pnp_url are now
      obsolete. Instead the new parameter url_prefix is used (which must
      end with a /).

    Core, Setup, etc.:
    * Improve error handling: if hosts are monitored with SNMP *and* TCP,
      then after an error with one of those two agents checks from the
      other haven't been executed. This is fixed now. Inventory check
      is still not complete in that error condition.
    * Packages (MKP): Allow to create and install packages within OMD!
      Files are installed below ~/local/share/check_mk. No root permissions
      are neccessary
    * Inventory: Better error handling on invalid inventory result of checks
    * setup.sh: fix problem with missing package_info (only appears if setup
      is called from another directory)
    * ALL_SERVICES: Instead of [ "" ] you can now write ALL_SERVICES
    * debug_log: also output Check_MK version, check item and check parameters
    * Make sure, host has no duplicate service - this is possible e.g. by
      monitoring via agent and snmp in parallel. duplicate services will
      make Nagios reject the configuration.
    * --snmpwalk: do not translate anymore, use numbers. All checks work
      with numbers now anyway.
    * check_mk -I snmp will now try all checktypes not having an snmp scan
      function. That way all possible checks should be inventorized.
    * new variable ignored_checks: Similar to ignored_checktypes, but allows
      per-host configuration
    * allow check implementations to use common include files. See if/if64
      for an example
    * Better handling for removed checks: Removed exceptions in check_mk calls
      when some configured checks have been removed/renamed

    Checks & Agents:
    * Renamed check functions of imm_health check from test_imm to imm_health
      to have valid function and check names. Please remove remove from
      inventory and re-inventory those checks.
    * fc_brocade_port_detailed: allow to specify port state combinations not 
      to be critical
    * megaraid_pdisks: Using the real enclosure number as check item now
    * if/if64: allow to configure averaging of traffic over time (e.g. 15 min) 
      and apply traffic levels and averaged values. Also allow to specify relative
      traffic levels. Allow new parameter configuration via dictionary. Also
      allow to monitor unused ports and/or to ignore link status.
    * if/if64: Added expected interface speed to warning output
    * if/if64: Allow to ignore speed setting (set target speed to None)
    * wut_webtherm: handle more variants of WuT Webtherms (thanks to Lefty)
    * cisco_fan: Does not inventorize 'notPresent' sensors anymore. Improved output
    * cisco_power: Not using power source as threshold anymore. Improved output
    * cisco_fan: Does not inventorize 'notPresent' sensors anymore. Improved output
    * cisco_power: Not using power source as threshold anymore. Improved output
    * cisco_power: Excluding 'notPresent' devices from inventory now
    * cisco_temp_perf: Do not crash if device does not send current temperature
    * tcp_conn_stats: new check for monitoring number of current TCP connections
    * blade_*: Added snmp scan functions for better automatic inventory
    * blade_bays: Also inventorizes standby blades and has a little more
                  verbose output.
    * blade_blowers: Can handle responses without rpm values now. Improved output
    * blade_health: More detailed output on problems
    * blade_blades: Added new check for checking the health-, present- and
                    power-state of IBM Bladecenter blades
    * win_dhcp_pools: Several cleanups in check
    * Windows agent: allow restriction to ip addresses with only_hosts (like xinetd)
    * heartbeat_rscstatus: Catching empty output from agent correctly
    * tcp_conn_stats: Fixed inventory function when no conn stats can be inventoried
    * heartbeat_nodes: fix Linux agent for hostname with upper case letters (thanks to
            Thorsten Robers)
    * heartbeat_rscstatus: Catching empty output from agent correctly
    * heartbeat_rscstatus: Allowing a list as expected state to expect multiple OK states
    * win_dhcp_pools agent plugin: Filtering additional error message on
      systems without dhcp server
    * j4p_performance: Added experimental agent plugin fetching data via 
      jmx4perl agent (does not need jmx4perl on Nagios)
    * j4p_performance.mem: added new experimental check for memory usage via JMX.
    * if/if64: added Perf-O-Meter for Multisite
    * sylo: fix performance data: on first execution (counter wrap) the check did
      output only one value instead of three. That lead to an invalid RRD.
    * Cleaned up several checks to meet the variable naming conventions
    * drbd: Handling unconfigured drbd devices correctly. These devices are
      ignored during nventory
    * printer_supply: In case of OKI c5900 devices the name of the supply units ins not
      unique. The color of the supply unit is reported in a dedicated OID and added to the
      check item name to have a unique name now.
    * printer_supply: Added simple pnp template to have better graph formating for the check results
    * check_mk.only_from: new check for monitoring the IP address access restriction of the
      agent. The current Linux and Windows agents provide this information.
    * snmp_info check: Recoded not to use snmp_info_single anymore
    * Linux Agent: Fixed <<<cpu>>> output on SPARC machines with openSUSE
    * df_netapp/df_netapp32: Made check inventory resistant against empty size values
    * df_netapp32: Added better detection for possible 32bit counter wrap
    * fc_brocade_port_detailed: Made check handle phystate "noSystemControlAccessToSlot" (10)
      The check also handles unknown states better now
    * printer_supply: Added new parameter "printer_supply_some_remaining_status" to
      configure the reported state on small remaining capacity.
    * Windows agent: .vbs scripts in agents plugins/ directory are executed
      automatically with "cscript.exe /Nologo" to prevent wrong file handlers
    * aironet_clients: Only counting clients which don't have empty values for strength
    * statgrab_disk: Fixed byte calculation in plugin output
    * statgrab_disk: Added inventory function
    * 3ware_disks: Ignoring devices in state NOT-PRESENT during inventory

    Multisite:
    * The custom open/close states of custom links are now stored for each
      user
    * Setting doctype in sidebar frame now
    * Fixed invalid sidebar css height/width definition
    * Fixed repositioning the sidebar scroll state after refreshing the page
    * Fixed mousewheel scrolling in opera/chrome
    * Fixed resize bug on refresh in chrome
    * New view for all services of a site
    * Sidebar snapin site_status: make link target configurable
    * Multisite view "Recently changed services": sort newest first
    * Added options show_header and show_controls to remove the page headers
      from views
    * Cool: new button for an immediate reschedule of a host or service
      check: the view is redisplayed exactly at the point of time when
      Nagios has finished the check. This makes use of MK Livestatus'
      unique waiting feature.

   Livestatus:
    * Added no_more_notifications and check_flapping_recovery_notification
      fields to host table and no_more_notifications field to service table.
      Thanks to Matthew Kent

1.1.8:
    Core, Setup, etc.:
    * setup.sh: turn off Python debugging
    * Cleaned up documentation directory
    * cluster host: use real IP address for host check if cluster has
      one (e.g. service IP address)

    Checks & Agents:
    * Added missing PNP template for check_mk-hr_cpu
    * hr_fs: inventory now ignores filesystem with size 0,
      check does not longer crash on filesystems with size 0
    * logwatch: Fixed typo in 'too many unacknowledged logs' error message
    * ps: fix bug: inventory with fixed user name now correctly puts
      that user name into the resulting check - not None.
    * ps: inventory with GRAB_USER: service description may contain
      %u. That will be replaced with the user name and thus makes the
      service description unique.
    * win_dhcp_pools: better handle invalid agent output
    * hp_proliant_psu: Fixed multiple PSU detection on one system (Thanks to Andreas Döhler)
    * megaraid_pdisks: Fixed coding error
    * cisco_fan: fixed check bug in case of critical state
    * nfsmounts: fix output (free and used was swapped), make output identical to df

    Livestatus:
    * Prohibit { and } in regular expressions. This avoids a segmentation
      fault caused by regcomp in glibc for certain (very unusual) regular
      expressions.
    * Table status: new columns external_command_buffer_slots,
      external_command_buffer_usage and external_command_buffer_max
      (this was implemented according to an idea and special request of
       Heinz Fiebig. Please sue him if this breaks anything for you. I was
       against it, but he thinks that it is absolutely neccessary to have
       this in version 1.1.8...)
    * Table status: new columns external_commands and external_commands_rate
      (also due to Mr. Fiebig - he would have quit our workshop otherwise...)
    * Table downtimes/comments: new column is_service

    Multisite:
    * Snapin Performance: show external command per second and usage and
      size of external command buffer
    * Downtimes view: Group by hosts and services - just like comments
    * Fix links for items containing + (e.g. service descriptionen including
      spaces)
    * Allow non-ASCII character in downtimes and comments
    * Added nagvis_base_url to multisite.mk example configuration
    * Filter for host/service groups: use name instead of alias if 
      user has no permissions for groups

1.1.8b3:
    Core, Setup, etc.:
    * Added some Livestatus LQL examples to documentation
    * Removed cleanup_autochecks.py. Please use check_mk -u now.
    * RRA configuration for PNP: install in separate directory and do not
      use per default, since they use an undocumented feature of PNP.

    Checks & Agents:
    * postfix_mailq: Changed limit last 6 lines which includes all needed
		information
    * hp_proliant_temp/hp_proliant_fans: Fixed wrong variable name
    * hp_procurve_mem: Fixed wrong mem usage calculation
    * ad_replication: Works no with domain controller hostnames like DC02,DC02
    * aironet_client: fix crash on empty variable from SNMP output
    * 3ware_disks, 3ware_units: hopefully repaired those checks
    * added rudimentary agent for HP-UX (found in docs/)

    Multisite:
    * added Perf-O-Meter to "Problems of Host" view
    * added Perf-O-Meter to "All Services" view
    * fix bug with cleaning up persistent connections
    * Multisite now only fetches the available PNP Graphs of hosts/services
    * Quicksearch: limit number of items in dropdown to 80
      (configurable via quicksearch_dropdown_limit)
    * Views of hosts: make counts of OK/WARN/CRIT klickable, new views
      for services of host in a certain state
    * Multisite: sort context buttons in views alphabetically
    * Sidebar drag scrolling: Trying to compensate lost mouse events when
	leaving the sidebar frame while dragging

    Livestatus:
    * check for event_broker_options on start
    * Fix memory leakage caused by Filter: headers using regular expressions
    * Fix two memory leaks in logfile parser

1.1.8b2:
    Core, Setup, etc.:
    * Inventory: skip SNMP-only hosts on non-SNMP checktypes (avoids timeouts)
    * Improve error output for invalid checks
    
    Checks & Agents:
    * fix bug: run local and plugins also when spaces are in path name
      (such as C:\Program Files\Check_MK\plugins
    * mem.vmalloc: Do not create a check for 64 bit architectures, where
      vmalloc is always plenty
    * postfix_mailq: limit output to 1000 lines
    * multipath: handle output of SLES 11 SP1 better
    * if/if64: output operstatus in check output
    * if/if64: inventory now detects type 117 (gigabitEthernet) for 3COM
    * sylo: better handling of counter wraps.

    Multisite:
    * cleanup implementation of how user settings are written to disk
    * fix broken links in 'Edit view -> Try out' situation
    * new macros $HOSTNAME_LOWER$, $HOSTNAME_UPPER$ and $HOSTNAME_TITLE$ for
      custom notes

1.1.8b1:
    Core, Setup, etc.:
    * SNMPv3: allow privProtocol and privPassword to be specified (thanks
      to Josef Hack)
    * install_nagios.sh: fix problem with broken filenames produced by wget
    * install_nagios.sh: updated software to newest versions
    * install_nagios.sh: fix Apache configuration problem
    * install_nagios.sh: fix configuration vor PNP4Nagios 0.6.6
    * config generation: fix host check of cluster hosts
    * config generation: add missing contact groups for summary hosts
    * RPM package of agent: do not overwrite xinetd.d/check_mk, but install
      new version with .rpmnew, if admin has changed his one
    * legacy_checks: fix missing perfdata, template references where in wrong
      direction (thanks Daniel Nauck for his precise investigation)

    Checks & Agents:
    * New check imm_health by Michael Nieporte
    * rsa_health: fix bug: detection of WARNING state didn't work (was UNKNOWN
            instead)
    * check_mk_agent.solaris: statgrab now excludes filesystems. This avoids hanging
      in case of an NFS problem. Thanks to Divan Santana.
    * multipath: Handle new output of multipath -l (found on SLES11 SP1)
    * ntp: fix typo in variable ntp_inventory_mode (fixes inventory problem)
    * if64: improve output formatting of link speed
    * cisco_power: inventory function now ignores non-redundant power supplies
    * zpool_status: new check from Darin Perusich for Solaris zpools

    Multisite:
    * fix several UTF-8 problems: allow non-ascii characters in host names
      (must be UTF 8 encoded!)
    * improve compatibility with Python 2.3
    * Allow loading custom style sheet overriding Check_MK styles by setting
      custom_style_sheet in multisite.mk
    * Host icons show link to detail host, on summary hosts.
    * Fix sidebar problem: Master Control did not display data correctly
    * status_host: honor states even if sites hosting status hosts is disabled
      (so dead-detection works even if local site is disabled)
    * new config variable start_url: set url for welcome page
    * Snapin Quicksearch: if no host is matching, automatically search for
      services
    * Remove links to legacy Nagios GUI (can be added by user if needed)
    * Sidebar Quicksearch: fix several annoyances
    * Views with services of one host: add title with host name and status

    Livestatus:
    * fix memory leak: lost ~4K on memory on each StatsAnd: or StatsOr:
      header (found by Sven Nierlein)
    * fix invalid json output for empty responses (found by Sven Nierlein)
    * fix Stats: avg ___ for 0 matching elements. Output was '-nan' and is
      now '0.0'
    * fix output of floating point numbers: always use exponent and make
      sure a decimal point is contained (this makes JSON/Python detect
      the correct type)

1.1.7i5:
    Core, Setup, etc.:
    * SNMP: do not load any MIB files (speeds up snmpwalk a lot!)
    * legacy_checks: new config variable allowing creating classical
      non-Check_MK checks while using host tags and config options
    * check_mk_objects.cfg: beautify output, use tabs instead of spaces
    * check_mk -II: delete only specified checktypes, allow to reinventorize
      all hosts
    * New option -O, --reload: Does the same as -R, but reloads Nagios
      instead of restarting it.
    * SNMP: Fixed string detection in --snmpwalk calls
    * SNMP: --snmpwalk does walk the enterprises tree correctly now
    * SNMP: Fixed missing OID detection in SNMP check processing. There was a problem
      when the first column had OID gaps in the middle. This affected e.g. the cisco_locif check.
    * install_nagios.sh: correctly detect Ubuntu 10.04.1
    * Config output: make order of service deterministic
    * fix problem with missing default hostgroup

    Multisite:
    * Sidebar: Improved the quicksearch snapin. It can search for services, 
      servicegroups and hostgroups now. Simply add a prefix "s:", "sg:" or "hg:"
      to search for other objects than hosts.
    * View editor: fix bug which made it impossible to add more than 10 columns
    * Service details: for Check_MK checks show description from check manual in
      service details
    * Notes: new column 'Custom notes' which allows customizable notes
      on a per host / per service base (see online docu for details)
    * Configuration: new variable show_livestatus_errors which can be set
      to False in order to hide error about unreachable sites
    * hiding views: new configuration variables hidden_views and visible_views
    * View "Service problems": hide problems of down or unreachable hosts. This
      makes the view consistant with "Tactical Overview"

    Checks & Agents:
    * Two new checks: akcp_sensor_humidity and akcp_sensor_temp (Thanks to Michael Nieporte)
    * PNP-template for kernel: show average of displayed range
    * ntp and ntp.time: Inventory now per default just creates checks for ntp.time (summary check).
      This is controlled by the new variable ntp_inventory_mode (see check manuals).
    * 3ware: Three new checks by Radoslav Bak: 3ware_disks, 3ware_units, 3ware_info
    * nvidia: agent now only queries GPUCoreTemp and GPUErrors. This avoids
      a vmalloc leakage of 32kB per call (bug in NVIDIA driver)
    * Make all SNMP based checks independent of standard MIB files
    * ad_replication: Fixed syntax errors and unhandled date output when
      not replicated yet
    * ifoperstatus: Allowing multiple target states as a list now
    * cisco_qos: Added new check to monitor traffic in QoS classes on Cisco routers
    * cisco_power: Added scan function
    * if64/if/cisco_qos: Traffic is displayed in variable byte scales B/s,KB/s,MB/s,GB/s
      depending on traffic amount.
    * if64: really using ifDescr with option if_inventory_uses_description = True
    * if64: Added option if_inventory_uses_alias to using ifAlias for the item names
    * if64/if: Fixed bug displaying the out traffic (Perfdata was ok)
    * if64/if: Added WARN/CRIT thresholds for the bandwidth usage to be given as rates
    * if64/if: Improved PNP-Templates
    * if64/if: The ifoperstatus check in if64/if can now check for multiple target states
    * if64/if: Removing all null bytes during hex string parsing (These signs Confuse nagios pipe)
    * Fixed hr_mem and hr_fs checks to work with new SNMP format
    * ups_*: Inventory works now on Riello UPS systems
    * ups_power: Working arround wrong implemented RFC in some Riello UPS systems (Fixing negative power
      consumption values)
    * FreeBSD Agent: Added sections: df mount mem netctr ipmitool (Thanks to Florian Heigl)
    * AIX: exclude NFS and CIFS from df (thanks to Jörg Linge)
    * cisco_locif: Using the interface index as item when no interface name or description are set

    Livestatus:
    * table columns: fix type of num_service_* etc.: was list, is now int (thanks to Gerhard Laußer)
    * table hosts: repair semantics of hard_state (thanks to Michael Kraus). Transition was one
      cycle to late in certain situations.

1.1.7i4:
    Core, Setup, etc.:
    * Fixed automatic creation of host contactgroups
    * templates: make PNP links work without rewrite

    Multisite:
    * Make page handler modular: this allows for custom pages embedded into
      the Multisite frame work and thus using Multisite for other tasks as
      well.
    * status_host: new state "waiting", if status host is still pending
    * make PNP links work without rewrite
    * Fix visibility problem: in multisite setups all users could see
      all objects.

1.1.7i3:
    Core, Setup, etc.:
    * Fix extra_nagios_conf: did not work in 1.1.7i2
    * Service Check_MK now displays overall processing time including
      agent communication and adds this as performance data
    * Fix bug: define_contactgroups was always assumed True. That led to duplicate
      definitions in case of manual definitions in Nagios 

    Checks & Agents:
    * New Check: hp_proliant_da_phydrv for monitoring the state of physical disks
      in HP Proliant Servers
    * New Check: hp_proliant_mem for monitoring the state of memory modules in
      HP Proliant Servers
    * New Check: hp_proliant_psu for monitoring the state of power supplies in
      HP Proliant Servers
    * PNP-templates: fix several templates not working with MULTIPLE rrds
    * new check mem.vmalloc for monitoring vmalloc address space in Linux kernel.
    * Linux agent: add timeout of 2 secs to ntpq 
    * wmic_process: make check OK if no matching process is found

    Livestatus:
    * Remove obsolete parameter 'accept_timeout'
    * Allow disabling idle_timeout and query_timeout by setting them to 0.

    Multisite:
    * logwatch page: wrap long log lines

1.1.7i2:
    Incompatible Changes:
    * Remove config option define_timeperiods and option --timeperiods.
      Check_MK does not longer define timeperiod definitions. Please
      define them manually in Nagios.
    * host_notification_period has been removed. Use host_extra_conf["notification_period"]
      instead. Same holds for service_notification_periods, summary_host_notification_periods
      and summary_service_notification_periods.
    * Removed modes -H and -S for creating config data. This now does
      the new option -N. Please set generate_hostconf = False if you
      want only services to be defined.

    Core, Setup, etc.:
    * New config option usewalk_hosts, triggers --usewalk during
      normal checking for selected hosts.
    * new option --scan-parents for automatically finding and 
      configuring parent hosts (see online docu for details)
    * inventory check: put detailed list of unchecked items into long
      plugin output (to be seen in status details)
    * New configuration variable check_parameters, that allows to
      override default parameters set by inventory, without defining 
      manual checks!

    Checks & Agents:
    * drbd: changed check parameters (please re-inventorize!)
    * New check ad_replication: Checks active directory replications
      of domain controllers by using repadm
    * New check postifx_mailq: Checks mailqueue lengths of postifx mailserves
    * New check hp_procurve_cpu: Checks the CPU load on HP Procurve switches
    * New check hp_procurve_mem: Checks the memory usage on HP Procurve switches
    * New check hp_procurve_sensors: Checks the health of PSUs, FANs and
      Temperature on HP Procurve switches
    * New check heartbeat_crm: Monitors the general state of heartbeat clusters
      using the CRM
    * New check heartbeat_crm_resources: Monitors the state of resources and nodes
      in heartbeat clusters using the CRM
    * *nix agents: output AgentOS: in header
    * New agent for FreeBSD: It is based on the linux agent. Most of the sections
      could not be ported easily so the FreeBSD agent provides information for less
      checks than the linux agent.
    * heartbeat_crm and heartbeat_crm.resources: Change handling of check parameters.
      Please reinvenurize and read the updated man page of those checks
    * New check hp_proliant_cpu: Check the physical state of CPUs in HP Proliant servers
    * New check hp_proliant_temp: Check the temperature sensors of HP Proliant servers
    * New check hp_proliant_fans: Check the FAN sensors of HP Proliant servers

    Multisite:
    * fix chown problem (when nagios user own files to be written
      by the web server)
    * Sidebar: Fixed snapin movement problem using older firefox
      than 3.5.
    * Sidebar: Fixed IE8 and Chrome snapin movement problems
    * Sidebar: Fixed IE problem where sidebar is too small
    * Multisite: improve performance in multi site environments by sending
      queries to sites in parallel
    * Multisite: improve performance in high latency situations by
      allowing persistent Livestatus connections (set "persist" : True 
      in sites, use current Livestatus version)

    Livestatus:
    * Fix problems with in_*_period. Introduce global
      timeperiod cache. This also improves performance
    * Table timeperiods: new column 'in' which is 0/1 if/not the
      timeperiod is currently active
    * New module option idle_timeout. It sets the time in ms
      Livestatus waits for the next query. Default is 300000 ms (5 min).
    * New module option query_timeout. It limits the time between
      two lines of a query (in ms). Default is 10000 ms (10 sec).

1.1.7i1: Core, Setup, etc.:
    * New option -u for reordering autochecks in per-host-files
      (please refer to updated documentation about inventory for
       details)
    * Fix exception if check_mk is called without arguments. Show
      usage in that case.
    * install_nagios.sh: Updated to NagVis 1.5 and fixed download URL
    * New options --snmpwalk and --usewalk help implemeting checks
      for SNMP hardware which is not present
    * SNMP: Automatically detect missing entries. That fixes if64
      on some CISCO switches.
    * SNMP: Fix hex string detection (hopefully)
    * Do chown only if running as root (avoid error messages)
    * SNMP: SNMPv3 support: use 4-tuple of security level, auth protocol,
      security name and password instead of a string in snmp_communities
      for V3 hosts.
    * SNMP: Fixed hexstring detection on empty strings
    * New option -II: Is like -I, but removes all previous autochecks
      from inventorized hosts
    * install_nagios.sh: Fix detection of PNP4Nagios URL and URL of
      NagVis
    * Packager: make sanity check prohibiting creating of package files
      in Check MK's directories
    * install_nagios.sh: Support Ubuntu 10.04 (Thanks to Ben)
      
    Checks & Agents:
    * New check ntp.time: Similar to 'ntp' but only honors the system peer
      (that NTP peer where ntpq -p prints a *).
    * wmic_process: new check for ressource consumption of windows processes
    * Windows agent supports now plugins/ and local/ checks
    * [FIX] ps.perf now correctly detects extended performance data output
      even if number of matching processes is 0
    * renamed check cisco_3640_temp to cisco_temp, renamed cisco_temp
      to cisco_temp_perf, fixed snmp detection of those checks
    * New check hr_cpu - checking the CPU utilization via SNMP
    * New check hr_fs - checking filesystem usage via SNMP
    * New check hr_mem - checking memory usage via SNMP
    * ps: inventory now can configured on a per host / tag base
    * Linux: new check nvidia.temp for monitoring temperature of NVIDIA graphics card
    * Linux: avoid free-ipmi hanging forever on hardware that does not support IPMI
    * SNMP: Instead of an artificial index column, which some checks use, now
      the last component of the OID is used as index. That means that inventory
      will find new services and old services will become UNKNOWN. Please remove
      the outdated checks.
    * if: handle exception on missing OIDs
    * New checks hp_blade* - Checking health of HP BladeSystem Enclosures via SNMP
    * New check drbd - Checking health of drbd nodes
    * New SNMP based checks for printers (page counter, supply), contributed
      by Peter Lauk (many thanks!)
    * New check cups_queues: Checking the state of cups printer queues
    * New check heartbeat_nodes: Checking the node state and state of the links
      of heartbeat nodes
    * New check heartbeat_rscstatus: Checks the local resource status of
      a heartbeat node
    * New check win_dhcp_pools: Checks the usage of Windows DHCP Server lease pools
    * New check netapp_volumes: Checks on/offline-condition and states of netapp volumes 

    Multisite:
    * New view showing all PNP graphs of services with the same description
    * Two new filters for host: notifications_enabled and acknowledged
    * Files created by the webserver (*.mk) are now created with the group
      configured as common group of Nagios and webserver. Group gets write
      permissions on files and directories.
    * New context view: all services of a host group
    * Fix problems with Umlauts (non-Ascii-characters) in performance data
    * New context view: all services of a host group
    * Sidebar snapins can now fetch URLs for the snapin content instead of
      building the snapin contents on their own.
    * Added new nagvis_maps snapin which displays all NagVis maps available
      to the user. Works with NagVis 1.5 and newer.

1.1.6:
    Core, Setup, etc.:
    * Service aggregation: new config option aggregation_output_format.
      Settings this to "multiline" will produce Nagios multiline output
      with one line for each individual check.

    Multisite:
    * New painter for long service plugin output (Currently not used
      by any builtin view)

    Checks & Agents:
    * Linux agent: remove broken check for /dev/ipmi0

1.1.6rc3:
    Core, Setup, etc.:
    * New option --donate for donating live host data to the community.
      Please refer to the online documentation for details.
    * Tactical Overview: Fixed refresh timeout typo
      (Was 16 mins instead of 10 secs)

    Livestatus:
    * Assume strings are UTF-8 encoded in Nagios. Convert from latin-1 only
      on invalid UTF-8 sequences (thanks to Alexander Yegorov)

    Multisite:
    * Correctly display non-ascii characters (fixes exception with 'ascii codec')
      (Please also update Livestatus to 1.1.6rc3)

1.1.6rc2:
    Multisite:
    * Fix bug in Master control: other sites vanished after klicking buttons.
      This was due to connection error detection in livestatus.py (Bug found
      by Benjamin Odenthal)
    * Add theme and baseurl to links to PNP (using features of new PNP4Nagios
      0.6.4)

    Core, Setup, etc.:
    * snmp: hopefully fix HEX/string detection now

    Checks & Agents:
    * md: fix inventory bug on resync=PENDING (Thanks to Darin Perusich)

1.1.6rc1:
    Multisite:
    * Repair Perf-O-Meters on webkit based browsers (e.g. Chrome, Safari)
    * Repair layout on IE7/IE8. Even on IE6 something is working (definitely
      not transparent PNGs though). Thanks to Lars.
    * Display host state correct if host is pending (painter "host with state")
    * Logfile: new filter for plugin output
    * Improve dialog flow when cloning views (button [EDIT] in views snapin)
    * Quicksearch: do not open search list if text did not change (e.g. Shift up),
      close at click into field or snapin.

    Core, Setup, etc.:
    * Included three patched from Jeff Dairiki dealing with compile flags
      and .gitignore removed from tarballs
    * Fix problem with clustered_services_of[]: services of one cluster
      appeared also on others
    * Packager: handle broken files in package dir
    * snmp handling: better error handling in cases where multiple tables
      are merged (e.g. fc_brocade_port_detailed)
    * snmp: new handling of unprintable strings: hex dumps are converted
      into binary strings now. That way all strings can be displayed and
      no information is lost - nevertheless.
      
    Checks & Agents:
    * Solaris agent: fixed rare df problems on Solaris 10, fix problem with test -f
      (thanks to Ulf Hoffmann)
    * Converted all PNP templates to format of 0.6.X. Dropped compatibility
      with 0.4.X.
    * Do not use ipmi-sensors if /dev/ipmi0 is missing. ipmi-sensors tries
      to fiddle around with /dev/mem in that case and miserably fails
      in some cases (infinite loop)
    * fjdary60_run: use new binary encoding of hex strings
    * if64: better error handling for cases where clients do not send all information
    * apc_symmetra: handle status 'smart boost' as OK, not CRITICAL

    Livestatus:
    * Delay starting of threads (and handling of socket) until Nagios has
      started its event loop. This prevents showing services as PENDING 
      a short time during program start.

1.1.6b3:
    Multisite:
    * Quicksearch: hide complete host list if field is emptied via Backspace or Del.
      Also allow handle case where substring match is unique.

1.1.6b2:
    Core, Setup, etc.:
    * Packager: fix unpackaged files (sounds, etc)

    Multisite:
    * Complete new design (by Tobias Roeckl, Kopf & Herz)
    * New filters for last service check and last service state change
    * New views "Recently changed services" and "Unchecked services"
    * New page for adding sidebar snapins
    * Drag & Drop for sidebar snapins (thanks to Lars)
    * Grab & Move for sidebar scrolling (thanks to Lars)
    * Filter out summary hosts in most views.
    * Set browser refresh to 30 secs for most views
    * View host status: added a lot of missing information
    * View service status: also added information here
    * Make sure, enough columns can be selected in view editor
    * Allow user to change num columns and refresh directly in view
    * Get back to where you came after editing views
    * New sidebar snapin "Host Matrix"
    * New feature "status_host" for remote sites: Determine connection
      state to remote side by considering a certain host state. This
      avoids livestatus time outs to dead sites.
    * Sidebar snapin site status: fix reload problem
    * New Perf-O-Meters displaying service performance data
    * New snapin "Custom Links" where you easily configure your own
      links via multisite.mk (see example in new default config file)
    * Fixed problem when using only one site and that is not local

    Livestatus:
    * new statistics columns: log_messages and log_messages_rate
    * make statistics average algorithm more sluggish

1.1.5i3:
     Core, Setup, etc.:
     * New Check_MK packager (check_mk -P)

1.1.5i2:
     Core, Setup, etc.:
     * install_nagios.sh: add missing package php5-iconv for SLES11

     Checks & Agents:
     * if64: new SNMP check for network interfaces. Like if, but uses 64 bit
       counters of modern switches. You might need to configure bulkwalk_hosts.
     * Linux agent: option -d enabled debug output
     * Linux agent: fix ipmi-sensors cache corruption detection
     * New check for temperature on Cisco devices (cisco_3640_temp)
     * recompiled waitmax with dietlibc (fixed incompatibility issues
       on older systems)

     Multisite:
     * Filters for groups are negateable.

1.1.5i1:
     Checks & Agents:
     * uptime: new check for system uptime (Linux)
     * if: new SNMP check for network interfaces with very detailed traffic,
       packet and error statistics - PNP graphs included

     Multisite:
     * direct integration of PNP graphs into Multisite views
     * Host state filter: renamed HTML variables (collision with service state). You
       might need to update custom views using a filter on host states.
     * Tactical overview: exclude services of down hosts from problems, also exclude
       summary hosts
     * View host problems/service problems: exclude summary hosts, exclude services
       of down hosts
     * Simplified implementation of sidebar: sidebar is not any longer embeddeable.
     * Sidebar search: Added host site to be able to see the context links on
       the result page
     * Sidebar search: Hitting enter now closes the hint dropdown in all cases

1.1.5i0:
      Core, Setup, etc.:
      * Ship check-specific rra.cfg's for PNP4Nagios (save much IO and disk space)
      * Allow sections in agent output to apear multiple times
      * cleanup_autochecks.py: new option -f for directly activating new config
      * setup.sh: better detection for PNP4Nagios 0.6
      * snmpwalk: use option -Oa, inhibit strings to be output as hex if an umlaut
        is contained.

      Checks & Agents:
      * local: allow more than once performance value, separated by pipe (|)
      * ps.perf: also send memory and CPU usage (currently on Linux and Solaris)
      * Linux: new check for filesystems mount options
      * Linux: new very detailed check for NTP synchronization
      * ifoperstatus: inventory honors device type, per default only Ethernet ports
        will be monitored now
      * kernel: now inventory is supported and finds pgmajfault, processes (per/s)
        and context switches
      * ipmi_sensors: Suppress performance data for fans (save much IO/space)
      * dual_lan_check: fix problem which using MRPE
      * apc_symmetra: PNP template now uses MIN for capacity (instead of AVERAGE)
      * fc_brocade_port_detailed: PNP template now uses MAX instead of AVERAGE
      * kernel: fix text in PNP template
      * ipmi_sensors: fix timeout in agent (lead to missing items)
      * multipath: allow alias as item instead of uuid
      * caching agent: use /var/cache/check_mk as cache directory (instead of /etc/check_mk)
      * ifoperstatus: is now independent of MIB

      Multisite:
      * New column host painter with link to old Nagios services
      * Multisite: new configuration parameter default_user_role
      
      Livestatus:
      * Add missing LDFLAGS for compiling (useful for -g)

1.1.4:
      Summary:
      * A plentitude of problem fixes (including MRPE exit code bug)
      * Many improvements in new Multisite GUI
      * Stability and performance improvements in Livestatus

      Core, Setup, etc.:
      * Check_MK is looking for main.mk not longer in the current and home
        directory
      * install_nagios.sh: fix link to Check_MK in sidebar
      * install_nagios.sh: switch PNP to version 0.6.3
      * install_nagios.sh: better Apache-Config for Multisite setup
      * do not search main.mk in ~ and . anymore (brought only trouble) 
      * clusters: new variable 'clustered_services_of', allowing for overlapping
         clusters (as proposed by Jörg Linge)
      * install_nagios.sh: install snmp package (needed for snmp based checks)
      * Fix ower/group of tarballs: set them to root/root
      * Remove dependency from debian agent package    
      * Fixed problem with inventory when using clustered_services
      * tcp_connect_timeout: Applies now only for connect(), not for
        time of data transmission once a connection is established
      * setup.sh now also works for Icinga
      * New config parameter debug_log: set this to a filename in main.mk and you
        will get a debug log in case if 'invalid output from plugin...'
      * ping-only-hosts: When ping only hosts are summarized, remove Check_MK and
        add single PING to summary host.
      * Service aggregation: fix state relationship: CRIT now worse than UNKNOWN 
      * Make extra_service_conf work also for autogenerated PING on ping-only-hosts
        (groups, contactgroups still missing)

      Checks & Agents:
      * mrpe in Linux agent: Fix bug introduced in 1.1.3: Exit status of plugins was
        not honored anymore (due to newline handling)
      * mrpe: allow for sending check_command to PNP4Nagios (see MRPE docu)
      * Logwatch GUI: fix problem on Python 2.4 (thanks to Lars)
      * multipath: Check is now less restrictive when parsing header lines with
        the following format: "<alias> (<id>)"
      * fsc_ipmi_mem_status: New check for monitoring memory status (e.g. ECC)
         on FSC TX-120 (and maybe other) systems.
      * ipmi_sensors in Linux agent: Fixed compatibility problem with new ipmi
        output. Using "--legacy-output" parameter with newer freeipmi versions now.
      * mrpe: fix output in Solaris agent (did never work)
      * IBM blade center: new checks for chassis blowers, mediatray and overall health
      * New caching agent (wrapper) for linux, supporting efficient fully redundant
        monitoring (please read notes in agents/check_mk_caching_agent)
      * Added new smbios_sel check for monitoring the System Event Log of SMBIOS.
      * fjdarye60_rluns: added missing case for OK state
      * Linux agent: The xinetd does not log each request anymore. Only
        failures are logged by xinetd now. This can be changed in the xinetd
	configuration files.
      * Check df: handle mountpoints containing spaces correctly 
        (need new inventorization if you have mountpoints with spaces)
      * Check md on Linux: handle spare disks correctly
      * Check md on Linux: fix case where (auto-read-only) separated by space
      * Check md on Linux: exclude RAID 0 devices from inventory (were reported as critical)
      * Check ipmi: new config variable ipmi_ignore_nr
      * Linux agent: df now also excludes NFSv4
      * Wrote man-page for ipmi check
      * Check mrpe: correctly display multiline output in Nagios GUI
      * New check rsa_health for monitoring IBM Remote Supervisor Adapter (RSA)
      * snmp scan: suppress error messages of snmpget
      * New check: cpsecure_sessions for number of sessions on Content Security Gateway
      * Logwatch GUI: move acknowledge button to top, use Multisite layout,
         fix several layout problem, remove list of hosts
      * Check logwatch: limit maximum size of stored log messages (configurable
        be logwatch_max_filesize)
      * AIX agent: fix output of MRPE (state and description was swapped)
      * Linux agent: fixed computation of number of processors on S390
      * check netctr: add missing perfdata (was only sent on OK case)
      * Check sylo: New check for monitoring the sylo state
      
      Livestatus:
      * Table hosts: New column 'services' listing all services of that host
      * Column servicegroups:members: 'AuthUser' is now honored
      * New columns: hosts:services_with_state and servicegroups:members_with_state
      * New column: hostgroup:members_with_state
      * Columns hostgroup:members and hostgroup:members_with_state honor AuthUser
      * New rudimentary API for C++
      * Updates API for Python
      * Make stack size of threads configurable
      * Set stack size of threads per default o 64 KB instead of 8 MB
      * New header Localtime: for compensating time offsets of remote sites
      * New performance counter for fork rate
      * New columns for hosts: last_time_{up,down,unreachable}
      * New columns for services: last_time_{ok,warning,critical,unknown}
      * Columns with counts honor now AuthUser
      * New columns for hosts/services: modified_attributes{,_list}
      * new columns comments_with_info and downtimes_with_info
      * Table log: switch output to reverse chronological order!
      * Fix segfault on filter on comments:host_services
      * Fix missing -lsocket on Solaris
      * Add missing SUN_LEN (fixed compile problem on Solaris)
      * Separators: remote sanitiy check allowing separators to be equal
      * New output format "python": declares strings as UTF-8 correctly
      * Fix segault if module loaded without arguments

      Multisite:
      * Improved many builtin views
      * new builtin views for host- and service groups
      * Number of columns now configurable for each layout (1..50)
      * New layout "tiled"
      * New painters for lists of hosts and services in one column
      * Automatically compensate timezone offsets of remote sites
      * New datasources for downtimes and comments
      * New experimental datasource for log
      * Introduce limitation, this safes you from too large output
      * reimplement host- and service icons more intelligent
      * Output error messages from dead site in Multisite mode
      * Increase wait time for master control buttons from 4s to 10s
      * Views get (per-view) configurable browser automatic reload interval
      * Playing of alarm sounds (configurable per view)
      * Sidebar: fix bookmark deletion problem in bookmark snapin
      * Fixed problem with sticky debug
      * Improve pending services view
      * New column with icon with link to Nagios GUI
      * New icon showing items out of their notification period.
      * Multisite: fix bug in removing all downtimes
      * View "Hostgroups": fix color and table heading
      * New sidebar snapin "Problem hosts"
      * Tactical overview: honor downtimes
      * Removed filter 'limit'. Not longer needed and made problems
        with new auto-limitation.
      * Display umlauts from Nagios comments correctly (assuming Latin-1),
         inhibit entering of umlauts in new comments (fixes exception)
      * Switched sidebar from synchronous to asynchronous requests
      * Reduced complete reloads of the sidebar caused by user actions
      * Fix reload problem in frameset: Browser reload now only reloads
        content frames, not frameset.


1.1.3:

      Core, Setup, etc.:
      * Makefile: make sure all files are world readable
      * Clusters: make real host checks for clusters (using check_icmp with multiple IP addresses)
      * check_mk_templates: remove action_url from cluster and summary hosts (they have no performance data)
      * check_mk_template.cfg: fix typo in notes_url
      * Negation in binary conf lists via NEGATE (clustered_services, ingored_services,
	bulkwalk_hosts, etc).
      * Better handling of wrapping performance counters
      * datasource_programs: allow <HOST> (formerly only <IP>)
      * new config variable: extra_nagios_conf: string simply added to Nagios
        object configuration (for example for define command, etc.)
      * New option --flush: delete runtime data of some or all hosts
      * Abort installation if livestatus does not compile.
      * PNP4Nagios Templates: Fixed bug in template file detection for local checks
      * nagios_install.sh: Added support for Ubuntu 9.10
      * SNMP: handle multiline output of snmpwalk (e.g. Hexdumps)
      * SNMP: handle ugly error output of snmpwalk
      * SNMP: allow snmp_info to fetch multiple tables
      * check_mk -D: sort hostlist before output
      * check_mk -D: fix output: don't show aggregated services for non-aggregated hosts
      * check_mk_templates.cfg: fix syntax error, set notification_options to n

      Checks & Agents:
      * logwatch: fix authorization problem on web pages when acknowledging
      * multipath: Added unhandled multipath output format (UUID with 49 signs)
      * check_mk-df.php: Fix locale setting (error of locale DE on PNP 0.6.2)
      * Make check_mk_agent.linux executable
      * MRPE: Fix problems with quotes in commands
      * multipath: Fixed bug in output parser
      * cpu: fixed bug: apply level on 15min, not on 1min avg
      * New check fc_brocade_port_detailed
      * netctrl: improved handling of wrapped counters
      * winperf: Better handling of wrapping counters
      * aironet_client: New check for number of clients and signal
        quality of CISCO Aironet access points
      * aironet_errors: New check for monitoring CRC errors on
        CISCO Aironet access points
      * logwatch: When Agent does not send a log anymore and no local logwatch
                  file present the state will be UNKNOWN now (Was OK before).
      * fjdarye60_sum: New check for summary status of Fidary-E60 devices
      * fjdarye60_disks: New check for status of physical disks
      * fjdarye60_devencs: New check for status of device enclosures
      * fjdarye60_cadaps: New check for status of channel adapters
      * fjdarye60_cmods: New check for status of channel modules
      * fjdarye60_cmods_flash: New check for status of channel modules flash
      * fjdarye60_cmods_mem: New check for status of channel modules memory
      * fjdarye60_conencs: New check for status of controller enclosures
      * fjdarye60_expanders: New check for status of expanders
      * fjdarye60_inletthmls: New check for status of inlet thermal sensors
      * fjdarye60_thmls: New check for status of thermal sensors
      * fjdarye60_psus: New check for status of PSUs
      * fjdarye60_syscaps: New check for status of System Capacitor Units
      * fjdarye60_rluns: New check for RLUNs
      * lparstat_aix: New check by Joerg Linge
      * mrpe: Handles multiline output correctly (only works on Linux,
	      Agents for AIX, Solaris still need fix).
      * df: limit warning and critical levels to 50/60% when using a magic number
      * fc_brocade_port_detailed: allow setting levels on in/out traffic, detect
         baudrate of inter switch links (ISL). Display warn/crit/baudrate in
	 PNP-template

      MK Livestatus:
      * fix operators !~ and !~~, they didn't work (ever)
      * New headers for waiting (please refer to online documentation)
      * Abort on errors even if header is not fixed16
      * Changed response codes to better match HTTP
      * json output: handle tab and other control characters correctly
      * Fix columns host:worst_service_state and host:worst_service_hard_state
      * New tables servicesbygroup, servicesbyhostgroup and hostsbygroup
      * Allow to select columns with table prefix, e.g. host_name instead of name
        in table hosts. This does not affect the columns headers output by
	ColumnHeaders, though.
      * Fix invalid json output of group list column in tables hosts and services
      * Fix minor compile problem.
      * Fix hangup on AuthUser: at certain columns
      * Fix some compile problems on Solaris

      Multisite:
      * Replaced Multiadmin with Multisite.


1.1.2:
      Summary:
      * Lots of new checks
      * MK Livestatus gives transparent access to log files (nagios.log, archive/*.log)
      * Many bug fixes

      MK Livestatus:
      * Added new table "log", which gives you transparent access to the Nagios log files!
      * Added some new columns about Nagios status data to stable 'status'
      * Added new table "comments"
      * Added logic for count of pending service and hosts
      * Added several new columns in table 'status' 
      * Added new columns flap_detection and obsess_over_services in table services
      * Fixed bug for double columns: filter truncated double to int
      * Added new column status:program_version, showing the Nagios version
      * Added new column num_services_pending in table hosts
      * Fixed several compile problems on AIX
      * Fixed bug: queries could be garbled after interrupted connection
      * Fixed segfault on downtimes:contacts
      * New feature: sum, min, max, avg and std of columns in new syntax of Stats:

      Checks & Agents:
      * Check ps: this check now supports inventory in a very flexible way. This simplifies monitoring a great number of slightly different processes such as with ORACLE or SAP.
      * Check 'md': Consider status active(auto-read-only) as OK
      * Linux Agent: fix bug in vmware_state
      * New Checks for APC Symmetra USV
      * Linux Agent: made <<<meminfo>>> work on RedHat 3.
      * New check ps.perf: Does the same as ps, but without inventory, but with performance data
      * Check kernel: fixed missing performance data
      * Check kernel: make CPU utilization work on Linux 2.4
      * Solaris agent: don't use egrep, removed some bashisms, output filesystem type zfs or ufs
      * Linux agent: fixed problem with nfsmount on SuSE 9.3/10.0
      * Check 'ps': fix incompability with old agent if process is in brackets
      * Linux agent: 'ps' now no longer supresses kernel processes
      * Linux agent: make CPU count work correctly on PPC-Linux
      * Five new checks for monitoring DECRU SANs
      * Some new PNP templates for existing checks that still used the default templates
      * AIX Agent: fix filesystem output
      * Check logwatch: Fix problem occuring at empty log lines
      * New script install_nagios.sh that does the same as install_nagios_on_lenny.sh, but also works on RedHat/CentOS 5.3.
      * New check using the output of ipmi-sensors from freeipmi (Linux)
      * New check for LSI MegaRAID disks and arrays using MegaCli (based on the driver megaraid_sas) (Linux)
      * Added section <<<cpu>>> to AIX and Solaris agents
      * New Check for W&T web thermograph (webthermometer)
      * New Check for output power of APC Symmetra USP
      * New Check for temperature sensors of APC Symmetra WEB/SNMP Management Card.
      * apc_symmetra: add remaining runtime to output
      * New check for UPS'es using the generic UPS-MIB (such as GE SitePro USP)
      * Fix bug in PNP-template for Linux NICs (bytes and megabytes had been mixed up).
      * Windows agent: fix bug in output of performance counters (where sometimes with , instead of .)
      * Windows agent: outputs version if called with 'version'
      
      Core, Setup, etc.:
      * New SNMP scan feature: -I snmp scans all SNMP checks (currently only very few checks support this, though)
      * make non-bulkwalk a default. Please edit bulkwalk_hosts or non_bulkwalk_hosts to change that
      * Improve setup autodetection on RedHat/CentOS.  Also fix problem with Apache config for Mutliadmin: On RedHat Check_MK's Apache conf file must be loaded after mod_python and was thus renamed to zzz_check_mk.conf.
      * Fix problem in Agent-RPM: mark xinetd-configfile with %config -> avoid data loss on update
      * Support PNP4Nagios 0.6.2
      * New setup script "install_nagios.sh" for installing Nagios and everything else on SLES11
      * New option define_contactgroups: will automatically create contactgroup definitions for Nagios

1.1.0:
      * Fixed problems in Windows agent (could lead
        to crash of agent in case of unusal Eventlog
	messages)
      * Fixed problem sind 1.0.39: recompile waitmax for
        32 Bit (also running on 64)
      * Fixed bug in cluster checks: No cache files
        had been used. This can lead to missing logfile
	messages.
      * Check kernel: allow to set levels (e.g. on 
	pgmajfaults)
      * Check ps now allows to check for processes owned
        by a specific user (need update of Linux agent)
      * New configuration option aggregate_check_mk: If
        set to True, the summary hosts will show the
	status auf check_mk (default: False)
      * Check winperf.cpuusage now supports levels
        for warning and critical. Default levels are
	at 101 / 101
      * New check df_netapp32 which must be used
        for Netapps that do not support 64 bit 
	counters. Does the same as df_netapp
      * Symlink PNP templates: df_netapp32 and
        df_netapp use same template as df
      * Fix bug: ifoperstatus does not produce performance
        data but said so.
      * Fix bug in Multiadmin: Sorting according to
        service states did not work
      * Fix two bugs in df_netapp: use 64 bit counters
        (32 counter wrap at 2TB filesystems) and exclude
       	snapshot filesystems with size 0 from inventory.
      * Rudimentary support for monitoring ESX: monitor
        virtual filesystems with 'vdf' (using normal df
	check of check_mk) and monitor state of machines 
	with vcbVmName -s any (new check vmware_state).
      * Fixed bug in MRPE: check failed on empty performance
        data (e.g. from check_snmp: there is emptyness
        after the pipe symbol sometimes)
      * MK Livestatus is now multithreaded an can
        handle up to 10 parallel connections (might
        be configurable in a future version).
      * mk_logwatch -d now processes the complete logfile
        if logwatch.state is missing or not including the
	file (this is easier for testing)
      * Added missing float columns to Livestatus.
      * Livestatus: new header StatsGroupBy:
      * First version with "Check_MK Livestatus Module"!
        setup.sh will compile, install and activate
	Livestatus per default now. If you do not want
	this, please disable it by entering <tt>no</tt>,
	when asked by setup.
      * New Option --paths shows all installation, config
        and data paths of Check_mk and Nagios
      * New configuration variable define_hostgroups and
        define service_groups allow you to automatically
        create host- and service groups - even with aliases.
      * Multiadmin has new filter for 'active checks enabled'.
      * Multiadmin filter for check_command is now a drop down list.
      * Dummy commands output error message when passive services
        are actively checked (by accident)
      * New configuration option service_descriptions allows to
        define customized service descriptions for each check type
      * New configuration options extra_host_conf, extra_summary_host_conf
        and extra_service_conf allow to define arbitrary Nagios options
	in host and service defitions (notes, icon_image, custom variables,
        etc)
      * Fix bug: honor only_hosts also at option -C


1.0.39:
      * New configuration variable only_hosts allows
	you to limit check_mk to a subset of your
	hosts (for testing)
      * New configuration parameter mem_extended_perfdata
	sends more performance data on Linux (see 
	check manual for details)
      * many improvements of Multiadmin web pages: optionally 
	filter out services which are (not) currently in downtime
	(host or service itself), optionally (not) filter out summary
	hosts, show host status (down hosts), new action
	for removing all scheduled downtimes of a service.
	Search results will be refreshed every 90 seconds.
	Choose between two different sorting orders.
	Multadmin now also supports user authentication
      * New configuration option define_timeperiods, which
	allows to create Nagios timeperiod definitions.
	This also enables the Multiadmin tools to filter
	out services which are currently not in their
	notification interval.
      * NIC check for Linux (netctr.combined) now supports
	checking of error rates
      * fc_brocade_port: New possibility of monitoring
	CRC errors and C3 discards
      * Fixed bug: snmp_info_single was missing
        in precompiled host checks
	
1.0.38:
      * New: check_mk's multiadmin tool (Python based
	web page). It allows mass administration of
	services (enable/disable checks/notifications, 
	acknowledgements, downtimes). It does not need
	Nagios service- or host groups but works with
	a freeform search.
      * Remove duplicate <?php from the four new 
	PNP templates of 1.0.37.
      * Linux Agent: Kill hanging NFS with signal 9
	(signal 15 does not always help)
      * Some improvements in autodetection. Also make
	debug mode: ./autodetect.py: This helps to
	find problems in autodetection.
      * New configuration variables generate_hostconf and
	generate_dummy_commands, which allows to suppress
	generation of host definitions for Nagios, or 
	dummy commands, resp.
      * Now also SNMP based checks use cache files.
      * New major options --backup and --restore for
	intelligent backup and restore of configuration
	and runtime data
      * New variable simulation_mode allows you to dry
	run your Nagios with data from another installation.
      * Fixed inventory of Linux cpu.loads and cpu.threads
      * Fixed several examples in checks manpages
      * Fixed problems in install_nagios_on_lenny.sh
      * ./setup.sh now understands option --yes: This
        will not output anything except error messages
	and assumes 'yes' to all questions
      * Fix missing 'default.php' in templates for
	local
	
1.0.37:
      * IMPORTANT: Semantics of check "cpu.loads" has changed.
	Levels are now regarded as *per CPU*. That means, that
	if your warning level is at 4.0 on a 2 CPU machine, then 
	a level of 8.0 is applied.
      * On check_mk -v now also ouputs version of check_mk
      * logfile_patterns can now contain host specific entries.
	Please refer to updated online documentation for details.
      * Handling wrapping of performance counters. 32 and 64 bit
	counters should be autodetected and handled correctly.
	Counters wrapping over twice within one check cycle
	cannot be handled, though.
      * Fixed bug in diskstat: Throughput was computed twice
	too high, since /proc/diskstats counts in sectors (512 Bytes)
	not in KB
      * The new configuration variables bulkwalk_hosts and
	non_bulkwalk_hosts, that allow 	to specify, which hosts 
	support snmpbulkwalk (which is
	faster than snmpwalk) and which not. In previos versions,
	always bulk walk was used, but some devices do not support
	that.
      * New configuration variable non_aggregated_hosts allows
	to exclude hosts generally from service aggregation.
      * New SNMP based check for Rittal CMC TC 
	(ComputerMultiControl-TopConcept) Temperature sensors 
      * Fixed several problems in autodetection of setup
      * Fixed inventory check: exit code was always 0
	for newer Python versions.
      * Fixed optical problem in check manual pages with
	newer version of less.
      * New template check_mk-local.php that tries to
	find and include service name specific templates.
	If none is found, default.php will be used.
      * New PNP templates check_mk-kernel.php for major page
	faults, context switches and process creation
      * New PNP template for cpu.threads (Number of threads)
      * Check nfsmounts now detects stale NFS handles and
	triggers a warning state in that case

1.0.36:
      * New feature of Linux/UNIX Agent: "MRPE" allows
	you to call Nagios plugins by the agent. Please
	refer to online documentation for details.
      * Fix bug in logwatch.php: Logfiles names containing spaces
	now work.
      * Setup.sh now automatically creates cfg_dir if
	none found in nagios.cfg (which is the case for the
	default configuration of a self compiled Nagios)
      * Fix computation of CPU usage for VMS.
      * snmp_hosts now allows config-list syntax. If you do
	not define snmp_hosts at all, all hosts with tag
	'snmp' are considered to be SNMP hosts. That is 
	the new preferred way to do it. Please refer
	to the new online documentation.
      * snmp_communities now also allows config-list syntax
	and is compatible to datasource_programs. This allows
	to define different SNMP communities by making use
	of host tags.
      * Check ifoperstatus: Monitoring of unused ports is
	now controlled via ifoperstatus_monitor_unused.
      * Fix problem in Windows-Agent with cluster filesystems:
	temporarily non-present cluster-filesystems are ignored by
	the agent now.
      * Linux agent now supports /dev/cciss/d0d0... in section
	<<<diskstat>>>
      * host configuration for Nagios creates now a variable
	'name host_$HOSTNAME' for each host. This allows
	you to add custom Nagios settings to specific hosts
	in a quite general way.
      * hosts' parents can now be specified with the
	variable 'parents'. Please look at online documentation
	for details.
      * Summary hosts now automatically get their real host as a
	parent. This also holds for summary cluster hosts.
      * New option -X, --config-check that checks your configuration
	for invalid variables. You still can use your own temporary
	variables if you prefix them with an underscore.
	IMPORTANT: Please check your configuration files with
	this option. The check may become an implicit standard in
	future versions.
      * Fixed problem with inventory check on older Python 
	versions.
      * Updated install_nagios_on_lenny.sh to Nagios version
	3.2.0 and fixed several bugs.

1.0.35:
      * New option -R/--restart that does -S, -H and -C and
	also restarts Nagios, but before that does a Nagios
	config check. If that fails, everything is rolled
	back and Nagios keeps running with the old configuration.
      * PNP template for PING which combines RTA and LOSS into
	one graph.
      * Host check interval set to 1 in default templates.
      * New check for hanging NFS mounts (currently only
	on Linux)
      * Changed check_mk_templates.cfg for PING-only hosts:
	No performance data is processed for the PING-Check
	since the PING data is already processed via the
	host check (avoid duplicate RRDs)
      * Fix broken notes_url for logwatch: Value from setup.sh
	was ignored and always default value taken.
      * Renamed config variable mknagios_port to agent_port
	(please updated main.mk if you use that variable)
      * Renamed config variable mknagios_min_version to
	agent_min_version (update main.mk if used)
      * Renamed config variable mknagios_autochecksdir to 
	autochecksdir (update main.mk if used)
      * configuration directory for Linux/UNIX agents is
	now configurable (default is /etc/check_mk)
      * Add missing configuration variable to precompiled
	checks (fix problem when using clusters)
      * Improved multipath-check: Inventory now determines
	current number of paths. And check output is more
	verbose.
      * Mark config files as config files in RPM. RPM used
	to overwrite main.mk on update!
	
1.0.34:
      * Ship agents for AIX and SunOS/Solaris (beta versions).
      * setup script now autodetects paths and settings of your
	running Nagios
      * Debian package of check_mk itself is now natively build
	with paths matching the prepackaged Nagios on Debian 5.0
      * checks/df: Fix output of check: percentage shown in output
	did include reserved space for root where check logic did
	not. Also fix logic: account reserved space as used - not
	as avail.
      * checks/df: Exclude filesystems with size 0 from inventory.
      * Fix bug with host tags in clusters -> precompile did not
	work.
      * New feature "Inventory Check": Check for new services. Setting
	inventory_check_interval=120 in main.mk will check for new services
	every 2 hours on each host. Refer to online documentation
	for more details.
      * Fixed bug: When agent sends invalid information or check
	has bug, check_mk now handles this gracefully
      * Fixed bug in checks/diskstat and in Linux agent. Also
	IDE disks are found. The inventory does now work correctly
	if now disks are found.
      * Determine common group of Apache and Nagios at setup.
	Auto set new variable www_group which replaces logwatch_groupid.
	Fix bug: logwatch directories are now created with correct
	ownership when check_mk is called manually as root.
      * Default templates: notifications options for hosts and
	services now include also recovery, flapping and warning
	events.
      * Windows agent: changed computation of RAM and SWAP usage
	(now we assume that "totalPageFile" includes RAM *and*
	SWAP).
      * Fix problem with Nagios configuration files: remove
	characters Nagios considers as illegal from service
	descriptions.
      * Processing of performance data (check_icmp) for host
        checks and PING-only-services now set to 1 in default
	templates check_mk_templates.cfg.
      * New SNMP checks for querying FSC ServerView Agent: fsc_fans,
	fsc_temp and fsc_subsystems. Successfully tested with agents
	running	on Windows and Linux.
      * RPM packaged agent tested to be working on VMWare ESX 4.0 
	(simply install RPM package with rpm -i ... and open port 
	in firewall with "esxcfg-firewall -o 6556,tcp,in,check_mk")
      * Improve handling of cache files: inventory now uses cache
	files only if they are current and if the hosts are not
	explicitely specified.
	
1.0.33:
      * Made check_mk run on Python 2.3.4 (as used in CentOS 4.7
	und RedHat 4.7). 
      * New option -M that prints out manual pages of checks.
	Only a few check types are documented yet, but more will
	be following.
      * Package the empty directory /usr/lib/check_mk_agent/plugins
	and ../local into the RPM and DEB package of the agent
      * New feature: service_dependencies. check_mk lets you comfortably
	create Nagios servicedependency definitions for you and also
	supports them by executing the checks in an optimal order.
      * logwatch.php: New button for hiding the context messages.
	This is a global setting for all logfiles and its state is
	stored in a cookie.
	
1.0.32:
      * IMPORTANT: Configuration variable datasource_programs is now
        analogous to that of host_groups. That means: the order of
        program and hostlist must be swapped!
      * New option --fake-dns, useful for tests with non-existing
	hosts.
      * Massive speed improvement for -S, -H and -C
      * Fixed bug in inventory of clusters: Clustered services where
	silently dropped (since introduction of host tags). Fixed now.
      * Fixed minor bug in inventory: Suppress DNS lookup when using
	--no-tcp
      * Fixed bug in cluster handling: Missing function strip_tags()
	in check_mk_base.py was eliminated.
      * Changed semantics of host_groups, summary_host_groups,
	host_contactgroups, and summary_host_groups for clusters. 
	Now the cluster names will be relevant, not
	the names of the nodes. This allows the cluster hosts to
	have different host/contactgroups than the nodes. And it is more
	consistent with other parts of the configuration.
      * Fixed bug: datasource_programs on cluster nodes did not work
	when precompiling

1.0.31:
      * New option -D, --dump that dumps all configuration information
	about one, several or all hosts
	New config variables 'ignored_checktypes' and 'ignored_services',
        which allow to include certain checktypes in general or
        some services from some hosts from inventory
      * Config variable 'clustered_services' now has the same semantics
	as ignored_checktypes and allows to make it host dependent.
      * Allow magic tags PHYSICAL_HOSTS, CLUSTER_HOSTS and ALL_HOSTS at
	all places, where lists of hosts are expected (except checks).
	This fixes various problems that arise when using all_hosts at
	those places:
	  * all_hosts might by changed by another file in conf.d
	  * all_hosts does not contain the cluster hosts
      * Config file 'final.mk' is read after all other config files -
	if it exists. You can put debug code there that prints the
	contents of your variables.
      * Use colored output only, if stdout is a tty. If you have
	problems with colors, then you can pipe the output
	through cat or less
      * Fixed bug with host tags: didn't strip off tags when
	processing configuration lists (occurs when using
	custom host lists)
      * mk_logwatch is now aware of inodes of logfiles. This
	is important for fast rotating files: If the inode
	of a logfile changes between two checks mk_logwatch
	assumes that the complete content is new, even if
	the new file is longer than the old one.
      * check_mk makes sure that you do not have duplicate
	hosts in all_hosts or clusters.

1.0.30:
      * Windows agent now automatically monitors all existing
	event logs, not only "System" and "Application".

1.0.29:
      * Improved default Nagios configuration file:
	added some missing templates, enter correct URLs
	asked at setup time.
      * IMPORANT: If you do not use the new default 
	Nagios configuration file you need to rename
	the template for aggregated services (summary
	services) to check_mk_summarizes (old name
	was 'check_mk_passive-summary'). Aggregated
	services are *always* passive and do *never*
	have performance data.
      * Hopefully fixed CPU usage output on multi-CPU
	machines
      * Fixed Problem in Windows Agent: Eventlog monitoring
	does now also work, if first record has not number 1
	(relevant for larger/older eventlogs)
      * Fixed bug in administration.html: Filename for Nagios
	must be named check_mk.cfg and *not* main.mk. Nagios
	does not read files without the suffix .cfg. 
      * magic factor for df, that allows to automatgically 
        adapt levels for very big or very small filesystems.
      * new concept of host tags simplyfies configuration.
      * IMPORTANT: at all places in the configuration where
	lists of hosts are used those are not any longer
	interpreted as regular expressions. Hostnames
	must match exactly. Therefore the list [ "" ] does
	not any longer represent the list of all hosts.
	It is a bug now. Please write all_hosts instead
	of [ "" ]. The semantics for service expressions
	has not changed.
      * Fixed problem with logwatch.php: Begin with
	<?php, not with <?. This makes some older webservers
	happy.
      * Fixed problem in check ipmi: Handle corrupt output
	from agent
      * Cleaned up code, improved inline documentation
      * Fixed problem with vms_df: default_filesystem_levels,
	filesystem_levels and df magic number now are used
	for df, vms_df and df_netapp together. Works now also
	when precompiled.
	
1.0.28:
      * IMPORTANT: the config file has been renamed from
	check_mk.cfg to main.mk. This has been suggested
	by several of my customers in order to avoid 
	confusion with Nagios configuration files. In addition,
	all check_mk's configuration file have to end in
	'.mk'. This also holds for the autochecks. The 
	setup.sh script will automatically rename all relevant
	files. Users of RPM or DEB installations have to remove
	the files themselves - sorry.
      * Windows agent supports eventlogs. Current all Warning
        and Error messages from 'System' and 'Application' are
        being sent to check_mk. Events can be filtered on the
	Nagios host.
      * Fixed bug: direct RRD update didn't work. Should now.
      * Fixed permission problems when run as root.
      * Agent is expected to send its version in <<<check_mk>>>
	now (not any longer in <<<mknagios>>>
      * Fixed bug in Windows agent. Performance counters now output
	correct values
      * Change checks/winperf: Changed 'ops/sec' into MB/s.
	That measures read and write disk throughput
	(now warn/crit levels possible yet)
      * new SNMP check 'ifoperstatus' for checking link
        of network interfaces via SNMP standard MIB
      * translated setup script into english
      * fixed bug with missing directories in setup script
      * made setup script's output nicer, show version information
      * NEW: mk_logwatch - a new plugin for the linux/UNIX agent
	for watching logfiles
      * Better error handling with Nagios pipe
      * Better handling of global error: make check_mk return
	CRIT, when no data can retrieved at all.
      * Added missing template 'check_mk_pingonly' in sample
	Nagios config file (is needed for hosts without checks)
	
1.0.27:
      * Ship source code of windows agent
      * fix several typos
      * fix bug: option --list-hosts did not work
      * fix bug: precompile "-C" did not work because
	of missing extension .py
      * new option -U,--update: It combines -S, -H and
	-U and writes the Nagios configuration into a
	file (not to stdout).
      * ship templates for PNP4Nagios matching most check_mk-checks.
	Standard installation path is /usr/share/check_mk/pnp-templates
	
1.0.26:
      -	Changed License to GNU GPL Version 2
      * modules check_mk_admin and check_mk_base are both shipped
	uncompiled.
      * source code of windows agent togehter with Makefile shipped
	with normal distribution
      * checks/md now handles rare case where output of /proc/mdstat
	shows three lines per array

1.0.25:
      * setup skript remembers paths

1.0.24:
      * fixed bug with precompile: Version of Agent was always 0

1.0.23:
      * fixed bug: check_config_variables was missing in precompiled
	files
      * new logwatch agent in Python plus new logwatch-check that
	handles both the output from the old and the new agent

1.0.22:
      * Default timeout for TCP transfer increased from 3.0 to 60.0
      * Windows agent supports '<<<mem>>>' that is compatible with Linux
      * Windows agents performance counters output fixed
      * Windows agent can now be cross-compiled with mingw on Linux
      * New checktype winperf.cpuusage that retrieves the percentage
	of CPU usage from windows (still has to be tested on Multi-CPU
	machine)
      * Fixed bug: logwatch_dir and logwatch_groupid got lost when
	precompiling. 
      * arithmetic for CPU usage on VMS multi-CPU machines changed

1.0.21:
      * fixed bug in checks/df: filesystem levels did not work
	with precompiled checks

1.0.20:
      * new administration guide in doc/
      * fixed bug: option -v now works independent of order
      * fixed bug: in statgrab_net: variable was missing (affected -C)
      * fixed bug: added missing variables, imported re (affected -C)
      * check ipmi: new option ipmi_summarize: create only one check for all sensors
      * new pnp-template for ipmi summarized ambient temperature
 
1.0.19:
      * Monitoring of Windows Services
      * Fixed bug with check-specific default parameters
      * Monitoring of VMS (agent not included yet)
      * Retrieving of data via an external programm (e.g. SSH/RSH)
      * setup.sh does not overwrite check_mk.cfg but installs
	the new default file as check_mk.cfg-1.0.19
      * Put hosts into default hostgroup if none is configured<|MERGE_RESOLUTION|>--- conflicted
+++ resolved
@@ -7,11 +7,8 @@
     * 0047 Add new collection of checks to monitor Fritz!Box devices...
     * 0027 esx_vsphere_sensors: it is now possible override the state of sensors
     * 0090 apc_ats_status: New Check for monitoring APC Automatic Transfer Switches...
-<<<<<<< HEAD
     * 0091 apc_ats_output: new check for output measurements on APC ATS devices...
-=======
     * 0080 Added new checks for Brocade NetIron MLX switching / routing devices...
->>>>>>> 614e7040
     * 0024 FIX: cisco_wlc: removed configuration parameter ap_model...
 
     Multisite:
