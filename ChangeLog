1.2.7i2:
<<<<<<< HEAD
    Multisite:
    * 2260 Improved load time of Check_MK GUI...
=======
    Checks & Agents:
    * 2323 FIX: df: Fix new graphs for all filesystem checks in case of existing inode information
>>>>>>> e48eb338


1.2.7i1:
    Core & Setup:
    * 1759 Packed RPM and DEB agent packages are now shipped with normal Check_MK package...
    * 1228 Linux Agent: Now supports systemd...
    * 2167 SNMPv3: Added support for using SNMP contextes in requests...
    * 2231 More transparently show errors during service discovery...
    * 1791 FIX: Fix problem where many bogus RRD files for Check_MK service would be created...
    * 1792 FIX: Fix path to special agents in case of manual installation
    * 1797 FIX: Fix incomplete configuration during checking when using CMC...
    * 1832 FIX: Fix "global name 'splitted' is not defined" in bulk inventory...
    * 1808 FIX: Fixed broken nagios config when using RBN without a host defined...
    * 1842 FIX: Rewrote implementation of service discovery (formerly inventory)...
    * 1869 FIX: Deleting outdated persisted agent sections now
    * 1919 FIX: cmk --snmpwalk: continue if one of the OIDs to walk fails
    * 1880 FIX: inventory_processes rules can now be configured without setting levels...
    * 1882 FIX: Fixed exception "filesystem_levels" not defined when compiling config for nagios
    * 1977 FIX: Dramatically reduced size of Check_MK check helper processes...
    * 1982 FIX: Fixed exception during checking regular checking when having checks without discovery function
    * 2012 FIX: Piggyback hostname translation can now deal correctly with umlauts
    * 2014 FIX: Fixed different issues running Check_MK on CentOS 5.x
    * 2037 FIX: Inventorize piggy back data even if access to normal agent fails
    * 2016 FIX: Fixed service discovery / monitoring on hosts which have only piggyback data (e.g. ESX VMs)...
    * 2089 FIX: Debug mode shows details about errors in autochecks as expected now
    * 2093 FIX: Fixed handling of check_mk commandline parameter "-c"
    * 2187 FIX: Avoid CLOSE_WAIT sockets for agent connection in case of timeouts...
    * 2194 FIX: Avoid new discovered checks from being used without config reload
    * 2180 FIX: cmk -D showed always "bulkwalk: no" for SNMPv3 hosts (which is wrong)...
    * 2182 FIX: Fixed services randomly becoming stale when using CMC...

    Checks & Agents:
    * 1665 agent_netapp: New special agent for NetApp monitoring via Web-API...
    * 1782 msexch_replhealth: new check for monitoring health of MS Exchange DAG
    * 1458 msexch_dag.contentindex, msexch_dag.copyqueue, msexch_dag.dbcopy: new checks for MS Exchange Mailbox Servers in a DAG...
    * 1207 services: Check can now be configured with additional names for matching...
    * 1786 casa_cpu_mem, casa_cpu_temp, casa_cpu_util, casa_fan, casa_power: support more devices, also C100G
    * 1787 docsis_channels_upstream, docsis_channels_downstream: now also support CASA 100G
    * 1519 etherbox.temp: Now supports lower levels, output configurable to Celsius, Fahrenheit or Kelvin...
            NOTE: Please refer to the migration notes!
    * 1520 hwg_temp: Now uses new temperature ruleset, allows lower levels and alternate output units....
            NOTE: Please refer to the migration notes!
    * 1521 carel_sensors: Now uses new Temperature WATO-Rule...
            NOTE: Please refer to the migration notes!
    * 1459 netscaler_cpu: new check to monitor the CPUs of Citrix Netscaler Appliances
    * 1460 df_netscaler: new check to monitor filesystem usage on Citrix Netscaler devices
    * 1820 mem.linux: new dedicated check for Linux memory management...
            NOTE: Please refer to the migration notes!
    * 1831 diskstat: detect multipath devices and handle them instead of the physical paths...
    * 1462 netscaler_ha: new check to monitor the HA state of Citrix Netscaler appliances
    * 1838 emc_datadomain_mtree: New check for EMC Datadomain MTrees...
    * 1464 netscaler_mem: new check to monitor the memory usage of Citrix Netscaler Appliances
    * 1822 oracle_undostat: rule for non space error count...
    * 1823 mk_oracle_crs: compatibility against CRS 10.2 + 11.1...
    * 1825 oracle_recovery_status: backupcheck for user managed backups...
    * 1826 oracle_dataguard_stats: New rule for apply_lag_min, removed default rule...
    * 1807 check_mail: Added new check to check IMAP/POP3 login (incl. forwarding of mails to event console)...
    * 1841 fileinfo, fileinfo.groups: new parameter for selecting ranges of the time of the day...
    * 1668 Interface groups: Can create groups out of interface item names...
    * 1669 mrpe program check_16bit_program.cc: Monitors 16 bit programs on windows...
    * 1849 netscaler_dnsrates: new check for DNS statistics of Citrix Netscaler Loadbalancers
    * 1850 netscaler_health.fan, netscaler_health.psus, netscaler_health.temp: new checks to monitor the health of Citrix Netscaler Loadbalancers
    * 1214 ups_bat_temp,ups_capacity,ups_in_freq,ups_in_voltage,ups_out_load,ups_out_voltage: Checks now detect more UPS Devices...
    * 1523 lnx_thermal: Now supports setting levels...
            NOTE: Please refer to the migration notes!
    * 1670 winperf_processor: fixed invalid check values on counter wrap...
    * 1524 kentix_temp: Now supports setting levels...
            NOTE: Please refer to the migration notes!
    * 1525 viprinet_temp: Now uses new Temperature WATO rule...
            NOTE: Please refer to the migration notes!
    * 1673 netapp_volumes: now able to configure levels by magic factor
    * 1854 netscaler_tcp_conns: new check to monitor tcp connections on Citrix Netscaler Loadbalancer Appliances
    * 1857 ibm_svc_portsas: new check and extended special agent for IBM SVC / Storwize V3700 / V7000 devices
    * 1918 ps: new option for checking the age of a process (on Linux)...
    * 1920 df: Linux filesystem check now supports displaying data reserved for root...
    * 1675 esx_vsphere_hostsystem.cpu_util_cluster: Averaged CPU utilization of all cluster nodes...
    * 1216 hp_procurve_cpu: Can now be configured with Wato
    * 1676 if.include: now able to detect grouped interfaces...
    * 1928 netapp_api_if: Improved handling and check output of virtual interfaces...
    * 1827 oracle_tablespace: WATO rule for default increment...
            NOTE: Please refer to the migration notes!
    * 1217 dell_om_sensors: Check now uses generic temperature features...
            NOTE: Please refer to the migration notes!
    * 1929 netapp_api_if: improved inventory and check output of virtual interfaces...
    * 1218 Inital Agent Version for zOS (IBM Mainframes)...
    * 1948 Livedump: Host names can now be prefixed with an individual string...
    * 1958 akcp_daisy_smoke: added new check for smoke sensors on expansion boards which are daisy chained to an AKCP securityProbe 5E...
    * 1219 synology_disks, synology_fans, synology_info, synology_raid, synology_status, synology_update: Multiple Synology NAS Checks
    * 1968 qlogic_fcport, qlogic_sanbox, qlogic_sanbox_fabric_element: Supporting SAN Switch Module for IBM BladeCenter(R) now
    * 1220 if,if64: Discovery can now be based on port description...
    * 1930 Windows agent: now able to unpack plugins.cap file (created by Check_MK agent bakery)...
    * 1933 esx_vsphere_objects: now able to set a different alert level when the host/vm reports 'unknown'...
    * 1860 df and other filesystem checks: process total fs size as perfdata...
    * 1222 mbg_lantime_ng_state: Support for the new Meinberg Lantime MIB (MBG-LANTIME-NG-MIB)...
    * 1961 akcp_exp_humidity, akcp_exp_smoke, akcp_exp_temp, akcp_exp_water: New checks to monitor AKCP securityProbe and expansion boards...
    * 1991 emc_datadomain_temps: make configurable via WATO, add Perf-O-Meter...
            NOTE: Please refer to the migration notes!
    * 1939 check_ftp: changed service description if the ftp port differs from 21...
            NOTE: Please refer to the migration notes!
    * 1992 df: Show usages near to zero with a higher precision - not simply as 0.00
    * 1996 kernel.util: Also output values for steal and guest (no PNP template yet)
    * 1998 statgrab_net: New implementation of network interface monitoring via statgrab...
            NOTE: Please refer to the migration notes!
    * 1889 cmciii.phase: New check to monitor input phases for Raritan PDUs
    * 2005 services: change service description from service_ to Service or new installations
    * 1862 netscaler_vserver: new check to monitor VServers on Citrix Netscaler Appliance
    * 2036 docsis_channels_upstream: Add handling for codewords (WATO rule, rate computation, Perf-O-Meter)
    * 1947 agent_ucs_bladecenter: Monitors UCS Bladecenter via Web-API...
    * 2039 mk_logwatch: new per-logfile-options maxfilesize and maxlinesize...
    * 1891 apc_symmetra: Now supports setting levels on remaining battery time...
    * 1892 hp_procurve_mem: Now supports setting levels in WATO...
            NOTE: Please refer to the migration notes!
    * 1952 check_mk_agent.linux: integrated runas plugin into check_mk_agent.linux...
    * 2083 Added Siemens PLC (SPS) monitoring...
    * 1893 cisco_power: Now discovers all power supplies, not only redundant ones...
    * 2052 winperf_if: Now able to automatically group teamed interfaces and more...
            NOTE: Please refer to the migration notes!
    * 2053 New windows plugin: windows_if.ps1, renders wmic_if.ps1 obsolete...
    * 1864 akcp_exp_drycontact, akcp_exp_temp : change to service output and levels...
    * 2043 ibm_svc_mdiskgrp: Fix computation of capacity, show and check provisioning...
            NOTE: Please refer to the migration notes!
    * 2044 IBM SVC checks: renamed services, remove bogus IBM SVC...
    * 1894 hwg_humidity: New check to monitor humidity sensors attached to HWg-STE...
    * 1866 ibm_imm_fan, ibm_imm_temp: new checks to monitor fans and temp sensors on IBM Servers via the IMM
    * 1867 ibm_imm_voltage: new check to monitor power supply and CMS battery voltages on servers via IBMs IMM
    * 1225 sansymphony_alerts,sansymphony_pool,sansymphony_ports,sansymphony_serverstatus,sansymphony_virtualdiskstatus: New Checks for Datacore Sansymphony...
    * 2056 winperf_processor: additionally reports user and privileged(system) time...
    * 1226 mysql: New check to show the version of the mysql deamon
    * 2100 if64: check can now impose limits on the number of outgoing and incoming non-unicast packets per second
    * 1227 mysql_ping: New Check to detect misconfiguration of the mk_mysql plugin
    * 2134 winperf_phydisk: allow device to appear more than one time in agent output...
    * 2102 mbg_lantime_ng_fan, mbg_lantime_ng_state, mbg_lantime_state: new checks for Meinberg LANTIME Clocks supporting the new MBG-LANTIME-NG-MIB
    * 2057 New checks for postgreSQL monitoring...
    * 2137 diskstat: new implementation of Linux Disk IO check...
            NOTE: Please refer to the migration notes!
    * 1229 MySQL: The MySQL Plugin now supports multiple instances...
            NOTE: Please refer to the migration notes!
    * 2138 df: Filesystem check now outputs performance data for inodes (and shows a graph)
    * 1231 mssql_counters.file_sizes: It's now possible to set levels for Filesizes
    * 2104 aix_if: new agent section and check...
            NOTE: Please refer to the migration notes!
    * 2061 DB2 monitoring: Additional checks for AIX (and presumably linux)...
    * 2105 mbg_lantime_ng_refclock: new check for Meinberg LANTIME clocks supporting the new MBG-LANTIME-NG MIB
    * 2062 grouped interfaces: additional information in check output and new port state 'degraded'...
            NOTE: Please refer to the migration notes!
    * 2153 siemens_plc.duration siemens_plc.flag siemens_plc.info: New Checks for Siemens PLC devices
    * 2063 winperf_if: now also able to detect the interface port state 'lowerLayerDown'...
    * 2154 Interface-Checks: Separate traffic thresholds for in and out are now possible...
    * 2155 siemens_plc_counter: added new check for monitoring increasing counter values
    * 2106 aix_sap_processlist: new check and agent plugin to monitor the process list of SAP Application Server Instances on AIX systems
    * 2156 Interface-Checks: Can now be configured to use predictive traffic levels
    * 2165 aix_agent: Local checks can now also be executed in run cached mode...
    * 1830 oracle_rman: added detection of INCR0/1 backups...
            NOTE: Please refer to the migration notes!
    * 1900 mk_oracle: added oracle session environment...
    * 1901 mk_oracle: IGNORE_DB_NAME for special environments...
    * 1902 mk_oracle: Performance hint for RMAN checks...
    * 1903 mk_oracle: Remote Monitoring of Oracle Databases...
    * 2183 ps: allow levels of used RAM in percentage of total RAM of host...
    * 2184 statgrab_mem: converted to the same logic as the other memory checks...
            NOTE: Please refer to the migration notes!
    * 2185 canon_pages: added support for b/w A4 and color A4/A3 counters
    * 2186 check_mk_agent.aix: use GNU df in order to exclude NFS for filesystem monitoring...
    * 2112 hitachi_hnas_bossock: new check to monitor number of running Bossock Fibers
    * 2196 winperf_if: for Windows interfaces show original Windows state names
    * 2199 livestatus_status: now in addition check master settings of monitoring core...
    * 2113 hitachi_hnas_drives: new check to determine the overall status of all system drives of Hitachi NAS devices
    * 2201 apt: New check for checking pending APT updates on Debian and Ubuntu...
    * 2114 hitachi_hus_dkc, hitachi_hus_dku: new checks to monitor hardware states of Hitachi Unified Storage DKUs and DKCs
    * 2115 bluenet_meter: new check to monitor energy and power related parameters of Bachmann Bluenet PDUs
    * 2205 check_icmp: new option for pinging the host alias or an explicity address...
    * 2210 check_bi_aggr: new option for honoring downtimes and acknowledgements...
    * 2211 netapp_api_disk.summary: output physical size of broken disks as an additional information
    * 1242 enterasys_powersupply: It's now possible to choice which redundancy state treated as OK...
    * 2214 icom_repeater: New set of checks for Icom repeaters...
    * 2245 AIX-Agent: Added support for the uptime check
    * 2076 fortigate_cpu_base, fortigate_sessions_base: supports wider range of models...
    * 2227 isc_dhcpd: New agent plugin and check for checking IP address pools of ISC DHCP-Daemon
    * 2252 SEC: mk_logwatch: Fixed mostly uncritical command injection from config...
    * 2270 windows agent: now able to add cached information into section headers...
    * 2271 logwatch_ec: Now able to create a single check for each logfile forwarded to the event console...
    * 2283 cisco_srst_call_legs cisco_srst_phones cisco_srst_state: New checks for monitoring Cisco SRST routers
    * 1246 blade_bays, blade_blades, blade_blowers, blade_health, blade_mediatray: Checks now support IBM Flex Bladecenter
    * 2274 windows agent: "check_mk_agent.exe test" now also outputs stderr of plugins...
    * 2275 windows agent: new subfolders, improved folder cleanup during uninstall...
            NOTE: Please refer to the migration notes!
    * 2276 mk_inventory.ps1: now uses directory ./state for its statefiles
    * 2277 mk_oracle.ps1: changed location of config file...
            NOTE: Please refer to the migration notes!
    * 2232 printer_supply: move setting for "some remaining" status from global option to check parameters...
    * 2293 logwatch: Remove global setting logwatch_service_output from WATO...
    * 2294 if, if64: Move global option for padding port numbers with zeroes into rule...
    * 2296 win_dhcp_pools: Convert global option for discovery empty pools into rule set...
    * 1247 alcatel_timetra_chassis: New Check for Slots, Power Supplies, MDAs, cf cards and Fans of Alcatel Switches Supporting the TIMETRA-CHASSIS-MIB
    * 1248 acme_sbc, acme_sbc.settings: New Checks to monitor an ACME Session Border Controller...
    * 2256 mk_mysql: MySQL monitoring is now available for windows...
    * 1249 alcatel_cpu, alcatel_temp, alcatel_fans: New checks for Alcatel switches based on IND1 MIB
    * 1250 alcatel_timetra_cpu: New CPU Check for Alcatel Switches supporting the TIMETRA MIB
    * 2215 pfsense_status, pfsense_if: Two new checks to monitor the interfaces and status of pfSense firewalls...
    * 1251 lvm_vgs: New Checks for LVM volume groups...
    * 2280 agent_vsphere: now provides more information if the login attempt fails...
    * 2116 bluenet_sensor, bluenet_sensor.hum: new checks to monitor temperature and humidity of Bachmann Bluenet PDUs
    * 1252 hitachi_hus_status: New check to monitor global status on Hitachi Hus Systems
    * 1457 FIX: logins: new check renamed from "users" check...
            NOTE: Please refer to the migration notes!
    * 1762 FIX: lnx_thermal: Now ignoring trip points with level 0...
    * 1763 FIX: diskstat: Fixed error in config example of manpage
    * 1755 FIX: cisco_vpn_tunnel: fix exception in case tunnel is not OK
    * 1756 FIX: agent_ibmsvc: do not abort execution if one of the sections fail
    * 1778 FIX: cisco_secure: do not warn for port where port security cannot be enabled
    * 1764 FIX: mk_sap: Fixed exception when saving status file
    * 1663 FIX: winperf_if: fixed incorrect enumeration of interface index...
    * 1204 FIX: veeam_client: Not longer throwing an error in case of currenlty running backup
    * 1666 FIX: inventory check esx_vsphere_hostsystem: no longer crashes if information is missing...
    * 1767 FIX: fc_port: Re-enabled check discovery of this check
    * 1768 FIX: brocade_fcport/brocade_info: Only try to discover these services when device provides correct info...
    * 1769 FIX: megaraid_bbu: Fixed exception for some controllers reporting "full charge capacity"
    * 1770 FIX: megaraid_pdisks: Now handling unconfigured good/bad states...
    * 1771 FIX: domino_mailqueues: Fixed exception during inventory when no data usable data available
    * 1208 FIX: cifsmounts: Detects now unreachable CIFS mounts
    * 1772 FIX: lparstat_aix: Check handles already working agent output again
    * 1793 FIX: fritz: avoid Exception in inventory function of fritz checks if agent output is empty
    * 1795 FIX: Fix internal exception in WATO rule for filesystems...
    * 1522 FIX: quantum_libsmall_door, quantum libsmall_status: Fixed broken scan function
    * 1818 FIX: dell_poweredge_cpu: Fix exception where BrandName is missing
    * 1819 FIX: dell_poweredge_temp: Make output and service description consistent with other temperature checks...
            NOTE: Please refer to the migration notes!
    * 1388 FIX: oracle_asm_diskgroup: fixed wrong calculation of free space in NORMAL/HIGH redundancy Disk Groups...
    * 1389 FIX: oracle_rman: detect failed jobs...
    * 1390 FIX: mk_oracle: better detection of RMAN Archivelog Backups...
    * 1391 FIX: oracle_instance: New function for Primary Database not OPEN...
    * 1833 FIX: jolokia_metrics.gc: fix recently introduced exception for missing variable
    * 1463 FIX: juniper_screenos_mem, juniper_trpz_mem: pnp template fixed
    * 1806 FIX: services check was not recognizing configured state when no service was found
    * 1840 FIX: oracle_tablespaces: fix implementation of magic factor
    * 1848 FIX: df: title of pnp graphs for filesystem checks fixed...
    * 1821 FIX: mk_oracle: changed connection to dedicated server mode...
    * 1824 FIX: oracle_recovery_status: removed default values from Check...
    * 1209 FIX: livestatus_status: Check handles cluster using in cluster now
    * 1809 FIX: cisco_temp_perf: Fixed exception when no temperature threshold provided by device
    * 1812 FIX: juniper_screenos_mem: Fixed too large memory reported (byte <> kbyte mixup)
    * 1814 FIX: agent_ibmsvc: Fixed missing executable flag
    * 1817 FIX: The Check_MK service did not result in CRITICAL/WARNING states when using Nagios as core...
    * 1844 FIX: oracle_crs_res: fix computation of node a ressource is running on...
    * 1852 FIX: solaris_multipath: this check now works with inventory to remember the number of total paths...
            NOTE: Please refer to the migration notes!
    * 1828 FIX: oracle_dataguard_stats: Bugfix for 'params_value' referenced before assignment...
    * 1853 FIX: cisco_power, cisco_fan, cisco_temp_perf: fixed service description for some special cases...
            NOTE: Please refer to the migration notes!
    * 1671 FIX: windows agent: fixed gaps in eventlog monitoring after agent restart...
    * 1856 FIX: ibm_svc_array ibm_svc_mdisk ibm_svc_mdiskgrp ibm_svc_portfc: made checks more robust for varying number of parameters of IBM SVC agent plugin...
    * 1874 FIX: ps: Old process inventory configurations work now again...
    * 1875 FIX: Fixed possible exceptions of CMC Check_MK helpers when using some custom checks...
    * 1858 FIX: docsis_channels_downstream: allow for negative values of power in dBm
    * 1847 FIX: oracle_logswitches: Fixed description of WATO rule for levels...
    * 1877 FIX: printer_input/printer_output: Check can now handle non reported capacity unit
    * 1921 FIX: kemp_loadmaster_realserver: reimplementation, now use vendor specific information
    * 1859 FIX: cups_queues: linux agent now runs section cups_queues in cached mode...
    * 1881 FIX: omd_status: Check works now even when a site is reported as not OK...
    * 1923 FIX: cisco_qos: Fixed exception in discovery that might lead to missing services
    * 1924 FIX: cisco_power: Fixed missing power supplies in case where name is not unique
    * 1886 FIX: win_printers: Fixed exception in WATO when displaying default parameters
    * 1887 FIX: Logwatch event console forwarding: Better handling of logwatch states
    * 1969 FIX: apc_symmetra: Fix wrong critical state "0 batteries need replacement"
    * 1926 FIX: ps: reenable compatiblity with existing configurations...
    * 1970 FIX: lparstat_aix: Made the check compatible to different kinds of lparstat output...
    * 1971 FIX: printer_input/printer_output: Discovery is using name field when available no...
            NOTE: Please refer to the migration notes!
    * 1931 FIX: agent_vsphere: no longer crashes when host has no license information
    * 1932 FIX: check_http: Check SSL Certificate: did not work when SNI Option was set...
    * 1975 FIX: check_bi_aggr: Ignoring proxy settings from environment now
    * 1936 FIX: check_form_submit: fixed crash on certain form fields with unnamed input elements
    * 1960 FIX: akcp_sensor_drycontact: Service description prefix changed from "Device" to "Dry Contact"...
            NOTE: Please refer to the migration notes!
    * 1938 FIX: docsis_channels_upstream: fixed missing checks if channels had the same ChannelId...
    * 1940 FIX: ps: Fixed a rare crash on malformed agent output...
    * 1941 FIX: df.include: fixed exception on emtpy filesystems...
    * 1942 FIX: netapp_api_volumes: fixed exception when performance data generation was enabled
    * 1993 FIX: solaris_multipath: Fix detection of expected number of paths
    * 1944 FIX: hr_mem: no longer reports incorrect memory values when cached memory values are broken...
    * 1994 FIX: lparstat: Support new AIX version with two new columns nsp and utctc
    * 1997 FIX: checkpoint_connections, checkpoint_packets: Detect more recent devices
    * 1999 FIX: raritan_pdu_inlet_summary, raritan_pdu_inlet, ups_socomec_outphase: renamed services to be consistent...
            NOTE: Please refer to the migration notes!
    * 2000 FIX: check_mk_agent.freebsd: Add missing <<<local>>> section, plugins was twice instead...
    * 2004 FIX: windows_updates: fix exception in WATO when displaying default levels
    * 2006 FIX: services: Add WATO rule for configuring parameters of discovered checks...
    * 2007 FIX: md: Handle rebuild of RAID 5 correctly, handle sitatuation of replacement correctly...
    * 2028 FIX: hyperv_vms: new plugin that allows spaces in VM names...
    * 2013 FIX: stulz_pump: Fixed exception during checking for some devices
    * 2030 FIX: netapp_api_temp: add Perf-O-Meter, make configurable via WATO...
            NOTE: Please refer to the migration notes!
    * 2031 FIX: brocade_mlx_temp: make configurable via new WATO rule, add Perf-O-Meter, add default levels...
            NOTE: Please refer to the migration notes!
    * 2032 FIX: brocade.temp: use new generic WATO rule, add Perf-O-Meter...
            NOTE: Please refer to the migration notes!
    * 2033 FIX: check_mk-zfs_arc_cache: add Perf-O-Meter
    * 2034 FIX: netapp_api_volumes: added Perf-O-Meter
    * 2035 FIX: check_mk-netapp_api_if, check_mk-if_brocade: added missing Perf-O-Meters
    * 2017 FIX: Solaris-Agent: Prevent hanging agent in uptime section...
    * 1890 FIX: cisco_temperature: Replaces cisco_temp_perf and cisco_temp_sensor...
            NOTE: Please refer to the migration notes!
    * 2018 FIX: ibm_imm_health: Fixed exception when host does provides empty SNMP data
    * 2019 FIX: heartbeat_crm: Be compatible to yet unknown crm_mon output format
    * 2048 FIX: netapp_api_fan, netapp_api_psu, netapp_api_temp: fixed typo in service description Shelfes -> Shelves
            NOTE: Please refer to the migration notes!
    * 2021 FIX: if_lancom: Also used for checking ELSA/T-Systems branded devices
    * 2022 FIX: SNMP: Fixed handling of backslashes in SNMP data...
            NOTE: Please refer to the migration notes!
    * 1863 FIX: cisco_power: fix for cases with a slash in the device description of a power supply...
            NOTE: Please refer to the migration notes!
    * 2023 FIX: if_lancom: Handle point-2-point interfaces of newer firmwares correctly
    * 2027 FIX: fc_port: Fixed exception when wirespeed is reported as 0 by the device
    * 1224 FIX: Fixed rare Bug in case of clusterd network interfaces...
    * 2079 FIX: freebsd agent: Was unable to find ntpq command with FreeBSD10...
    * 2082 FIX: jolokia_metrics.mem: Fixed levels on total memory usage
    * 2049 FIX: window agents: prevent errors with invalid plugin output...
    * 2050 FIX: netapp_api_if: Fixed invalid speed warning for virtual interface groups...
    * 2086 FIX: apc_ats_status: Fixed exception when source different than selected source
    * 2087 FIX: netapp_api_temp: Fixed exception when dealing with old discovered checks...
    * 2051 FIX: windows agent: no longer outputs stderr of local and plugin scripts...
    * 2088 FIX: cisco_cpu: Dealing with non CPU utilization information correctly...
    * 2055 FIX: agent_vsphere, licenses check: now really configurable on / off...
    * 2091 FIX: The check-mk-agent RPM packages can now update the old check_mk-agent named RPMs...
    * 2046 FIX: Replace GBit with Gbit, MBit with Mbit, KBit with Kbit...
    * 2098 FIX: ibm_svc_mdiskgrp: fix rounding bug, decimal digits of size (GB, TB) were always lost
    * 2094 FIX: Fixed missing agent section when ntpq times out after 5 seconds
    * 2095 FIX: oracle_crs_voting: Also handling voting disks with id 0 (seen on old CRS 10.2.0.5.0)...
    * 2101 FIX: cisco_temperature: check can now handle cases when no description of the sensor is available
    * 2096 FIX: jolokia_metrics: Now deal with missing thread related infos (jboss might only send ThreadCount)
    * 1895 FIX: temperature.include: Fixed Fahrenheit handling...
    * 2097 FIX: apc_symmetra: Fixed false alert during self test...
    * 2143 FIX: Solaris-Agent: Fixed broken zfsget checks on solaris 10
    * 2144 FIX: Fixed exception in inventory GUI when trying to render dates of inventorized exe files...
    * 2058 FIX: ucs_bladecenter_fans.temp, ucs_bladecenter_psu.chassis_temp: fixed broken temperature checks (nagios only)...
    * 2059 FIX: ucs_bladecenter_if: fixed exception when fibrechannel interfaces were not configured...
    * 1233 FIX: Fixed fileinfo check for solaris in case of missing files
    * 1236 FIX: multipath: Now show correct error in case of removed multipaths instead of check crash
    * 2152 FIX: apache_status: Fixed plugin to work on CentOS/RedHat 5.x...
    * 1896 FIX: ups_socomec_capacity: Now no longer critical when device reports -1 minutes left on battery...
    * 1238 FIX: check_mk_agent.linux: Do not execute the multipath section if no /etc/multipath.conf exsist.
    * 1240 FIX: multipath: improved detection for not installed multipath
    * 2159 FIX: netapp_api_disk.summary: Changed default thresholds to WARN on the first broken disk, CRIT on 50%...
    * 2161 FIX: heartbeat_crm: Fixed UnboundLocalError exception on some systems
    * 2162 FIX: citrix_sessions: Handle not set thresholds on single values correctly...
    * 2163 FIX: printer_supply: Now auto detects whether or not a supply is consumable or filling up...
    * 2164 FIX: printer_supply: Fixed handling different capacities than percentage when used upturned levels
    * 2169 FIX: jolokia_metrics.threads: Fixed graph template...
    * 2170 FIX: jolokia_metrics_gc: Fixed exception when GC time not reported by server
    * 2109 FIX: netapp_api_volumes: now using the defined levels when using the Nagios core
    * 1241 FIX: hp_prolaint: Unkown state is not longer handled as OK...
    * 2171 FIX: netapp_api_vf_status: Handling "DR backup" as normal (OK) state now
    * 1898 FIX: mk_oracle: Bugfix for error while loading shared libraries: libsqlplus.so
    * 1899 FIX: mk_oracle: backport of werk 1564 from agent...
    * 2110 FIX: netapp_api_aggr: check did not take configured levels when using Nagios
    * 1954 FIX: fileinfo / fileinfo.groups: Fixed discovery function for fileinfo groups and equalize agent output of fileinfo agents...
    * 1904 FIX: mk_oracle: added processes check to ASM...
    * 1905 FIX: oracle_recovery_status: Bugfix for checkpoints in the future...
    * 2111 FIX: hitachi_hnas_volume: fix for cases when size information of volumes is not available
    * 2190 FIX: jolokia_metrics.gc: Fixed exception in check if no warn/crit levels are defined
    * 2192 FIX: check_notify_count": Fix exception in PNP template in case of explit email addresses...
    * 2172 FIX: Allowing OIDs in checks not starting with a dot again...
    * 2173 FIX: mk-job: Fixed quoting of command line arguments
    * 2198 FIX: windows_updates: Fix missing warning if reboot required in case forced reboot is in the past...
    * 1955 FIX: lnx_quota: Fixed status message to show the correct values of limits...
    * 2064 FIX: windows agent: crash.log now uses \r\n as newline
    * 2202 FIX: hr_fs: Remove Label:... from mount point, replace \ with /...
            NOTE: Please refer to the migration notes!
    * 2065 FIX: windows agent: now correctly installs service with elevated privileges...
    * 2179 FIX: apc_symmetra: Fixed regression introduced with last release when output state is empty
    * 2067 FIX: windows agent: product version is no longer set to 1.0.0...
    * 2068 FIX: Filesystem checks: Fix crash when legacy parameters (tuple) were used...
    * 2213 FIX: cisco_temperature: Fixed behaviour in cases where device reports status but no temperature...
    * 2069 FIX: netapp_api_disk.summary: fixed one missing disk in summary check...
    * 2070 FIX: agent_netapp: fixed exception when a channel has no shelf-list configured
    * 2212 FIX: oracle_tablespaces: Fix plugin output in case of detected problem in Autoextend settings...
    * 1243 FIX: mk_postgres: Prevent loading of .psqlrc...
    * 2234 FIX: AIX Agent: Forced load of environment and fixed call of trd (Libelle Business Shadow)...
    * 2247 FIX: ibm_svc_mdiskgrp: Made check working with different firmware versions outputs
    * 2071 FIX: windows agent: fileinfo check now correctly reports empty directories...
    * 2072 FIX: agent_netapp, netapp_api_volumes, netapp_api_disks: Improved check output...
    * 2075 FIX: check_mk_agent: fixed formatting error for windows eventlog entries > 2048 characters...
    * 2077 FIX: Windows MSI Installer: fixed automatical install of agent plugins...
    * 1244 FIX: windows_tasks: Fixed handling of tasks manually stopped by admin...
    * 1245 FIX: printer_output: Now correctly detect a bin with unknown as name
    * 2265 FIX: db2_version: improved check output when version information is missing...
    * 2266 FIX: windows agent: fixed invalid agent output if system memory exceeds 2TB RAM...
    * 2267 FIX: mk_db2.aix agent plugin: no longer throws an error when a db2 profile is not set up properly...
    * 2268 FIX: db2_tablespaces: no longer throws exception in checks when complete db2 instance vanishes
    * 2272 FIX: mrpe: made UNKNOWN message more clear in case of an invalid state char
    * 2255 FIX: checkpoint_*: Fixed exception in scan function when sysDescr has less than 2 spaces...
    * 2278 FIX: printer_supply: now able to toggle the point of view for used and remaining material...
            NOTE: Please refer to the migration notes!
    * 2258 FIX: windows_multipath: Fixed exception in case check reports more paths than expected

    Multisite:
    * 1758 Improved exception hander: Shows details without additional debug request, added mailto link for error report...
    * 1788 New personal setting for start page, right after login...
    * 1776 Dashboard: Allowing unicode characters in static text dashlet
    * 1210 New Downtime Filter for comments...
    * 1811 Added new filter for regex based filtering of contacts to log based views...
    * 1667 Sidebar snapin 'Tree of Folders' and 'WATO folder' filter now available on slave sites...
    * 1815 Dashboard: Sidebar snapins can now be added as dashlets to dashboards...
    * 1979 Relative timestamps display warnings when they should be in future but are in past
    * 1937 cpu.loads: performance graph now displays number of CPUs
    * 2040 Allow commands for setting downtimes and acknowledging on BI aggregates...
    * 2042 Services are now sorted in a natural way, this affects services containing numbers...
    * 2140 Remove PNP Timeranges from range selection, put these ranges directly into the list...
    * 2166 LDAP: Multiple LDAP groups can be configured for assigning single roles to users...
    * 2174 Added action popup to host & service views, supporting custom actions now...
    * 2175 Added icon uploader, unified icon selection...
    * 2200 New filter for (de-)selecting preliminary notifications to "check-mk-notify"...
    * 2209 New filter for selecting hosts/services in/out of their service period
    * 2181 Admins can now delete views/dashboards/reports created by other users
    * 2249 Builtin icon visibility can now be configured...
    * 2228 New matrix views for displaying performance data of service in a matrix table...
    * 2273 New multisite filter: Start of downtime...
    * 1781 FIX: Fix broken grouping by host/service group in availability
    * 1783 FIX: Finish the view "History of Scheduled Downtimes"...
    * 1206 FIX: Hostname not longer shown as column in host views
    * 1766 FIX: Fixed exceptions in Web GUI when host or service groups used non ascii characters in names...
    * 1773 FIX: Fixed different exceptions when using localized multisite
    * 1774 FIX: IE: Always use the latest available rendering enginge of the used browser...
    * 1777 FIX: Fixed js error making the "add to visual" link break on pages with context...
    * 1798 FIX: Filters are now retained when adding a view to a dashboard...
    * 1799 FIX: Dashboards: Existing views added to dashboards now get a correct title / title_url
    * 1800 FIX: Fixed umlauts and HTML tags in exception texts...
    * 1796 FIX: Fix filtering in Multisite View BI Boxes...
    * 1802 FIX: Links in messages like "successfully sent X commands" are now working again...
    * 1803 FIX: Fixed exception in Check_MK prediction page...
    * 1804 FIX: Fixed prechecked checkboxes in view actions after first action submit...
    * 1843 FIX: Fixed crash in display of crash report for precompiled host checks
    * 1870 FIX: Joined columns were empty in CSV, JSON or PYTHON exports of view...
    * 1871 FIX: Site filter is only shown as host related filter now...
    * 1872 FIX: View editor hides filter selection for object types which have no filter to choose...
    * 1876 FIX: User sorting of views can now be disabled again
    * 1884 FIX: Fixed exception in virtual host tree snapin
    * 1885 FIX: Fixed filtering by software versions in software package search
    * 1972 FIX: Prevent erasing of quicksearch field when sidebar is reloaded (e.g. during activate changes)...
    * 1221 FIX: veeam_client: Multisite perfometer is now more robust
    * 1989 FIX: Fix sorting of services in availability views
    * 1978 FIX: Fixed linking to other views using "joined columns"...
    * 1980 FIX: logwatch: Fixed exception when acknowledging errors of a single logfile on a single host
    * 1981 FIX: Not trying to render view in view editor when the view is not valid
    * 1983 FIX: Fixed special case in language configuration via user profile...
    * 1984 FIX: Fixed loosing sidebar after switching to/from edit mode in dashboard edior on page reload...
    * 1985 FIX: PNP graph dashlet handles graphs in distributed setups correctly...
    * 1945 FIX: doc/treasures/downtime: Fix setting and removing of downtimes...
    * 2008 FIX: Users created during basic auth login get the role assigned configured in "default user profile"...
    * 2011 FIX: "Service Group" view sorts/groups the services now correctly by host
    * 2024 FIX: Views: Fixed problem when filtering views by strings containing umlauts...
    * 2054 FIX: Sidebar snapin "Tree of folders": fixed exception when using localized default value...
    * 2090 FIX: Fixed errors when editing / rendering custom url dashlets in some cases...
    * 2092 FIX: Dashboards: Possible to configure an empty custom title
    * 2145 FIX: LDAP-Sync: Handling user ids with special characters more user friendly...
    * 2149 FIX: LDAP: The diagnostic log has been changed to use a fixed path...
    * 2150 FIX: Reworked internal logging mechanism...
    * 1953 FIX: Fixed processing of html processing in input fields...
    * 1239 FIX: Fixed doc/treasures/downtime script to work with current GUI version
    * 2157 FIX: LDAP: Fixed group-to-role/group-to-contactgroup sync with OpenLDAP (using posixGroup)
    * 2141 FIX: Fix computation of explicit time ranges with time of day...
    * 2142 FIX: Fix non-working option for disabling column headers in grouped boxed views...
    * 2168 FIX: Fixed automation actions with transid=-1 when using basic authentication
    * 2177 FIX: Host/Service statistics dashlets honor the site filter correctly now
    * 1957 FIX: Fixed default value for text input fields in notification plugins...
    * 2233 FIX: Fixed WATO folder view and Host Tags search with HTML Entity encoding...
    * 2074 FIX: pnptemplate netapp_api_volume: fixed title
    * 2251 FIX: Adding views to dashboards / reports is now respecing all set filters...
    * 2253 FIX: Availability context button is now visible again for host- and servicegroups
    * 2257 FIX: Improved handling of duplicate hostnames across different sites...
    * 2299 FIX: Fixed search filter for check command when command was active...

    WATO:
    * 1760 Added search form to manual checks page
    * 1785 Upload SNMP MIBs via WATO...
    * 1461 msexch_dag.copyqueue: added a WATO rule for this check
    * 1868 "Successfully created the host" message is also shown on host diagnose page now
    * 1674 ibm_svc_license / other license checks: now able to configure limits...
            NOTE: Please refer to the migration notes!
    * 1934 WATO Web-API: Documentation is finally available...
    * 1935 WATO Web-API: Reduced number configurable role permissions...
    * 1949 ibm_svc_host / other license checks: now able to configure limits...
    * 1950 ibm_svc_mdisk / disk checks: now able to configure the return state for state and mode of disk...
    * 1951 check_http: now able to configure warning and critical limit for certificate age...
    * 2136 Unify headers of Host/Service rules, EC rules and notification rules...
    * 2176 One custom icon or action can be configured per process/service...
    * 2250 Added download page for shipped agents and plugins...
    * 2264 WATO Web API: new function get_all_hosts (returns all host attributes)
    * 2297 Cleanup global settings, rename sections, remove obsolete settings...
    * 2300 New catalog of check plugins and manpages now available as a new WATO module...
    * 1761 FIX: Ruleset search is now consistent for host & serviceparameters and manual checks
    * 1765 FIX: Fixed bug when generating nagvis backends while having sites with livestatus proxy configured...
    * 1789 FIX: Fix preview of passive checks in WATO list of services
    * 1790 FIX: Fix WATO parameters page for passive checks...
    * 1794 FIX: Fix exception in WATO service list in case of vanished checks
    * 1805 FIX: Changing roles marks sites where users can login dirty for sync now...
    * 1211 FIX: Fixed g_git_messages error on activate changes...
    * 1212 FIX: Fixed default value in wato parameter page for timeperiods...
    * 1816 FIX: Fixed garbled output on "rename host" result page
    * 1879 FIX: Not showing "only show permitted hosts/services" option for users not having "see all" permissions...
    * 1922 FIX: Fix exception in saving of hosttags if hosttag has at least one auxiliary tag
    * 1883 FIX: Fixed lossing service context when cloning a rule
    * 1925 FIX: Fix missing auxilliary tags that have their own topic...
    * 1927 FIX: Fixed level description in WATO rules, change from if above into at
    * 1976 FIX: Sorting BI rule choice dropdown field entries now
    * 1986 FIX: Added nicer error message when calling the rename host page with a non existant host
    * 1987 FIX: Editing auxtags shows existing topics in dropdown instead of as "create new topic"
    * 2001 FIX: Fix exception of missing .site when editing a non-existing host
    * 2002 FIX: Mark slave sites as dirty if BI aggregates are changes and login is allowed...
    * 2009 FIX: Fixed styling of site login page for establishing a distributed monitoring WATO sync...
    * 2003 FIX: Fix saving of "Users are allowed to directly login into the Web GUI of this site"...
    * 2010 FIX: Improved error message when trying to add group assignment rule without having a group configured
    * 1946 FIX: WATO Web-API: edit host action does no longer unset all unspecified attributes...
    * 1223 FIX: Fixed manual configuration of ntp peer check...
    * 2025 FIX: Fixed exception when synchronising custom ldap attributes in distributed WATO setup
    * 2026 FIX: Fixed exception when using umlauts in notification plugin descriptions...
    * 2078 FIX: Fixed exception with some snapshots when using a localized GUI...
    * 2080 FIX: Fixed UnicodeDecodeError when using a localized GUI on notification configuration page
    * 2084 FIX: Disabled notification for a user is now shown on profile page even when not permitted to edit...
    * 2045 FIX: Avoid fetching SNMP data when showing service list in WATO - unless Full Scan is pressed
    * 2047 FIX: Allow overriding existing WATO rules by own files in local/ hierarchy...
    * 2146 FIX: In distributed environments user notification rules trigger a profile synchronisation now...
    * 2158 FIX: Condition column in WATO rule tables has now a flexible width...
    * 2160 FIX: Fixed rename of hosts where a host with this name did exist before
    * 2191 FIX: Fixed handling of URL variable 'mode' in web API for discovering services...
    * 1956 FIX: WATO Web-API: Fixed exception information for single sites...
    * 2178 FIX: Fixed handling of user erros in WATO when using Python < 2.5
    * 2203 FIX: Fix sorting of unselected elements in a list choice with two panes
    * 2244 FIX: Fixed sorting of host tag topics in dropdown selections
    * 2263 FIX: Bulk service discovery: Fixed error when doing bulk inventory on locked folders...
    * 2254 FIX: Fixed error message in parameter columns of discovered services...
    * 2230 FIX: Fix two exceptions in case of errors during bulk discovery
    * 2259 FIX: Raw Edition: Added missing agent download icons to WATO quickaccess snapin

    Notifications:
    * 1662 notification plugin spectrum: finalized script. now able to handle host notications
    * 1213 New Notification macros $SERVICEFORURL$ and $HOSTFORURL$...
    * 2041 Notification Spooler can now handle incoming and outgoing persistent TCP connections...
            NOTE: Please refer to the migration notes!
    * 2135 Allow to filter notification contacts based on values of custom macros...
    * 1235 Added notification plugin for Braintower SMS Gateways...
    * 2188 Rule based notification now allow match for notification comment...
    * 2195 New condition "Match Contacts" in rule based notifications...
    * 2304 notification bulking: now able to configure the notification sort order in emails...
    * 1661 FIX: mknotifyd: improved performance when receiving forwarded notifications
    * 1664 FIX: mknotifyd: further performance improvements for notification forwarding
    * 1205 FIX: RBN: Fixed match contactgroup condition...
    * 1810 FIX: Rule based notifications: Fixed output of non contact mail recipient address in analyze table...
    * 1988 FIX: Gracefully handle invalid empty bulk notification files from previous buggy versions
    * 2015 FIX: Fixed sending notifications for services with umlauts in names...
    * 2038 FIX: Log complete Email address into monitoring history when notifying explicity addresses
    * 2081 FIX: Improved logging of mkeventd in error cases
    * 2193 FIX: Remove duplicate performance data from host notifications...
    * 2207 FIX: Fix exception in rule based notifiations with Nagios core and event type filter...
    * 2243 FIX: Check_MK notifications don't fail anymore when duplicate hosts are configured

    BI:
    * 1784 FIX: Fix exception in BI Boxes when parents are being used
    * 2020 FIX: Fixed non working FOREACH_CHILD mechanism for BI rules
    * 2085 FIX: Host search for child nodes can now filter child nodes by tags or patterns...
    * 1897 FIX: Fixed exception in BI Availability view...
    * 2073 FIX: BI aggregation: fixed exception when showing clusters in BI boxes

    Reporting & Availability:
    * 2301 Availability now allows just showing rows with outage times above certain levels...
    * 2302 Availability: new option in "Labelling" for omitting legend for availability levels
    * 1990 FIX: Fix two exceptions in PDF exports of host group views
    * 2189 FIX: Allow changing graph number from 1 to "all" when editing PNP graph in report...
    * 2206 FIX: Add missing option "Show timeline of each object directly in table" for reports...
    * 2295 FIX: Fix exception in reporting for views that do not show a host name

    Event Console:
    * 1845 Keep record of original source IP address of a syslog message or SNMP trap...
    * 1873 SEC: Escaping event text of event console messages correctly in views...
    * 1672 Now able to reclassify logwatch messages before forwarding them to the event console...
    * 1878 SEC: Fixed possible shell injection when filtering the EC archive...
    * 2099 Allow replication of Event Console rule and settings...
    * 2107 mkeventd: can now handle syslog format of Sophos firewalls
    * 2223 Allow cancelling actions to be omitted of the cancelled event is not (yet) open...
    * 2248 The Event Console can now translate incoming SNMP traps...
    * 2225 Restructured Event Console rules into packs...
    * 1839 FIX: Fix exception when notifying EC alert into monitoring for traps (because PID is missing)
    * 1813 FIX: Fixed bug in event console rule editor when no contact groups configured
    * 1974 FIX: Event console views were randomly ignoring host filters...
    * 1861 FIX: exception in mkeventd when archiving certain event log lines
    * 1865 FIX: mkeventd: fixed exception when executing a shell script as action
    * 2133 FIX: Fix visualization of global EC setting for Rule Optimizer...
    * 2139 FIX: Fix exception in Event Console when archiving events with match groups and non ASCII characters
    * 2151 FIX: Fixed wrong time in events when forwarding logwatch to EC between timezones...
    * 2281 FIX: mkeventd: fix: now able to create notifications with events containing umlauts...
    * 2282 FIX: mkeventd: fixed exception in notification if the application field of the event was not set...

    Livestatus:
    * 2229 Do not fail on non-existing Livestatus columns any longer, output None or null instead...
    * 2208 FIX: Add missing Livestatus column service_period...

    HW/SW-Inventory:
    * 1846 Keep track of changes of software and hardware...
    * 1855 esx_systeminfo: new inventory plugin to retrieve info about the host operating system for ESX servers
    * 2204 Inventory of switch ports, allows searching for unused ports...
    * 2298 Inventory: add host name (Linux, AIX, Windows), add IP addresses and routes (Linux)
    * 1851 FIX: win_exefiles: inventory check can now handle time stamps in us english locale
    * 1943 FIX: inventory plugin win_os: no longer detects incorrect i386 architecture...
    * 1995 FIX: dmidecode: Fix parsing when memory devices are listed before controller
    * 2147 FIX: Fixed exception in HW-/SW-Inventory GUI with special characters in inventorized data...
    * 2148 FIX: win_os: Fixed inventory of OS with older powershell versions
    * 2108 FIX: win_bios win_disks win_system win_video: these inventory checks can now handle colons in the output
    * 2197 FIX: win_reg_uninstall: Fix exception in case of invalid output line...
    * 2224 FIX: Fixed sorting in inventory based views...
    * 2246 FIX: Linux CPU Inventory: Fixed wrong number of CPUs when first CPU is not in first slot
    * 2226 FIX: prtconf: Fix computation of CPU clock speed: 1MHz is 1000^2 Hz, not 1024^2


1.2.6b1:
    Core & Setup:
    * 1439 mk-job: now also available on solaris systems...
    * 1648 New installations have the service to check for unchecked services enabled by default...
    * 1723 New check API function get_average() as more intelligent replacement for get_counter()...
    * 1725 The get_average() function from now on only returns one argument: the average...
            NOTE: Please refer to the migration notes!
    * 1483 FIX: Savely replace illegal vertical bars in check plugin output...
    * 1431 FIX: windows_agent: fixed error on parsing unicode formatted logfiles...
    * 1545 FIX: Check_MK Inventory check is now resulting in correct state on duplicate host
    * 1555 FIX: Improved validation on timeperiod references of non existing periods...
    * 1574 FIX: Hosts named like used python modules do not break precompiled checks anymore...
    * 1624 FIX: Remove illegal characters from service descriptions of active checks...
    * 1628 FIX: Remove trailing backslashes from service descriptions...
    * 1649 FIX: Check_MK inventory service has been renamed to Check_MK Discovery...
    * 1706 FIX: Fix file permissions when installing MKPs to 0644 or 0755...
    * 1750 FIX: Handle rare cases where SNMP response string begins with a line feed...
    * 1740 FIX: Changed default service discovery check intervall to 12 hours

    Checks & Agents:
    * 1197 climaveneta_temp: New check for temperature sensors on Climaveneta clima devices
    * 1167 citrix_license/esx_license: Can now be configured to always show OK as state
    * 1198 climaveneta_fan: New check for fan speed on Climaveneta devices
    * 1199 climaveneta_alarm: New check to display the alarm states on Climaveneta devcies
    * 1484 dell_om_sensors: Use sensor name as item...
            NOTE: Please refer to the migration notes!
    * 1200 Docsis Checks: Now HW Rev2 of Arris Cable Modems are detected.
    * 1486 mk_oracle: completely overhauled ORACLE monitoring...
    * 1201 allnet_ip_sensoric: Detect Temperature Sensors now in more cases...
    * 1171 Added new check for monitoring mail delivery (SMTP -> IMAP/POP3 mailbox)...
    * 1444 f5_bigip_chassis_temp, f5_bigip_cpu_temp: Two new checks to replace the old f5_bigip_temp...
            NOTE: Please refer to the migration notes!
    * 1432 agent_vsphere: now able to monitor virtual machines snapshots...
    * 1507 New optional parse_function for check API...
    * 1445 quantum_libsmall_door, quantum_libsmall_status: Two new checks for monitoring small Quantum tape libraries
    * 1448 domino_info: check is extended to also show and monitor the lnNotesServerState
    * 1509 if, if64: New option for make inventory based on port alias...
    * 1440 livedump: now able to add hosts icon_image on config generation...
    * 1517 carel_sensors: New check for monitoring temperature sensors of Carel AC devices
    * 1551 f5_bigip_vserver: add performance data for connections and connection rate
    * 1554 mk_oracle: You can now monitor multiple ORACLE releases on the same host
    * 1518 raritan_pdu_inlet, raritan_pdu_inlet_summary: Modified existing check to give one item per phase and support setting levels....
            NOTE: Please refer to the migration notes!
    * 1592 AIX: New Plugin to monitor errpt in logwatch style...
    * 1565 mem.win: set default levels for page file to 80%/90%
    * 1608 zpool_status: Add an overall state check (thx to Craig Cook)...
    * 1594 ibm_svc_host: Can now be set to be always OK...
    * 1595 esx_vsphere_objects_count: New Check to Ouput the number of VMs
    * 1567 postfix_mailq: speedup in Linux agent for large mail queues...
    * 1611 mssql.vbs: Supporting SQL-Server 2014 now
    * 1568 f5_bigip_cluster_v11: new check for F5 cluster status for firmware version 11
    * 1450 checkpoint_connections, checkpoint_packets: new checks to monitor Checkpoint firewalls
    * 1569 check_mk_agent.openbsd: add sections for mem and lnx_if (memory and network interfaces)...
    * 1451 users: new check to monitor number of users logged in on a linux system...
    * 1615 qnap_disks: Added support for Fujitsu NAS QR802
    * 1616 drbd: Added support for Ahead/Behind cluster states (DRBD >= 8.3.10)
    * 1626 Renamed service descriptions of filesystem, process and logwatch checks...
    * 1627 megaraid_ldisks: Warn if current cache or write policy differs from logical drive default policy...
    * 1629 check_mk_agent.freebsd: several new features and improvements, now only use statgrab...
    * 1630 smart: update in plugin that also outputs information about disks attached to a MegaRAID controller...
    * 1631 juniper_bgp_state: check now detects and supports more differen device models...
    * 1645 Added basic kernel section to FreeBSD agent...
    * 1597 bluecat_dhcp, bluecat_dns: Checks can now be used in Check_MK Cluster Mode
    * 1599 check_mk_agent.aix: Simple run_cached Feature for plugins...
    * 1699 Windows agent: new option "file" for writing output into a file...
    * 1684 cisco_vpn_tunnel: Now supporting VPN 3000 Conncentrator devices
    * 1685 enterasys_*: Now supporting device C2G124-48 (Rev 05.02.18.0002)
    * 1694 cisco_wlc/cisco_wlc_clients: Added support for Cisco AIR-CT2504-K9
    * 1726 Move variable data of Linux/UNIX agents to /var/lib/check_mk_agent...
            NOTE: Please refer to the migration notes!
    * 1734 check_sql: Added support for DB2 (thanks to Troels Arvin)
    * 1757 Check SSH can now be configured  in WATO
    * 1478 FIX: kernel.util, statgrab_cpu: fix computation of utilization...
    * 1480 FIX: brocade_vdx_status: disable check on some devices that do not support it...
    * 1485 FIX: dell_om_disks, dell_om_esmlog, dell_om_mem, dell_om_processors, dell_om_sensors: detect more devices...
    * 1202 FIX: cisco_power, cisco_temp_perf: Both checks now using a new service description...
            NOTE: Please refer to the migration notes!
    * 1446 FIX: cisco_temp_perf: Check now finds missing sensors in case where also cisco_temp_sensor is being used....
    * 1203 FIX: veeam_client: Now supports multiple Backups for one host...
            NOTE: Please refer to the migration notes!
    * 1437 FIX: veeam_jobs: fixed incorrect state for BackupSync job...
    * 1511 FIX: oracle_jobs: avoid broken checks, make compatible with old version...
    * 1513 FIX: Handle broken SNMP bulk walk implementation of Mikrotik Router firmware RouterOS v6.22...
    * 1503 FIX: Fixed monitoring of multiple SAP instances with one mk_sap plugin...
    * 1515 FIX: cisco_secure: fix service description, fix OK state in case of no violation
    * 1449 FIX: nginx_status: agent plugin no longer honours "http(s)_proxy" env variables of root user
    * 1387 FIX: mk_oracle: Correctly deal with underscore in SID for Oracle 9.2-10.1...
    * 1532 FIX: mk_sap: Cleaning up old state information from sap.state file...
    * 1548 FIX: bluecat_ntp: do not inventorized devices where NTP information is missing
    * 1549 FIX: bluecat_threads: do not inventorize this check where information is missing...
    * 1536 FIX: fritz!Box special agent now deals with new URLs (firmware >= 6.0) correctly
    * 1550 FIX: zfs_arc_cache: do not inventorize of no cache information available...
    * 1572 FIX: Sample configs, plugins etc. for windows agent use windows linebreaks now...
    * 1575 FIX: vSphere Monitoring works with RedHat 5.x now...
    * 1584 FIX: winperf_if: Fixed checks of interfaces with equal names but one with index...
    * 1590 FIX: printer_supply_ricoh: Fixed broken check
    * 1591 FIX: netapp_volumes: The state mixed_raid_type is now treated as non-critical state
    * 1602 FIX: dell_om_esmlog: Fixed typo in plugin output
    * 1603 FIX: ad_replication: fixed typo in plugin output
    * 1604 FIX: mysql_slave: Dealing with situation where connection with master is lost
    * 1563 FIX: Reworked configuration of process monitoring...
            NOTE: Please refer to the migration notes!
    * 1593 FIX: IBM SVC Checks: The Service Descriptions not longer contain IBM SVC as prefix...
            NOTE: Please refer to the migration notes!
    * 1564 FIX: check_mk_agent.linux: fix situation where async plugin is not executed after crash...
    * 1609 FIX: zpool_status: fix problem when the zpool has a separate log or cache device...
    * 1566 FIX: 3ware_disks: consider VERIFYING state as OK now...
    * 1612 FIX: job: Fixed wrong reported start time for running jobs
    * 1596 FIX: etherbox: Fix for the inventory in case of not connected temperature sensors...
    * 1571 FIX: check_mk_agent.linux: fix output of lnx_if on Ubuntu 8.04 (on older kernels), repairs tcp_conn_stats...
    * 1622 FIX: megaraid_bbu: handle case isSOHGood and consider it as critical...
    * 1617 FIX: lnx_if: Deal with data provided by cluster host
    * 1618 FIX: ad_replication: Output of timeLastSuccess and timeLastFailure was inverted...
    * 1623 FIX: hp_proliant_mem: support for some yet unhandled status situations
    * 1640 FIX: check_jolokia_metrics_serv_req: Fixed wrong levels shown for upper thresholds
    * 1632 FIX: hr_fs: remove ugly "mounted on:" information appearing on Juniper devices
    * 1646 FIX: hyperv_vms: Plugin garbles following plugin output when no VMs exist...
    * 1647 FIX: agent_ipmi: Check_MK service gets critical now when ipmi-sensors command fails
    * 1453 FIX: drbd.stats: tried to send non-numeric write order parameter to rrd...
    * 1598 FIX: bluecat_dhcp: Check is not longer found in inventory if dhcp service is not activated
    * 1635 FIX: multipath: fix parsing output of multipath on RedHat6 with space in alias
    * 1652 FIX: kaspersky_av_quarantine: Fixed exception when a file was found in quarantine
    * 1653 FIX: megaraid_pdisks: Resulting states are now hard coded within the check...
    * 1654 FIX: statgrab_disk: Fixed scaling of values shown in PNP graphs...
    * 1655 FIX: AIX Agent: Fixed broken filesystem checks when having PowerHA installed...
    * 1656 FIX: cisco_vpn_tunnel: Refactored complete check, fixed threshold bugs...
    * 1677 FIX: f5_bigip_interfaces: Cleaned up check a bit
    * 1679 FIX: ups_bat_temp: Now skipping sensors which are reported to have 0 upsBatteryTemperature
    * 1681 FIX: cmciii_lcp_fans: Skipping non FAN units now; cleaned up check
    * 1682 FIX: cmciii_lcp_waterflow: Check can now deal with devices with a different setup
    * 1701 FIX: Correctly show absolute level for CPU load in case of warn/crit...
    * 1702 FIX: Fix check_notify_count: notification had been counted twice...
    * 1703 FIX: ups_test: Fix computation of time since last self test...
    * 1454 FIX: megaraid checks: megacli binaries in lowercase (Ubuntu..) are now also detected by the linux agent
    * 1455 FIX: hp_proliant_mem:  avoid a crash of the check when module_condition is empty
    * 1688 FIX: juniper_screenos_mem: Fixed wrong total memory computation
    * 1658 FIX: agent_vsphere: no longer crashes when decommissioned vms report no hardware information...
    * 1708 FIX: cups_queues: fix outputting of current printer jobs if printer daemon is CUPS...
    * 1710 FIX: omd_status: Fix totally missing section in Linux agent...
    * 1711 FIX: win_printers.ps1: ignore temporary printers created by RDP terminal sessions...
    * 1712 FIX: hyper_vms: fixed for snapshot VMs with (...) in their names...
    * 1713 FIX: check_fstab_mounts: now correctly ignores swap space...
    * 1716 FIX: windows_tasks: consider state SCHED_S_TASK_QUEUED (0x00041325) as OK now
    * 1721 FIX: dell_om_mem: Handle formerly unhandled situations with multiple errors...
    * 1695 FIX: brocade_vdx_status: Is now not bein inventorized anymore for devices not supporting the check
    * 1722 FIX: lnx_thermal: fix invalid zero temperature if mode file is missing
    * 1696 FIX: cisco_temp_sensor: Value reported of check was not always correct (precision was wrong)...
    * 1727 FIX: cisco_secure: Fixed inventory exception when port security is not enabled
    * 1728 FIX: cisco_temp_perf: Not inventorized anymore for hosts supporting cisco_temp_sensor
    * 1724 FIX: emc_datadomain_temps: convert to new standard check output, add PNP template
    * 1729 FIX: apc_symmetra_test: Cleaned up check, fixed exception when self test date is zero
    * 1730 FIX: apc_symmetra: Fixed exception when last diagnose date was not known
    * 1731 FIX: ipmi_sensors: Fixed agent part when ipmi-sensors call on first agent run...
    * 1732 FIX: dell_powerconnect_cpu: Fixed exception during inventory for incompatible devices
    * 1733 FIX: dell_powerconnect_psu: Skipping inventory of not supported System temp sesnor for M6220 devices...
    * 1747 FIX: zfsget: try to speed up agent code for Linux/Solaris/FreeBSD by using -t filesystem,volume...
    * 1659 FIX: windows agent: fixed output of 64 bit performance counters...
    * 1748 FIX: win_dhcp_pools: fix naming of WATO rules and informal WARN/CRIT levels in performance data
    * 1735 FIX: oracle_instance: Inventory function deals better with old bogus agent output
    * 1736 FIX: lparstat_aix: Trying to deal with more kind of lparstat output...
    * 1737 FIX: mk_sap: Working around garbled SAP state file when multiple instances were running parallel
    * 1738 FIX: oracle_instance: Be compatible to old oracle agent outputs
    * 1751 FIX: winperf_ts_sessions: try to fix invalid number of active and inactive sessions...
    * 1739 FIX: lnx_thermal: Be more compatible to thermal devices which report no "type"

    Multisite:
    * 1508 Allow input of plugin output and perfdata when faking check results...
    * 1493 Added config option "Default filter group" to set the initial network topology view filter...
    * 1497 Implemented password policy capabilities for local users...
    * 1499 SEC: Fixed XSS injections in different places...
    * 1069 SEC: Replaced insecure auth.secret mechanism...
            NOTE: Please refer to the migration notes!
    * 1500 SEC: Preventing livestatus injections in different places...
    * 1530 Dashboard: Host/service statistics dashlets now deal with the context...
    * 1558 Better visualize manually changed notification enable/disable
    * 1621 Sorting Check_MK* services always on top of services lists
    * 1636 Crash checks now have an icon for viewing and sending a crash dump...
    * 1700 Enable icon for link to host/service parameters per default now...
    * 1705 Better styling of dashboard designer
    * 1714 Add support for jsonp export (next to json and python)...
    * 1715 Output icon information in CSV/JSON/Python export of views...
    * 1164 FIX: Fixed links from servicegroup overviews to single servicegroups
    * 1166 FIX: Also prevting stylesheet update issues during version updates (just like for JS files)
    * 1481 FIX: Fix broken layout of Host-, Service- and Contactgroup filters
    * 1482 FIX: Fix exception when editing a visual of type single host group...
    * 1487 FIX: Fixed exception in Web GUI "Internal error:: name 'Filter' is not defined" in manual setups (using setup.py)...
    * 1488 FIX: Fixed wrong information showing up on "Host Group" and "Service Group" views...
    * 1433 FIX: Quicksearch: no longer shows an invalid search result when looking for multiple hosts...
    * 1494 FIX: Fixed error in NagVis Maps snapin when some users had no contact groups assigned
    * 1496 FIX: Fixed exception after editing a dashboard as user without permission to publish dashboards...
    * 1436 FIX: quicksearch: search with multiple patterns (h: / s:) no longer discards the host pattern...
    * 1438 FIX: quicksearch: fixed various non-working quicksearch filters...
    * 1501 FIX: Legacy view formats created with 2014-09 snapshots are now converted...
    * 1506 FIX: Fixed randomly hidden dashboard title...
    * 1527 FIX: Fixed views missing values of some filters (serviceregex, hostgroup filters, ...)...
    * 1528 FIX: Fixed actions in mobile GUI...
    * 1529 FIX: Mobile-GUI: Fixed "all host problems" view not showing all problems...
    * 1533 FIX: Fixed sorting of hosts with same name in "services of host" view
    * 1534 FIX: Fixed filtering views in distributed setup lead to empty views...
    * 1553 FIX: Fix deleting (acknowleding) of logfiles in logwatch...
    * 1537 FIX: Added transformation code for user dashboards created between 2014-08 and 2014-10...
    * 1538 FIX: Only allow switching sites on/off when permitted to...
    * 1539 FIX: Fixed refreshing of PNP graphs in dashboards...
    * 1543 FIX: Hosttag columns are now available right ater creating a tag...
    * 1544 FIX: Fixed exception in complain phase in view editor...
    * 1573 FIX: WATO Quickaccess snapin: Pending button is not overlapped by icons anymore
    * 1557 FIX: Fix sorting of hostnames that only differ in lower/uppercaseness
    * 1577 FIX: Fixed editing of views using the "Downtime for host/service" sorter or column...
    * 1578 FIX: Folding states of containers with umlauts in titles are now persisted...
    * 1580 FIX: Views: Hardcoded single context filters are not shown in filter form anymore...
    * 1581 FIX: Single context views with missing context show an error message now...
    * 1585 FIX: Dashboard: Fixed mass client CPU load consumption when making graph dashlets too small...
    * 1586 FIX: Dashboard: Toggling edit/non-edit is now reflected when reloading the page
    * 1605 FIX: Fixed perfometer of check check_mk-printer_supply_ricoh
    * 1607 FIX: check_http: Fixed broken links in escaped plugin output
    * 1614 FIX: Fixed wrong URL in webapi.py documentation
    * 1619 FIX: Renamed "Hostgroups" and "Servicegroups" views to "Host Groups" and "Service Groups"
    * 1638 FIX: Fixed styling small styling problems in wiki snapin
    * 1641 FIX: Quicksearch: Now able to search for services with backslashes in names
    * 1642 FIX: Quicksearch: Improved error handling on invalid search statements (invalid regexes)
    * 1651 FIX: Consolidated painters of service list views...
    * 1678 FIX: Fixed problem with garbled styles on user profile page after saving
    * 1680 FIX: Fixed various dashlet designer position/resizing issues...
    * 1683 FIX: Replaced a lot of old GIF images with better looking PNG images
    * 1687 FIX: Add visual to dashboard menu can now be closed with click anywhere on page
    * 1709 FIX: Fix exception when a non-Ascii character is part of the variable part of a view title
    * 1691 FIX: Fixed problem when watching BI aggregations with umlauts in titles or group name

    WATO:
    * 1170 Added buttons to move rules to top/bottom of the list to ruleset edit dialog
    * 1489 Added iCalendar import for generating timeperiods e.g. for holidays...
    * 1495 Most WATO tables can now be sorted (where useful)...
    * 1504 WATO makes host tag and group information available for NagVis...
    * 1535 Disabled services on service discovery page now link to the ruleset
    * 1587 SEC: Prevent logging of passwords during initial distributed site login...
    * 1560 Put host and service groups into one WATO menu item...
    * 1561 Remove Auditlog from the main WATO menu and put it into the activate Changes page
    * 1562 Move manual checks into a new WATO module...
    * 1697 Allow non-Ascii characters in topic of host tag groups
    * 1707 WATO rule editor: show title of tag group when rendering the conditions of a rule...
    * 1689 Creating WATO backends for each configured site now...
    * 1690 Pending changes can now be discarded...
    * 1693 Added search form to global settings page...
    * 1717 Split up LDAP configuration dialog into four boxes...
    * 1165 FIX: Fixed exception in service discovery of logwatch event console forwarding checks...
    * 1490 FIX: Timperiod excludes can now even be configured when creating a timeperiod...
    * 1491 FIX: Fixed bug in dynamic lists where removing an item was not always possible...
    * 1492 FIX: Fixed too long URL bug when deleting a timeperiod right after creating one
    * 1498 FIX: Fixed displaying of global settings titles / help texts...
    * 1502 FIX: Fixed removing elements from ListOf choices during complain phase
    * 1505 FIX: Snapshots are now bound to the used monitoring core...
    * 1540 FIX: Host diagnose page: Some tests were failing randomly
    * 1541 FIX: Fixed missing form fields for notification method when editing rbn default rule
    * 1542 FIX: Changed text of "debug_log" option to be clearer in distributed setups...
    * 1546 FIX: Fixed adding cluster nodes to new cluster in complain phase...
    * 1556 FIX: WATO inventory ignores already inventorized checks which does not exist anymore...
    * 1576 FIX: SNMP Community host attribute is now visible for IE<=8...
    * 1588 FIX: Renamed SNMP communities rule to SNMP credentials
    * 1589 FIX: Restructured SNMP credentials rule specification...
    * 1620 FIX: Fixed exception during host renaming when host has no perfdata
    * 1625 FIX: Safely handle characters that have a special meaning in regexes when creating service-specific rules...
    * 1637 FIX: Fixed exception in notification analysis when notifications have not NOTIFICATIONTYPE set
    * 1639 FIX: Interfaces with speed more than 10GBit/s can now be configured correctly
    * 1633 FIX: Fix problem that attributes of new WATO folders have not been saved...
    * 1634 FIX: Fix editing of cluster hosts in WATO: cluster-property no longer goes lost...
    * 1686 FIX: Host renaming also updates explicit negated hosts in rules

    Notifications:
    * 1512 Bulk notification can now be grouped according to custom macro values...
    * 1650 Enabled rule based notifications by default (for new installations)...
    * 1749 Allow title of notifiation script to be in third line if second line is encoding: utf-8...
    * 1660 notification plugin spectrum: now configurable via flexible notifications
    * 1168 FIX: HTML mails can now be configured to display graphs among each other...
    * 1514 FIX: Try harder to detect previous hard state in notification when using Nagios as core...
    * 1582 FIX: Fixed missing graphs in mails when sending notifications to non-contacts...
    * 1583 FIX: Can use contact groups without hosts/services assigned in RBN rules now...
    * 1606 FIX: Moved notify.log to var/log/notify.log in OMD environments...
    * 1570 FIX: Fix notification of check_http active checks with Nagios core...
    * 1704 FIX: Fix notification analyser in case there are non-Ascii characters in the notification context

    BI:
    * 1435 FIX: Saving BI aggregations: No longer reports 'Request-URI Too Large'...
    * 1559 FIX: Fix link from BI icon to BI views (aggregations affected by this host/service)
    * 1692 FIX: Aggregations with umlauts in title/topic can now be displayed in BI/Availability

    Reporting & Availability:
    * 1720 FIX: Remove bogus column H.Down if "Consider times where the host is down" is switch off...

    Event Console:
    * 1169 Added host state type filter to "recent event history" view
    * 1718 Show groups of regex match of events in details views of Event Console
    * 1719 Allow to allow both host name and IP address when checking for events in Event Console...
    * 1531 FIX: Fixed exception in event history view when displaying CHANGESTATE events
    * 1610 FIX: Hostname translation now also works for incoming SNMP traps
    * 1643 FIX: Improved error handling of exceptions when processing log lines
    * 1644 FIX: Fixed matching dynamic number of regex match groups...
    * 1698 FIX: Fix specifying explicit path to unix socket for check_mkeventd

    Livestatus:
    * 1613 FIX: Fixed invalid json format in Stats query with requested heaeders...

    HW/SW-Inventory:
    * 1479 liveproxyd: new function for collecting remote inventory data...
            NOTE: Please refer to the migration notes!
    * 1452 Solaris HW/SW-Inventory added...
    * 1547 FIX: win_cpuinfo: fix case where NumberOfCores is missing (Windows 2003)...
    * 1552 FIX: mk_inventory.ps1: fix garbled or missing entries by removing bogus binary zeroes...
    * 1752 FIX: win_exefiles: handle case gracefully where no size information is available
    * 1753 FIX: win_bios: handle case with colons in BIOS version

    inventory:
    * 1516 FIX: win_disks: fix exception in case of empty signature


1.2.5i6:
    Core & Setup:
    * 1008 Overall check timeout for Check_MK checks now defaults to CRIT state...
    * 1373 SEC: Do not ouput complete command line when datasource programs fail...
    * 1425 New section header option "encoding" for agent output...
    * 1129 FIX: Windows MSI-Installer: some systems created corrupted check_mk_agent.msi files...
    * 1426 FIX: windows agent: logwatch: no longer reports incorrect formatted texts (japanese characters)...
    * 1429 FIX: Disabled snmp checktypes are now sorted out before Check_MK contacts the snmp host...

    Checks & Agents:
    * 0185 knuerr_rms_humidity, knuerr_rms_temp: Two new Checks to Monitor the Temperature and the Humidity on Knürr RMS Devices
    * 1065 heartbeat_crm / heartbeat_crm.resources: Rewrote checks / formalized parameters...
    * 1068 livedump: Added optional check interval (detect staleness) / option to encrypt mails...
    * 1093 windows agent: performance counter can now be specified by name...
    * 0189 docsis_channels: Support for Frequency of Downstream Channels for Devices with DOCSIS MIB
    * 0190 docsis_channels_upstream: New check for monitoring upstream channels on cable modems with DOCSIS MIB
    * 0193 docsis_cm_status: New Check Status Check for Cable Modems with Docsis MIB.
    * 1070 printer_input/printer_output: New checks to monitor input/output sub-units of printers...
    * 0196 esx_vsphere_hostsystem: New subcheck for maintenance mode...
    * 0197 check_uniserv: New Check for Uniserv Data Management Services...
    * 0199 veeam_client: Check rewritten to get a nicer output
    * 0200 arris_cmts_cpu,arris_cmts_temp: New Checks for Arris CMTS Devices ( Temperature and CPU Utilization)
    * 0202 cisco_temp_sensor: It is now possible to configure this check in WATO....
    * 1172 New check sap.value_groups...
    * 1173 cisco_secure: Check creates now a summary instead one service by port...
            NOTE: Please refer to the migration notes!
    * 1174 rms200_temp: New Temperature check for RMS200 Devices
    * 1175 dell_idrac_disks: New Check for Harddisks using Dell iDrac
    * 0644 adva_fsp_if: instead of lower warning and critical levels check now supports lower and upper levels
            NOTE: Please refer to the migration notes!
    * 1006 printer_pages: add Perf-O-Meter and PNP template
    * 0646 brocade_fcport: the administrative states for which ports are inventorized can now be configured in WATO
    * 1010 chrony: new check for NTP synchronization via chrony on Linux...
    * 1011 ibm_svc_systemstats.disk_latency: introduce levels for alerting...
    * 1372 cisco_vss: new check for monitoring state of Cisco Virtual Switches
    * 0648 brocade_fcport: new speed calculation of isl_ports...
    * 0649 f5_bigip_pool: check now also prints the node names of down nodes
    * 1374 arc_raid_status: moved plugin into main Linux agent...
            NOTE: Please refer to the migration notes!
    * 1375 vxvm_enclosures, vxvm_multipath, vxvm_objstatus: joined into one agent plugin called vxvm...
    * 1376 dmraid: moved plugin code into normal Linux agent...
    * 1377 Renamed agent plugin resolve_hostname into dnsclient, make portable to all Unices...
    * 1146 nfsmounts: supported by AIX agent now...
    * 1103 windows agent: now able to omit context text of logfiles...
    * 1150 netstat: new check for monitoring TCP/UDP connections and Linux and AIX...
    * 0654 oracle_instance: now also monitors the log mode
    * 1176 winperf_msx_queues: The list of counters for inventory can now be configured host based using wato
    * 0656 brocade_fcport: inventory rule can now choose upon physical und operations states as well, state choices were also updated
    * 1177 Hivemanger: New agent to check hivemanager devices
    * 1383 oracle_asm_diskgroup: Account for offline disks and required mirror free space...
            NOTE: Please refer to the migration notes!
    * 1178 arris_cmts_mem: New check for Memory usage on arris cmts modules.
    * 1179 bluecat_dhcp: New Check for DHCP Service on bluecat adonis devices.
    * 1180 bluecat_dns, bluecat_dns_queries: New DNS Checks for Bluecat Adonis.
    * 1181 bluecat_ntp: New Check for NTP on bluecat adonis or proteus devices
    * 1105 wmic_if.ps1: Powershell version of the wmic_if.bat script...
    * 1182 bluecat_ha: New Check for HA Status on Bluecat Adonis devices
    * 1183 bluecat_commandserver: New Check for bluecat adonis devices
    * 1397 juniper_screenos_cpu, juniper_screenos_fan, juniper_screenos_mem, juniper_screenos_temp, juniper_screenos_vpn: new checks for Juniper ScreenOS Firewalls
    * 1106 mk_inventory.ps1: now uses the MK_CONFDIR environment variable from the agent (if available)...
    * 1107 windows agent: now sets additional environment variables...
    * 1108 printer_io.include: included tray description in check output
    * 0657 diskstat: cluster support added for single disk modes
    * 1111 vCenter monitoring: greatly improved performance (at least 40 times faster)...
    * 1112 esx_vsphere_hostsystem.mem_usage_cluster: allows to monitor total RAM usage of all nodes in a cluster...
    * 0658 brocade_info: new check to retrieve informational data about Brocade switches
    * 1385 oracle_instance: new WATO rules for archivelog, logging, login and uptime...
    * 1403 kernel.util: allow levels for the total CPU utilization...
            NOTE: Please refer to the migration notes!
    * 1117 agent_vsphere: now able to query license information from esx system...
    * 1118 bluecat_dns, bluecat_dhcp: no able to run as clustered checks...
    * 1409 Extended Check_MK-API: check function may return None...
    * 0659 domino_tasks: new check to monitor tasks on a lotus domino server via snmp
    * 1187 Hivemanager: Extended Check and Agent...
    * 1130 esx monitoring: agent_vsphere now retrieves additional data (used by HW-inventory)...
    * 1422 agent_vsphere: now able to configure where the power state of a vm or esx-host should be assigned...
    * 1442 ups_socomec_out_source: New check for checking the power source of out phases for Socomec UPSs
    * 0662 domino_mailqueues: new check to monitor mail queues in Lotus Domino
    * 1188 veeam_client: Check now also outputs ReadSize and TransferedSize...
    * 0663 domino_info: new check to extract informational data about a Lotus Domino Server
    * 0664 domino_users: new check to monitor the number of users on a Domino Notes server
    * 1447 domino_transactions: new check to monitor the number of transactions per minute on Lotus Domino servers
    * 1190 statgrab_cpu: Check can now handle parameters
    * 1191 Linux agent now also sends information about tmpfs...
    * 1193 ps: Manual Checks can now use RegEx for user matching...
    * 1194 Linux Agent now supports monitoring of cifs mounts
    * 1195 AIX Agent now also supports monitoring of cifs mounts
    * 1196 apache_status: Added timeout...
    * 1443 ups_socomec_outphase: New check for monitoring the out phases of Socomec UPSs
    * 1051 FIX: tcp_conn_stats: fix missing performance data...
    * 1142 FIX: winperf_ts_sessions: fix computation, check has never really worked
    * 1090 FIX: zfsget: fixed exception which happened on incomplete zfs entries
    * 0187 FIX: hp_proliant_power: Fixed Wato configuration
    * 0192 FIX: oracle_rman_backups: Not longer try to make a inventory for broken plugin outputs
    * 0194 FIX: raritan_pdu_inlet: Check now outputs the correct values...
            NOTE: Please refer to the migration notes!
    * 1071 FIX: oracle_rman_backups: Only inventorize ARCHIVELOG / DB FULL / DB INCR entries...
    * 1152 FIX: mk-job: The check now captures currently running jobs and their start time...
    * 0198 FIX: cisco_temp_sensor: Removed dicey detection for temperature value....
    * 0645 FIX: brocade_fcport: since in newer firmware (7.*) swFCPortSpeed is deprecated, we then calculate port speed from IF-MIB::ifHighSpeed
    * 1097 FIX: windows_agent: preventing missing agent sections on first query...
    * 1009 FIX: df: deal with space in file system type for PlayStation file system...
    * 1098 FIX: esx_vsphere_counters.diskio: Now reports unknown when counter data is missing
    * 1143 FIX: dell_powerconnect_temp: fix configuration via WATO...
    * 1144 FIX: blade_bx_temp, dell_chassis_temp, emerson_temp, ibm_svc_enclosurestats, ups_bat_temp: rename service description...
            NOTE: Please refer to the migration notes!
    * 1145 FIX: windows_tasks: handle case correctly where task is currently running...
    * 1378 FIX: mk_logwatch: remove exceeding \n when rewriting message and using \0...
    * 1147 FIX: upc_capacity, ups_socomec_capacity: Fix checking of battery left levels...
    * 1099 FIX: tsm_scratch: now returns the variable name instead the values during inventory...
    * 0650 FIX: f5_bigip_pool: limits to the number of active nodes are now correctly applied...
            NOTE: Please refer to the migration notes!
    * 1102 FIX: esx_vsphere_counters: no longer raise false alarms because of invalid data from ESX Host...
    * 1149 FIX: check_mk-ibm_svc_systemstats.diskio, check_mk-ibm_svc_systemstats.iops: fix exception in Perf-O-Meter
    * 0651 FIX: f5_bigip_interfaces: Fix invalid throughput values, detect newer F5 devices...
    * 1393 FIX: casa_cpu_temp, casa_cpu_util: Change service description to standard...
            NOTE: Please refer to the migration notes!
    * 1104 FIX: winperf_if: Improved matching of data from wmic_if.bat / wmic_if.ps1 scripts...
    * 1110 FIX: windows agent: fixed missing agent section problem if a cached script ran into a timeout...
    * 1113 FIX: oracle_rman: fixed exception when backup was currently running
    * 1114 FIX: bluecat_threads: no longer detected on wrong systems...
    * 1116 FIX: megaraid_ldisk: now longer raises an exception for adapters with 'No Virtual Drive Configured'
    * 1122 FIX: windows agent: unicode logfile monitoring: now able to detect incomplete written lines...
    * 1184 FIX: cisco_power: Fixed detection of item. In some cases the status information was part of the item...
            NOTE: Please refer to the migration notes!
    * 1078 FIX: Fix compensation for daylight safing time in prediction
    * 1126 FIX: bluecat_ntp: check no longer crashes on evaluating sysLeap values higher than 1...
    * 1127 FIX: bluecat_dhcp: fixed exception when data was available.. returns UNKNOWN when data is missing
    * 1128 FIX: bluecat_dns: now reports UNKNOWN if no snmp data is available
    * 1131 FIX: esx_vsphere_hostsystem.maintenance: fixed misspelling in service description...
            NOTE: Please refer to the migration notes!
    * 1161 FIX: fc_port: Fixed invalid values of counters, fixed wrong values in graphs...
    * 1192 FIX: veeam_jobs: Check now recognize sync jobs...
    * 1386 FIX: oracle_jobs: Bugfix for forever running jobs...
    * 1427 FIX: esx_vsphere_hostsystem.multipath: no longer crashes at invalid multipath types...

    Multisite:
    * 1066 New Dashboard Designer...
    * 1392 WATO Folder filter: show only the paths a user is allowed to see
    * 1398 Allow to spread times of next check when rescheduling...
    * 1405 Checkbox for settings downtimes on the hosts of the selected services...
    * 1410 Output log text of scheduled downtime log entries...
    * 1411 New builting views for the history of scheduled downtimes
    * 1185 mobile ui: Added a new view to see events from the Event Console
    * 1412 Speed up of displaying and sorting after WATO folder path
    * 1477 New screenshot mode for Multisite...
    * 1067 FIX: Fixed login problem in LDAP connector when no user filter specified...
    * 1094 FIX: sidebar snaping 'Tree of folders': fixed exception
    * 1154 FIX: Availability: Fixed unwanted redirect to edit annotation page after editing availability options...
    * 1401 FIX: Display options in views are now again persistent...
    * 1120 FIX: Multisite filters Host/Service Contactgroup: Fixed livestatus exception...
    * 1158 FIX: Moved filter logic to visuals module...
            NOTE: Please refer to the migration notes!
    * 1077 FIX: Fixed labelling of Y achsis in prediction graphs...
    * 1162 FIX: User profiles can not be edited on WATO remote sites anymore...

    WATO:
    * 1096 New WATO web service: manage hosts via a new HTTP API...
    * 1155 NagVis map edit/view permissions can now be set using roles/groups...
    * 1115 Renamed rule: Hosts using SNMP v2c -> Legacy SNMP devices using SNMP v2c...
    * 1404 Make title/help of custom user attributes localizable...
    * 1159 Remote BI Aggregations can now be configured to be checked as single services...
    * 1163 Service discovery: Added direct link to check parameter ruleset of services...
    * 1428 Web-API: now able to add cluster hosts...
    * 1064 FIX: Fixed rare issue with WATO communication in distributed setups (different OS versions)...
    * 1089 FIX: Snapshot restore: fixed exception during exception handling......
    * 1091 FIX: logwatch patterns: allow unicode text in pattern comment
    * 1092 FIX: logwatch: now able to enter unicode text into the "Pattern (Regex)" field
    * 0191 FIX: Added swp files to the ignore list for the WATO git feature...
    * 1153 FIX: Changed custom user attributes can now be used immediately...
    * 0201 FIX: Fixed error message in Rulelist of RBN...
    * 1100 FIX: WATO backup domains: fixed bug were excluded files still got deleted on snapshot restore...
    * 1101 FIX: WATO check parameter: renamed 'Nominal Voltages' to 'Voltage Levels..'
    * 1396 FIX: Fix default setting of Enable sounds in views...
    * 1109 FIX: WATO active checks: passwords no longer shown as plain text....
    * 1119 FIX: WATO create rule: No longer raises an incorrect permission warning when creating a new rule...
    * 1121 FIX: Rule based notifications formular: No longer raises Request-Uri-Too-Large errors...
    * 1160 FIX: Fixed wrong named column in mkeventd rules
    * 1430 FIX: Clone group: Now displays correct alias name of cloned group...

    Notifications:
    * 1151 Add variables (HOST/SERVICE)ACK(AUTHOR/COMMENT) to notification context...
    * 1394 HTML notifications have a new content field for debugging variables...
    * 1400 Added example notification script for Pushover to doc/treasures/notifications...
    * 1123 Rule based notifications: New condition "Match Service Groups"
    * 1186 RBN: It's now possible to Filter for contactgroups...
    * 1189 sms notification: also send information about Downtimes, Acknowledgments and Fallping now
    * 1424 mknotifyd: now able to check if its still listening for telegrams...
    * 1156 FIX: Graphs in HTML mails are now sent again where they where missing...
    * 1157 FIX: Fixed SMS plugin on at least debian (distrs which have no sendsms/smssend)...
    * 1407 FIX: Fix exception in rule based notification on non-Ascii characters in log message
    * 1408 FIX: mknotifyd now really reads all configuration files below mknotifyd.d...

    BI:
    * 1406 Assume PEND in count_ok aggregations if all nodes are PEND...

    Event Console:
    * 1148 Allow execution of actions when cancelling events...
    * 1395 Event Console can now create notifications via Check_MK RBN...
    * 1007 FIX: check_mkevents: fix case where events contain binary zeroes
    * 1399 FIX: Fix left-over tac processes when showing Event Console history...
    * 1402 FIX: Fixed cased where counting events did not reach required count...
    * 1124 FIX: WATO EC configuration: no longer raises an exception when user has restricted WATO access...
    * 1125 FIX: EC actions are now saved when an EC rule has "Send monitoring notification" set...

    HW/SW-Inventory:
    * 0643 windows inventory: OS now contains the install date, reg_uninstall now contains the path...
            NOTE: Please refer to the migration notes!
    * 0652 windows software inventory gives some more details about OS and installed software...
            NOTE: Please refer to the migration notes!
    * 0653 script to extract HW/SW-Inventory data in CSV format...
    * 0660 mk_inventory-ps1: new uses the Install Location as path for win_reg_uninstall
    * 0661 HW/SW-Inventory: install date of software packages no longer in unix timestamps but date format...
            NOTE: Please refer to the migration notes!
    * 1413 HW/SW-Inventory implementation step one finished...
    * 0655 FIX: win_cpuinfo and mk_inventory.ps1 agent: unit of CPU speed fixed, fixes for long output lines in agent
    * 1379 FIX: Fixed filter "Host has inventory data"...
    * 1423 FIX: Host HW-inventory: now longer generates an exception on displaying the BIOS date

    check:
    * 1384 oracle_jobs: new WATO rules, changed service name to SID.OWNER.NAME...
            NOTE: Please refer to the migration notes!


1.2.5i5:
    Core & Setup:
    * 1012 Fix quoting of backslashes in custom checks with nagios core...
            NOTE: Please refer to the migration notes!
    * 1038 Massive speedup of cmk --snmptranslate
    * 1035 FIX: Do not fail on errors in *.mk files anymore - except in interactive mode...
    * 0174 FIX: Fixed appending of --keepalive-fd parameters to checkhelpers...
    * 1053 FIX: Fixed events check always being reporting OK state...
    * 1045 FIX: Gracefully restart check_mk helpers in case of memory leak...
    * 0633 FIX: diskstat: fixed performance data of old legacy disk IO read/write data...

    Checks & Agents:
    * 0168 f5_bigip_pool: Added Wato configuration...
    * 0995 raritan_pdu_outletcount: new check for outlet count of Raritan PX-2000 family PDUs
    * 0169 websphere_mq_channels,ebsphere_mq_queues: New Checks to monitor IBM Websphere MQ Queues and Channels...
    * 1034 Always provide also 64 bit version of Windows agent
    * 0170 hp_proliant_power: New check to monitor the Power Meter on Prolaint Servers and iLO Boards
    * 0172 zfsget: Check is now usable in cluster_mode...
    * 1039 aix_diskiod: new check for disk IO on AIX
    * 0997 New checks and a special agent for ALLNET IP Sensoric devices...
    * 0175 logwatch.groups: New logwatch subcheck who can be used to group logfiles together....
    * 1041 aix_memory: new check for RAM and SWAP on AIX
    * 0998 ibm_imm_health: Trying to recognice newer versions of IBM IMM now too
    * 0628 raritan_pdu_inlet: now also monitors the three phases of the inlet
    * 1073 sni_octopuse_cpu: added PNP graph definition and Perf-O-Meter
    * 0178 mssql_tablespaces: It is now possible to define thresholds
    * 0999 allnet_ip_sensoric.pressure: New Check for Pressure Sensors in ALLNET IP Sensoric devices
    * 1082 windows agent: now also available as msi installer...
    * 0179 check_dns: It is now possible to use the local dns server in wato configuration...
    * 1058 livedump-mail-fetch: Now supporting either quoted-printable or non encoded mails...
    * 0180 sap: It is now possible to add multiple sap instances to the sap.cfg file...
    * 0181 citrix_sessions, citrix_serverload: New checks for Citrix Load (a Score calculated by citrix) and the number of sessions
    * 0637 jolokia_metrics.gc, jolokia_metrics.tp, jolokia_info: two new subchecks for the jolokia_metrics checks and better error handling for jolokia_info...
    * 1000 qlogic_sanbox.temp: New Check for temperature sensors in QLogic SANbox Fibre Channel Switches
    * 1001 qlogic_sanbox.psu: New Check for power supplies in QLogic SANbox Fibre Channel Switches
    * 0182 MegaCli: Agent now also supports the 64bit version (Thanks to Philipp Lemke)
    * 1132 qlogic_fcport: New Check for Fibre Channel Ports in QLogic SANbox FC Switches
    * 1133 qlogic_sanbox_fabric_element: New Check for Fabric Elements in QLogic SANbox Fibre Channel Switches
    * 1134 bintec_sensors.fan: New Check for Fan Speed of Bintec Routers
    * 1135 bintec_sensors.voltage, bintec_sensors.temp: New Checks for Voltage and Temperature Sensors of Bintec Routers
    * 1048 mem.win: support predictive levels...
    * 1136 bintec_brrp_status: New Check for BRRP States on Bintec Routers
    * 0640 jolokia_metrics.gc, jolokia_metrics.tp: now come with its own pnp templates
    * 1088 included check_mk_agent windows msi installer...
    * 0183 sentry_pdu: New check to monitor plugs of sentry PDUs
    * 0184 knuerr_sensors: New Check to monitor Sensors on a Knürr RMS Device
    * 0994 FIX: agent plugin smart: fixed syntax error
    * 0989 FIX: logwatch.ec: Fix forwarding multiple messages via syslog/TCP...
    * 0943 FIX: if.include: fixed incorrect traffic percentage values in the check output of if checks...
    * 0944 FIX: oracle_tablespaces: fixed calculation of space left and number of remaining increments...
    * 1032 FIX: check_traceroute: Fix option Use DNS, worked vice versa
    * 0171 FIX: hp_blade_psu: Fixed pnp template...
    * 0996 FIX: apc_symmetra_test: Handle unknown date of last self test as intended...
    * 0173 FIX: hitachi_hnas_volume: Fixed bug when snmp outputs empty lines
    * 1037 FIX: bintec_info: support bintec RXL12500
    * 0948 FIX: mk_inventory.ps1: increased caching time to 14400, fixed incorrect default cachefile path
    * 0827 FIX: lnx_thermal: Not checking active trip points (e.g. cooling device triggers) anymore
    * 1043 FIX: printer_supply: fix value error in default parameters...
    * 0626 FIX: veeam_jobs: agent now supports output lines longer than 80 chars
    * 1072 FIX: printer_supply: fix colors of Perf-O-Meter on HP OfficeJet...
    * 0950 FIX: check_mkevents: now able to resolve the hostname of the remote hosts...
    * 0177 FIX: esx_vsphere_hostsystem.multipath: Fixed return state in case of paths in standby...
    * 1054 FIX: mysql_slave: Only monitor the age of the slave when it is running
    * 1075 FIX: if, if64: Fixed PNP template in order to correctly scale Y axis
    * 0631 FIX: fc_port: several fixes for the perfometer to display the right values...
    * 0632 FIX: brocade_fcport: fix perfometer output of out bandwidth when averaging is switched on
    * 1055 FIX: mysql_slave: Fixed detecting CRIT states when IO/SQL slaves are not running
    * 0634 FIX: Max Bandwidth for PNP-Graphs of Interface checks corrected...
    * 0635 FIX: fc_port: the check no longer inventorizes ports with administrative state of 'unknown' or 'offline'
    * 0636 FIX: fc_port: do not inventorize if brocade fibre channel mib is also supported on the device...
    * 1083 FIX: ad_replication.bat: does not return data if the server is no DC
    * 0638 FIX: windows_updates: agent plugin now always sends section header, even if no update information provided...
    * 1084 FIX: ps: now able to handle bigger process groups without constant MKCounterWrapped Exceptions...
    * 1087 FIX: Active checks: Non-ascii check commands now converted into utf-8...
    * 1049 FIX: ups_capacity: Fix exception when running on battery...
    * 0639 FIX: jolokia_metrics: fix for problem when catalina uses the standalone engine
    * 1050 FIX: websphere_mq_queues: make compatible with old agent, fix not-found case

    Multisite:
    * 1013 Sort host names naturally, e.g. foobar11 comes after foobar2...
    * 1033 New Mutisite filter for the number of services a host has...
    * 0949 quicksearch: now able to search for multiple hosts at once...
    * 1052 SEC: index start URL can not be used to redirect to absolute URLs anymore...
    * 1085 quicksearch: multiple hostname matches now lead to the searchhost view instead of the hosts view...
    * 1047 Virtual Host Tree: Allow to use topic as tree level...
    * 1062 SEC: Fixed several XSS issues on different pages...
    * 1063 SEC: Fixed several XSS issues on different pages...
    * 0945 FIX: Sidebar snapin "Problem hosts": Now excludes hosts and services in downtime
    * 1036 FIX: doc/treasures/downtime: fix --url option, better error output
    * 1074 FIX: Fix Virtual Host Tree snapin...
    * 1059 FIX: LDAP: Using configured user filter during login to prevent temporary created users...
    * 1060 FIX: Fixed exception during first login of a user when saving of access times is enabled...

    WATO:
    * 0825 WATO: Hover menu of user online state shows the last seen date/time now
    * 1057 WATO folder permissions are only exported to NagVis when configured...
    * 1086 check_http: now able to enter non-ascii signs in "Send HTTP POST data" rule...
    * 0990 FIX: Fix HTTP error handling in bulk inventory...
    * 1004 FIX: Fix exception when saving rules, caused by empty item
    * 0947 FIX: WATO snapshots: fixed missing files on restoring nagvis backup domains
    * 0826 FIX: Fixed problem where user access times were not updated correctly
    * 1044 FIX: Remove icon for service parameters in WATO service list for missing services...
    * 1056 FIX: Fixed selection of hosts for bulk actions

    Notifications:
    * 1042 Rule based notifications: allow matching on host groups...
    * 0828 FIX: Mails sent with mail/asciimail plugin now really set the from address
    * 1061 FIX: SMS notifications: correctly handling spaces in phone numbers...

    Reporting & Availability:
    * 0991 FIX: Availability: optionally show time stamps as UNIX epoch time...
    * 1076 FIX: Fix wrong percentual host availability > 100% when excluding downtimes...

    Event Console:
    * 1040 FIX: Avoid sporadic errors when checking event state in Event Console...

    Livestatus:
    * 0988 FIX: livedump: Fix exception in case no contact groups are defined for a service
    * 0951 FIX: table servicegroups: fixed service visibility when using group_authorization AUTH_STRICT...

    HW/SW-Inventory:
    * 0625 hw/sw inventory now reads the kernel version and architecture for linux and windows
    * 0627 lnx_video, win_video: added inventory function and agent for linux video cards, modified windows inventory function
    * 0629 improvements to windows sw/hw inventory (encoding, more details for sw inventory)
    * 0630 win_disks: hardware inventory for physical disks in windows
    * 1046 Added AIX support for HW/SW-Inventory...
    * 0167 FIX: mk_inventory.linux: Changed field separator from pipe to tab...
    * 1005 FIX: Fix exception when using pretty-print output format
    * 0946 FIX: hw/sw inventory: fixed display bug for byte fields with the value 0...
    * 0641 FIX: windows inventory: moved encoding from checks to windows agent plugin


1.2.5i4:
    Core & Setup:
    * 0940 SEC: Fixed various core SIGSEGV when using malformed livestatus queries...

    Checks & Agents:
    * 0812 nginx_status: New check for monitoring status information of the Nginx web server...
    * 0986 citrix_licenses: new check for monitoring Citrix licenses
    * 0814 Agent versions can now be checked with "at least version X" parameters...
    * 0815 mysql_slave: New check for monitoring MySQL slave sync state
    * 0617 adva_fsp_if: new check to monitor interfaces of the ADVA FSP 3000 scalable optical transport solution
    * 0618 adva_fsp_current: new check for the power supply units of the ADVA FSP 3000 scalable optical transport solution
    * 0619 adva_fsp_temp: new check to monitor temperature and temperature trends on ADVA scalable optical transport solutions
    * 0993 raritan_pdu_inlet: now delivers performance data
    * 0624 fc_port: new check for fibre channel devices supporting the FCMGMT MIB
    * 1003 ibm_svc_enclosure: support new firmware, also check fan modules
    * 0616 FIX: brocade.fan, brocade.power, brocade.temp: will now only discover services which are not marked as absent
    * 0992 FIX: zfs_arc_cache: returns OK even if values of arc meta are missing...
    * 0936 FIX: agent_ibmsvc: improved error messages on using wrong credentials
    * 0621 FIX: zfsget: better filesystem selection and calculation of sizes...
    * 0819 FIX: Fixed keepalive termination in case of exceptions during checking...
    * 0622 FIX: cisco_temp_sensor: fix to also work with newer IOS versions
    * 0623 FIX: fsc_fans: upper levels for fan RPMs are now optional also for the check
    * 0823 FIX: mk_sap: Fixed some wrong calculated values (decimal numbers)...

    Multisite:
    * 0982 SEC: Fix two XSS weaknesses according to CVSS 8.5 AV:N/AC:M/Au:S/C:C/I:C/A:C...
    * 0983 SEC: Fix security issue in code of row selections (checkboxes) (CVSS 4.9 AV:N/AC:M/Au:S/C:N/I:P/A:P)...
    * 0934 FIX: Logwatch messages with class unknown ( 'u' ) now displayed as WARN...
    * 0166 FIX: mobile gui: Fixed colors of command list...
    * 0820 FIX: Fixed wrong NagVis links in "custom links" snapin
    * 0938 FIX: logwatch: fixed incorrect display of warning messages
    * 0939 FIX: Fixed multisite exception caused by missing explanation text for a AUTODELETE event action
    * 0822 FIX: Sorting columns in view dashlets is now working again
    * 0941 FIX: esx_vsphere_hostsystem.cpu_usage: pnpgraph now displays AVERAGE instead of MAX values in all timeframes...
    * 0942 FIX: check_mk-winperf.cpuusage.php: now displays AVERAGE values instead of MAX...

    WATO:
    * 0984 Fix code injection for logged in users via automation url...
            NOTE: Please refer to the migration notes!
    * 0987 New button for updating DNS cache...
    * 0824 SEC: Valuespecs: Fixed several possible HTML injections in valuespecs...
    * 0813 FIX: LDAP: Improved slightly missleading logging of LDAP sync actions...
    * 0935 FIX: CPU utilization: increased maximum value to 10000...
    * 0821 FIX: Reducing size of auth.php (needed for authorisation in NagVis) in large environments...

    Notifications:
    * 1002 FIX: Fix crash when debugging notifications with non-Ascii characters...

    Reporting & Availability:
    * 0985 Availability: display phases of freqent state changes as "chaos"...

    Event Console:
    * 0816 States of events can now be set by patterns...

    HW/SW-Inventory:
    * 0620 new version of Check_MKs hardware and software inventory including a much extended windows agent and inventory functions
    * 0818 FIX: Fixed exception in HW/SW inventory search dialog...


1.2.5i3:
    Core & Setup:
    * 0884 New options --oid and --extraoid for cmk --snmpwalk...
    * 0785 FIX: Availability: fixed memory leak in table statehist...
    * 0903 FIX: availability: fixed bug causing the availability feature not considering timeperiod transitions
    * 0888 FIX: Fix SNMP inventory check in simulation mode

    Checks & Agents:
    * 0149 cisco_secure: New check for Port Security on Cisco swichtes
    * 0751 New localcheck for Linux that makes sure that filesystems in /etc/fstab are mounted...
    * 0783 enterasys_lsnat: new check monitoring the current LSNAT bindings
    * 0601 printer_alerts: check can now display a textual representation of the alert code...
            NOTE: Please refer to the migration notes!
    * 0799 ibm_svc_systemstats.cpu_util: New check for CPU Utilization of an IBM SVC / V7000 device in total
    * 0800 ibm_svc_nodestats.cache, ibm_svc_systemstats.cache: New checks for Cache Usage of IBM SVC / V7000 devices
    * 0150 printer_suply: New option to upturn toner levels...
    * 0801 ibm_svc_eventlog: New Check for Messages in Event log of IBM SVC / V7000 devices
    * 0151 enterasys_cpu_util: Changed check to not longer summarize all modules...
            NOTE: Please refer to the migration notes!
    * 0802 ibm_svc_nodestats.iops, ibm_svc_systemstats.iops: new checks for IO operations/sec on IBM SVC / V7000 devices
    * 0602 cmciii.humidity: new check for Rittals CMC III humidity sensors
    * 0829 oracle_tablespaces: improved formatting of levels text in check output...
    * 0757 Linux multipath check can now use the alias instead of the UUID as item...
    * 0879 windows_tasks: output last and next run time
    * 0881 rmon_stats: now needs to be activated via a rule in order to be inventorized...
            NOTE: Please refer to the migration notes!
    * 0804 ibm_svc_portfc: New check for status of FC Ports in IBM SVC / Storwize V3700 / V7000 devices
    * 0805 ibm_svc_enclosure: New Check for Enclosures, Canisters and PSUs in IBM SVC / Storwize V3700 / V7000 devices
    * 0806 ibm_svc_enclosurestats.temp: New Check for temperature in enclosures of IBM SVC / Storwize V3700 / V7000 devices
    * 0807 ibm_svc_enclosurestats.power: New check for power consumption of enclosures of IBM SVC / Storwize V3700 / V7000 devices
    * 0808 brocade_mlx*: Checks now also work correctly with Brocade ADX / FGS / ICX devices
    * 0892 wagner_titanus_topsense: new info check and overall status check for Wagner Titanus Top Sens devices
    * 0893 wagner_titanus_topsense.alarm: New check for Alarms Triggered on Wagner Titanus Top Sens devices
    * 0894 wagner_titanus_topsense.smoke: New check for Smoke Detectors in Wagner Titanus Top Sens devices
    * 0895 wagner_titanus_topsense.chamber_deviation: New Check for Chamber Deviation from Calibration Point in Wagner Titanus Top Sens devices
    * 0152 fsc_fans: Added support for Wato configuration and upper limits
    * 0896 wagner_titanus_topsense.airflow_deviation: New Check for Airflow Deviation in Wagner Titanus Top Sens devices
    * 0897 wagner_titanus_topsense.temp: New Check for Temperature measured by Wagner Titanus Top Sens devices
    * 0898 ibm_svc_nodestats.disk_latency, ibm_svc_systemstats.disk_latency: New Checks for Disk Latency in IBM SVC / Storwize V3700 / V7000 devices
    * 0156 akcp_daisy_temp: New Check for akcp daisyTemp sensor chains...
    * 0899 enterasys_temp: New Check for temperature sensor in Enterasys Switches
    * 0901 ibm_svc_portfc: more devices recognized...
    * 0952 ibm_svc_array: New check for Status of RAID Arrays in IBM SVC / Storwize devices.
    * 0911 esx_vsphere_hostsystem.multipath: now able to configure paths minimum count...
    * 0159 brocade: Added support for brocade fdx switches
    * 0160 brocade_vdx_status: New check to monitor the operational state of vdx switches.
    * 0916 if: now able to configure minimum bandwidth limits
    * 0917 df checks: now able to show time left until disk full as perfometer and pnpgraph...
    * 0954 juniper_bgp_state: New Check for BGP status at Juniper Routers
    * 0955 zfs_arc_cache, zfs_arc_cache.l2: New Checks for Hit Ratios and Sizes of ZFS arc Cache
    * 0162 if_brocade: New if64 Check version for Brocade VDX Switches...
            NOTE: Please refer to the migration notes!
    * 0956 fast_lta_headunit.status, fast_lta_headunit.replication: New checks for FAST LTA Storage Systems
    * 0957 fast_lta_silent_cubes.capacity: New check for Total Capacity over all Silent Cubes on FAST LTA Storage Systems
    * 0975 esx_vsphere_vm.guest_tools: renamed check (formerly esx_vsphere_vm.guestTools)...
            NOTE: Please refer to the migration notes!
    * 0920 blade_bays: now also detects if blade server is switched off
    * 0977 check_traceroute: new active check for checking presence and absence of routes...
    * 0959 libelle_business_shadow.info, libelle_business_shadow.process, libelle_business_shadow.status: New Checks for Libelle Business Shadow
    * 0960 libelle_business_shadow.archive_dir: New check for the Archive Dir of Libelle Business Shadow...
    * 0978 Fix security issue with mk-job on Linux...
            NOTE: Please refer to the migration notes!
    * 0925 ps: improved/fixed calculation of CPU utilization (linux)...
    * 0926 windows agent: local / plugin scripts now get the REMOTE_HOST as environment variable
    * 0163 kaspersky_av_quarantine,kaspersky_av_tasks,kaspersky_av_updates: New checks for kaspersky anti virus on linux
    * 0164 symantec_av_progstate,symantec_av_quarantine, symantec_av_updates: New checks for Symantec Anti Virus on Linux
    * 0615 apc_symmetra: check now also monitors the battery replacement status
    * 0927 windows agent: now able to evaluate logfiles written in unicode (2 bytes per character)...
    * 0165 ups checks now supports also GE devices (Thanks to Andy Taylor)...
    * 0928 runas: new plugin script to include and execute mrpe, local and plugin scripts as different user...
    * 0929 windows agent: now able to include and execute additional local and plugin scripts as different user...
    * 0812 nginx_status: New check for monitoring status information of the Nginx web server...
    * 0961 fast_lta_volumes: new check of capacity of volumes in FAST LTA Storage Systems...
    * 0777 FIX: special agent emcvnx: did not work with security file authentication...
    * 0786 FIX: zfsget: fixed compatibility with older Solaris agents...
    * 0809 FIX: brocade_fcport: Fixed recently introduced problem with port speed detection
    * 0787 FIX: df: fixed problems on some filesystem checks when legacy check parameters where used...
    * 0803 FIX: agent_ibmsvc: raw data for System Info Check and License Check now in correct format...
    * 0788 FIX: oracle_tablespaces: now able to bear None values as warn/crit levels...
    * 0789 FIX: oracle_tablespaces: fixed bug when using dynamic filesystem levels...
    * 0603 FIX: cmciii checks: more general scan function plus perf-o-meters for humidity and temperature checks
    * 0604 FIX: windows_updates: now handles situations with forced reboot and no limits correctly
    * 0605 FIX: enterasys_cpu_util enterasys_lsnat: syntax fixes
    * 0889 FIX: logwatch: fix case where rule wouldn't be applied...
    * 0882 FIX: check_bi_local.py: fix crash in case of non-ascii characters...
    * 0606 FIX: apache_status: now also sends an accept header to make it work with mod_security enables servers
    * 0832 FIX: solaris_mem: fixed invalid calculation of total swap...
    * 0810 FIX: fritz.link: Not inventorizing "unconfigured" interfaces anymore
    * 0154 FIX: zfsget: Fixed inventory of filesystems
    * 0155 FIX: mssql_counters: harded check agains odd agent output
    * 0907 FIX: windows agent: register_service: fixed ImagePath registry entry...
    * 0608 FIX: oracle_asm_diskgroup: check now also handles older oracle version 11.1.0
    * 0157 FIX: apc_symmetra_test: Fixed case of unkown last test date
    * 0910 FIX: brocade.power: fixed an error where the check reports an UNKNOWN on power supply failure...
    * 0158 FIX: dell_om_disks: Handle hotspares more correctly
    * 0161 FIX: cisco_fru_power: Exluded not existing devices from the inventory
    * 0969 FIX: blade_health: correctly output error message in non-OK state
    * 0611 FIX: nfsexports.solaris: fix in determination of path prefix
    * 0953 FIX: brocade_mlx_temp: special treatment for devices sometimes not delivering temperature by SNMP
    * 0958 FIX: df.include: failed for checks with grouping patterns...
    * 0924 FIX: windows agent: now able to execute python scripts again
    * 0614 FIX: cmciii.temp, cmciii.humidity: fixed bugs to get performance data back
    * 0932 FIX: prediction: fixed bug where predicted levels were not recalculated

    Multisite:
    * 0779 Hostgroups (Summary): Empty hostgroups are no longer shown (can be re-enabled by filter)
    * 0887 Add new column painter "Host Notifications Enabled"...
    * 0963 New snapin with virtual host trees...
    * 0914 Improved transaction handling to speedup the Web-GUI...
    * 0905 FIX: Multisite context buttons: links in context buttons are no longer called twice...
    * 0906 FIX: Improved transaction handling in Web GUI...
    * 0909 FIX: Table checkboxes: Fixed bug where selected checkboxes got ignored...
    * 0811 FIX: Fixed handling of exceptions occuring before login in debug mode
    * 0912 FIX: Multisite Views: Fixed bug where custom views could not get deleted
    * 0921 FIX: dashboards: fixed bug not updating header timestamp...
    * 0923 FIX: json export: fixed bug not stripping html tags from output
    * 0931 FIX: pnp-template ps.perf: fixed display bug of cpu averaging

    WATO:
    * 0784 Improved security of WATO bulk inventory by using transaction ids
    * 0880 Added support for 389 Directory Server to LDAP connector
    * 0607 online help text for host creation in WATO now also explains hostname caching
    * 0908 Check event state: New option "Less Verbose Output"...
    * 0965 Cumulative permissions and contact groups for WATO folders...
    * 0973 Renaming of hosts via WATO...
    * 0976 Show preview of active and custom checks in WATO services table...
    * 0930 WATO snapshots: disabled upload of legacy snaphots and snapshots with invalid checksums...
    * 0781 FIX: host diag page: fixed problem with update of diagnose subwindows...
    * 0904 FIX: Fixed exception in host parameter overview...
    * 0971 FIX: Fix missing authentication of PHP addons in D-WATO when activation mode is reload...
    * 0972 FIX: Do not loose site specific global settings anymore when chaning a site's configuration...
    * 0933 FIX: WATO snapshots: excluded some superfluous files from nagvis backup domaim...

    Notifications:
    * 0754 Allow users to disable their notifications completely...
    * 0755 Added variables LASTHOSTUP_REL and LASTSERVICEOK_REL to notification context...
    * 0883 Added Date / Time to HTML notification email
    * 0900 notify_multitech.py: new treasures script for notifying via MultiTech SMS Gateway...
    * 0968 Notification scripts are now configurable via WATO...
    * 0974 New notification plugin for ASCII emails...
    * 0752 FIX: FIX: compute correct state transitions for notifications...
    * 0753 FIX: FIX: correctly show original state in HTML notification mails...
    * 0609 FIX: mail notification script now uses 6 digit hex codes for colors to be better compatible with web based mail browsers
    * 0964 FIX: Fix hanging shutdown of CMC on RedHat 5.X...
    * 0918 FIX: notification: fixed exception when sending notifications as sms / ascii mail...

    Reporting & Availability:
    * 0756 Allow availability of multisite BI aggregates at once...
    * 0966 CSV export for availability works now also for BI aggregates
    * 0967 BI Availability timewarp: new buttons for moving back and forth
    * 0962 FIX: Fix CSV-Export in availability table
    * 0890 FIX: Fix availability computation for hosts...
    * 0891 FIX: Fix HTML encoding of tootip in inline timeline of availability

    Event Console:
    * 0885 New option for writing all messages into a syslog-like logfile...
    * 0902 FIX: event console view: fixed exception on rendering host tags for unknown hosts...

    Livestatus:
    * 0747 FIX: livestatus table hostsbygroup: fixed bug with group_authorization strict...
    * 0831 FIX: table statehist: no longer crashes on TIMEPERIOD TRANSITION entries with an invalid syntax...

    Livestatus-Proxy:
    * 0970 FIX: liveproxyd: handle situations with more then 1024 open files...
    * 0613 FIX: liveproxyd: fewer log messages in case a site is unreachable

    HW/SW-Inventory:
    * 0913 lnx_distro: Now able to detect SuSE distributions...
    * 0610 mk_inventory: windows inventory check now included, install date added to data
    * 0886 FIX: Fix exception on non-UTF-8 encoded characters in software list
    * 0922 FIX: dmidecode: fixed exceptions on missing/unknown data


1.2.5i2:
    Checks & Agents:
    * 0147 enterasys_fans: New Check to monitor fans of enterasys swichtes
    * 0773 ibm_svc_system: new check for System Info of IBM SVC / V7000 devices
    * 0774 ibm_svc_nodestats.diskio: new check for disk troughput per node on IBM SVC / V7000 devices
    * 0775 ibm_svc_systemstats.diskio: new check for disk throughput in IBM SVC / V7000 devices in total
    * 0764 lnx_quota: Added new check to monitor Linux File System Quota...
    * 0776 ibm_svc_nodestats.cpu_util: new check for CPU Utilization per Node on IBM SVC / V7000 devices
    * 0600 nfsexports.solaris: new agent plugin for monitoring nfs exports on solaris systems...
    * 0743 mem, fortigate_memory, solaris_mem: display total SWAP info in check output
    * 0745 drbd: Roles and diskstates are now configurable via WATO...
    * 0740 FIX: winperf_if: now able to handle bandwidth > 4GBit...

    Multisite:
    * 0765 NagVis-Maps-Snapin: Now visualizes downtime / acknowledgment states of maps...
    * 0766 FIX: Changed transid implemtation to work as CSRF protection (Fixes CVE-2014-2330)...

    WATO:
    * 0767 FIX: Signing and verification of WATO snapshot (addresses CVE-2014-2330)...

    BI:
    * 0741 FIX: BI editor: fixed display bug in "Create nodes based on a service search"...

    Livestatus:
    * 0742 FIX: table statehist: now able to cancel a running query if limit is reached...


1.2.5i1:
    Core & Setup:
    * 0386 Added all active checks to check_mk -L output...
    * 0452 Speedup generation of configuration...
    * 0124 Support multiline plugin output for Check_MK Checks...
    * 0675 Activate inline SNMP per default (if available)...
    * 0695 Remove obsolete option -u, --cleanup-autochecks...
            NOTE: Please refer to the migration notes!
    * 0087 FIX: Fixed possible locking issue when using datasource program with long output...
    * 0313 FIX: Avoid duplicate reading of configuration file on --create-rrd...
    * 0379 FIX: check_mk -c: Now also rewrites the location of conf.d directory
    * 0354 FIX: Catch exception when check plugins do not return a state...
    * 0398 FIX: Tolerate debug output in check plugins when using CMC...
    * 0314 FIX: Fix CMC not executing any Check_MK checks after config reload...
    * 0401 FIX: Fix rule precedence in WATO-configured manual checks...
    * 0402 FIX: Fix exception in case of missing agent sections of cluster-aware checks...
    * 0426 FIX: Fixed processing of cached agent plugins / local scripts...
    * 0451 FIX: Ignore missing check types when creating configuration for Nagios
    * 0259 FIX: Fixed htpasswd permission problem in check_mk standalone installation...
    * 0453 FIX: Fix ugly Python exception in host diagnosis page in case of SNMP error...
    * 0696 FIX: Remove garbled output of cmk -v in state of CMC
    * 0682 FIX: Allow overriding of active and custom checks by more specific rule...
    * 0267 FIX: Fixed auth.serials permission problem in check_mk standalone installation...
    * 0282 FIX: TIMEPERIOD TRANSITION messages no longer cut at 64 bytes...
    * 0730 FIX: cmc: fixed bug displaying logentries after a logfile rotation...
    * 0140 FIX: Fixed unwanted handling of hostname as regex...
    * 0739 FIX: Availablity: Prevent crash if the notification period is missing...

    Checks & Agents:
    * 0306 esx_vsphere_counters: added missing ramdisk levels sfcbtickets
    * 0073 moxa_iologik_register: new check to monitor moxa e2000 series registers
    * 0105 apc_humidity: New Check for humidity levels on APC Devices
    * 0106 3ware_units: The verifying state is now handled as ok...
    * 0086 timemachine: new check checking the age of latest backup by timemachine on MAC OS
    * 0074 raritan_pdu_plugs: new check for Raritan PX-2000 family PDUs...
    * 0107 stulz_alerts, stulz_powerstate, stulz_temp, stulz_humidity: New Checks for Stulz clima devices
    * 0075 raritan_pdu_inlet: new check to monitor inlet sensors of the Raritan PX-2000 PDUs
    * 0315 hitachi_hnas_quorumdevice, hitachi_hnas_pnode, hitachi_hnas_vnode: New checks for Hitachi HNAS devices
    * 0316 hitachi_hnas_cpu: New check for CPU utilization of Hitachi HNAS devices
    * 0373 wut_webtherm: Supporting several other devices now
    * 0377 check_http: Certificate Age mode now supports SNI...
    * 0317 emc_isilon: New checks for EMC Isilon Storage System
    * 0395 cmctc.temp: also detect older CMC devices
    * 0396 cmciii_access cmciii_io cmciii_psm_current cmciii_psm_plugs: Support other firmeware versions as well...
    * 0111 kemp_loadmaster_ha, kemp_loadmaster_realserver, kemp_loadmaster_services: New Checks for Kemp Loadbalancer
    * 0318 hitachi_hnas_fan: New check for fans in Hitachi HNAS systems
    * 0319 hitachi_hnas_psu, hitachi_hnas_psu: New checks for Hitachi HNAS storage systems
    * 0320 hitachi_hnas_fpga: new check for Hitachi HNAS storage systems
    * 0321 brocade_mlx: enhancing checks (BR-MLX modules, more OK states)...
    * 0323 emcvnx_hwstatus, emcvnx_hba, emcvnx_disks: new checks for EMC VNX storage systems
    * 0254 agent_vsphere: Make handling of spaces in hostnames of ESX configurable...
    * 0077 cmciii.psm_current, cmciii_psm_plugs, cmciii_io, cmciii.access, cmciii.temp, cmciii.can_current, cmciii.sensor, cmciii.state: new sub checks included in one new check cmcmiii superseding and improving several previous checks of the Rittal CMCIII device...
            NOTE: Please refer to the migration notes!
    * 0078 job: check now monitors the time since last start of the job, limits can be configured in WATO
    * 0079 f5_bigip_conns: new check to monitor number of current connections
    * 0324 hitachi_hnas_cifs: new check for the number of users using a CIFS share
    * 0455 hitachi_hnas_span: new check for Spans (Storage Pools) in Hitachi HNAS storage systems
    * 0445 mem.win: Allow time-averaging of values before applying levels...
    * 0446 mem.used, solaris_mem: Introduce optional averaging of used memory...
    * 0566 services.summary: new check to monitor stopped services of mode autostart in windows
    * 0568 f5_big_ip_conns: check now supports predictive monitoring and both connections types are merged in one check
    * 0257 windows_agent: now reports extended process information (obsoletes psperf.bat plugin)...
    * 0457 hitachi_hnas_volume: New check for Usage and Status of Volumes in Hitachi HNAS storage systems
    * 0450 mem.used: Add information about shared memory (on Linux hosts)
    * 0458 hitachi_hnas_fc_if: New check for FibreChannel Interfaces in Hitachi HNAS storage systems
    * 0459 emcvnx_info: New info check providing Model, Revision and Serial Number of EMC VNX storage systems
    * 0461 emcvnx_raidgroups.list_luns: New check for EMC VNX storage system...
    * 0462 emcvnx_raidgroups.list_disks: New check for EMC VNX storage system...
    * 0463 emcvnx_raidgroups.capacity, emcvnx_raidgroups.capacity_contiguous: New Checks for EMC VNX Storage systems...
    * 0570 fileinfo.groups: file groups now allow exclude patterns as well
    * 0464 stulz_pump: new check for the status of pumps of Stulz clima units
    * 0125 unitrends_backup:Unitrends Backup...
    * 0126 mikrotik_signal: Check for mikrotik wifi bridges
    * 0127 hp_proliant_raid: Check for proliant RAID status.
    * 0571 cmciii_lcp_fans: now monitors the lower limit for the rpm
    * 0572 cmciii_lcp_waterflow: lower and upper limits to the flow are now monitored
    * 0573 cmciii_lcp_airin, cmciii_lcp_airout, cmciii_lcp_waterin, cmciii_lcp_waterout: checks now observe limits to the temperatures
    * 0128 unitrends_replication: Check for monitoring  Replicaion staus on Unitrend systems
    * 0265 mpre_include: run additional mrpe configs within user context...
    * 0266 windows_agent: now supports mrpe include files...
    * 0574 if64: check now supports clustering...
    * 0576 fileinfo.groups: new feature to include current date in file pattern
    * 0130 Support of new Firmware version of various Fujitsu Sotarge Systems
    * 0698 emc_isilon.nodehealth: new check for EMC Isilon Storage systems: NodeHealth
    * 0699 emc_isilon_iops: New check for Disk Operations per Second (IOPS) in EMC Isilon Storage
    * 0132 New checks fjdarye101_disks fjdarye101_rluns: Fujitsu Storage Systems with 2013 Firmware
    * 0697 check_dns: allow to specify multiple expected answers
    * 0700 arcserve_backup: new check for status of backups in an Arcserve Backup Server
    * 0580 emc_datadomain_fans, emc_datadomain_nvbat, emc_datadomain_power, emc_datadomain_temps: new hardware checks for EMC Datadomain
    * 0691 Solaris agent: include lofs in list of monitored filesystem types
    * 0694 wut_webtherm: Support new versions of WUT-Thermometer...
    * 0135 apc_inputs: New Check for APC Input Contacts
    * 0701 emc_isilon_diskstatus: new check for Status of Disks in EMC Isilon Storage Systems
    * 0581 emc_datadomain_disks emc_datadomain_fs:  new checks to monitor disks and filesystems of EMC Datadomain
    * 0718 logwatch.ec: Optionally monitor the list of forwarded logfiles...
    * 0556 esx_vsphere_counters.diskio: now also shows disk latency
    * 0583 stulz_pump: now monitors the pumps rpm in precent of maximum and gathers performance data
    * 0560 check_mk_agent.solaris: report statgrab_mem section if solaris_mem section is missing...
    * 0702 Rule for checking agents for wanted version...
    * 0586 rmon_stats: new snmp check to gather network traffic statistics on RMON enabled network interfaces
    * 0704 windows_os_bonding: new check for bonding interfaces on windows...
    * 0562 esx_vsphere_vm.guest_tools: new check to monitor guest tools status...
    * 0674 brocade_fcport: Now supporting interface speed of 16 Gbit (just discovered in the wild)
    * 0138 Removed caching function in Windows Update agent plugin...
            NOTE: Please refer to the migration notes!
    * 0564 esx_vsphere_vm.datastores: displays the datastores of the VM...
    * 0731 mk_postgres: improved support for versions postgres < 9.2...
    * 0588 dell_poweredge_amperage.current, dell_poweredge_amperage.power, dell_poweredge_cpu, dell_poweredge_status, dell_poweredge_temp: new checks for the Dell PowerEdge Blade Server
    * 0589 brocade_tm: new check monitoring traffic manager statistics for interfaces of brocade devices
    * 0591 dell_poweredge_mem: new check to monitor memory modules of Dell PowerEdge Servers
    * 0592 dell_poweredge_pci: new check for pci devices on dell PowerEdge Servers
    * 0141 ups_socomec_capacity: Battery Capacity Check for Socomec UPS Devices.
    * 0705 arcserve_backup: improved documentation (check manpage and comments in the agent plugin)
    * 0143 ups_socomec_in_voltage, ups_socomec_out_voltage: Socomec UPS Devices, Input and Output Voltages...
    * 0732 df: now able to monitor inodes...
    * 0716 Add Linux caching agent also to normal agent RPM...
    * 0594 dell_poweredge_netdev: new check to monitor the status of network devices on Dells Poweredge Servers
    * 0733 mem, solaris_mem: now able to configure amount of free memory...
    * 0706 EMC VNX: special agent can alternatively authenticate via security files...
    * 0734 esx_vsphere_vm.running_on: shows the esx host of the VM
    * 0144 enterasys_cpu_util enterasys_powersupply: New Checks for CPU Utilization and Power Supplies on enterasys switches
    * 0595 dell_chassis_power, dell_chassis_powersupplies: new checks for Dell Poweredge Chassis Ppower consumption...
    * 0596 dell_chassis_status, dell_chassis_temp, dell_chassis_kvm, dell_chassis_io, dell_chassis_fans: new checks to monitor the overall status of various sections of the Dell Poweredge Chassis via CMC
    * 0597 dell_chassis_slots: new check to monitor the status of the blade slots of the Dell Poweredge Blade Servers
    * 0145 apc_symmetra: Changed naming of Batterie Temperature to System Temerature...
            NOTE: Please refer to the migration notes!
    * 0146 innovaphone_priports_l1, innovaphone_priports_l2: New Checks for Innovaphone PRI Ports
    * 0707 ibm_svc_host: New check: Status of hosts an IBM SVC / V7000 presents volumes to
    * 0598 kentix_temp, kentix_humidity: new checks for Kentix MultiSensor-Rack
    * 0768 ibm_svc_license: New check for Licensing Status on IBM SVC / V7000 devices
    * 0778 New Special Agent for innovaphone gateways...
    * 0769 juniper_trpz_cpu_util, juniper_trpz_flash, juniper_trpz_info, juniper_trpz_power: new Checks for juniper trapeze switches
    * 0770 innovaphone_licenses: New check to monitor licenses on innovaphone devices"
    * 0771 juniper_trpz_aps: Show the number of connected access points on juniper wlan controllers
    * 0772 added special agent for IBM SVC / V7000 storage systems...
    * 0147 enterasys_fans: New Check to monitor fans of enterasys swichtes
    * 0759 check_notify_count: New active check to monitor the number of notifications sent to contacts...
    * 0760 The windows agent contains meta information about version, manufacturer etc....
    * 0103 FIX: services: Fixed bug with service inventory defined in main.mk...
    * 0299 FIX: borcade_mlx_fan: Prettified output, handling "other" state now
    * 0300 FIX: cisco_fru_power: Trying not to inventorize not plugged in FRUs...
    * 0305 FIX: apache_status: Fixed exception when agent reports HTML code as apache-status data...
    * 0104 FIX: mssql: Server instances with underline in name are now supported....
    * 0240 FIX: Virtualmachine names with space no longer have missing piggyback data...
    * 0310 FIX: apache_status: Improved handling of unexpeted data sent by agents...
    * 0088 FIX: esx_vsphere_datastores: fixed error with reported capacity of 0 bytes...
    * 0243 FIX: cisco_qos: no longer crashes when the qos policy name is not set...
    * 0326 FIX: hr_fs printer_supply: Improved translation of wrong encoded chars...
    * 0059 FIX: agent_vpshere: new option for supporting ESX 4.1...
    * 0334 FIX: cisco_fantray: Fixed error on Cisco devices which do not support this check...
    * 0355 FIX: heartbeat_crm: Now handling "Failed actions:" output in agent...
    * 0357 FIX: megaraid_bbu: Fixed expected state checking...
    * 0358 FIX: df: now ignores filesystems with a reported size of '-'...
    * 0360 FIX: multipath: Inventory handles non loaded kernel module now...
    * 0339 FIX: blade_bays blade_blades blade_blowers blade_health blade_mediatray blade_powerfan blade_powermod: fix scan function...
    * 0340 FIX: blade_health: fix check, it was totally broken...
    * 0363 FIX: mysql_capacity: Did use wrong calculated warn / crit thresholds...
    * 0364 FIX: brocade_mlx*: Several cleanups, fixed bug in brocade_mlx_fan where only the first worst state was shown in output
    * 0365 FIX: RPMs: Cleaning up xinetd checkmk.rpmnew file after updating package...
    * 0366 FIX: heartbeat_crm: Agent code is now compatible to pacemaker 1.1.9...
    * 0367 FIX: Now using /dev/null instead of closing stdin in linux agent...
    * 0342 FIX: postgres_stat_database: make agent compatible with PostgreSQL 8.4.x...
    * 0343 FIX: postgres_sessions: make agent plugin compatible with PostgreSQL 9.2...
    * 0369 FIX: cups_queues: Fixed bug checking the last queue reported by agent...
    * 0370 FIX: brocade_mlx_module*: Improved output of checks
    * 0372 FIX: megaraid_ldisks: Ignoring adapters without configured logical disks...
    * 0345 FIX: Linux agent: fix detaching of background plugins...
    * 0378 FIX: agent_vsphere.pysphere: Trying to deal with permissions only on some guests/hosts
    * 0245 FIX: Inline SNMP no longer throws an exception when using SNMPv3 credentials...
    * 0380 FIX: jolokia_metrics.mem: PNP-Template now handles non existant max values...
    * 0381 FIX: win_printers: Fixed creation of duplicate services...
    * 0347 FIX: smart.stats: Remove duplicate disks...
    * 0349 FIX: winperf.cpuusage: update man page: this check is deprecated
    * 0383 FIX: solaris_mem: Is now compatible to more systems...
    * 0109 FIX: cisco_fantray: Prevent inventory for not available fans
    * 0110 FIX: cisco_fru_power:  Prevent inventory for not available FRUs
    * 0350 FIX: nfsmounts: correctly handle mount points with spaces...
    * 0387 FIX: df*: Negative filesystem space levels get a more clear text in check output...
    * 0351 FIX: local: Catch invalid state codes and map to 3 (UNKNOWN)...
    * 0397 FIX: mrpe: tolerate performance variable names with spaces...
    * 0399 FIX: check_ftp: cleanup configuration via WATO, remove Hostname field...
    * 0435 FIX: esx_vsphere_sensors: Fix garbled output in case of placeholder VMs...
    * 0251 FIX: agent_vsphere / check_mk agent: fixed outdated systemtime of check_mk agent...
    * 0439 FIX: postfix_mailq: Linux agent better detects Postfix installation...
    * 0440 FIX: heartbeat_crm: Inventory more gracefully handles case where agent output is invalid...
    * 0113 FIX: blade_blades: Now only make inventory for blades that are powered on...
    * 0441 FIX: megaraid_bbu: Fix several false alarms and cases where inventory failed
    * 0442 FIX: dell_om_disks: Treat global hot spare disks as OK, instead of WARN...
    * 0443 FIX: brocade_fcport: cope with firmware that does not provide speed information...
    * 0322 FIX: timemachine: Check now also works if there are spaces in the name of the backup volume or the hostname
    * 0253 FIX: windows agent: fixed crash on processing eventlog records...
    * 0403 FIX: mem.used: Prefer statgrab on FreeBSD for supporting more than 4GB...
    * 0404 FIX: cups_queues: fix exception in case of alternative time format...
    * 0444 FIX: timemachine: do not inventorize check when timemachine is not used
    * 0116 FIX: cisco_vpn_tunnel: Fixed typo that lead to an exception
    * 0118 FIX: stulz_humidity: Fixed coloring in pnp template...
    * 0119 FIX: stulz_humidity: Fixed lower thresholds...
    * 0565 FIX: windows_updates: fix for some cases when forced_reboot is not set
    * 0255 FIX: windows_agent: now able to handle the removal of local/plugin scripts during runtime...
    * 0447 FIX: fortigate_memory: Fix inventory, do not add check if no info available...
    * 0567 FIX: apc_symmetra: transformation from old tuple to new dict format fixed and improved
    * 0432 FIX: stulz_humidity: Fixed syntax error...
    * 0120 FIX: stulz_humidity, apc_humidity: Fixed bug while processing check params...
    * 0460 FIX: endless waiting for printer queues fixed...
    * 0260 FIX: Fixed incorrect formatting of checks with long output...
    * 0261 FIX: df_netapp32 / df_netapp: Fixed bug with negative size in check output...
    * 0262 FIX: ps: Now able to skip disabled "Process Inventory" rules...
    * 0264 FIX: printer_supply_ricoh: now reports correct filling levels...
    * 0575 FIX: cmciii_lcp_airin, cmciii_lcp_airout, cmciii_lcp_waterin, cmciii_lcp_waterout: improved handling of warning state...
    * 0272 FIX: if checks: port type 56 (fibrechannel) is no longer inventorized per default...
    * 0577 FIX: fileinfo.groups: new date pattern is now available for inventory check as well
    * 0688 FIX: winperf_msx_queues: Support output of Exchange 2013...
    * 0578 FIX: zypper: check is always registered as soon as mk_zypper plugin detects zypper tool...
    * 0689 FIX: postgres_sessions: fix empty agent section in case of 0 sessions...
    * 0579 FIX: veeam_client: fix for case when no StopTime section in agent output
    * 0692 FIX: fileinfo: Avoid duplicate entries in Solaris agent...
    * 0693 FIX: hpux_lvm: avoid problem when alternative vgdisplay is installed...
    * 0708 FIX: ntp.time, ntp: avoid DNS lookups in NTP queries and avoid timeouts...
    * 0277 FIX: solaris agent: ntp now able to work with ntpd and xntpd...
    * 0279 FIX: check_mk_agent.solaris: removed proc section from statgrab...
    * 0281 FIX: statgrab_net.ctr: only inventorize interfaces with actual traffic...
    * 0582 FIX: cisco_sys_mem: check now has a man page and a new WATO integration
    * 0667 FIX: oracle_asm_diskgroup: Now really uses the generic filesystem levels...
    * 0555 FIX: snmp_uptime: no longer fails if uptime is < 1 seconds
    * 0136 FIX: cisco_fru_power: Prevent inventory of not exsisting devices
    * 0557 FIX: check_mk_agent.solaris: removed section statgrab mem...
    * 0673 FIX: zfsget: Fixed broken check - was not compatible to current agent output of "df"
    * 0719 FIX: postfix_mailq: fix Linux agent in case of ssmtp being installed
    * 0584 FIX: agent_vsphere: special agent now handles non-standard https port correctly...
    * 0585 FIX: check_mk_agent.linux: more efficient handling of cups printer queues...
    * 0703 FIX: brocade_mlx: omit inventory of cpu and memory on more states...
    * 0137 FIX: Fixed printer_pages...
    * 0587 FIX: if64: problems resolved when running as a clustered service...
    * 0563 FIX: windows agent: now able to process perl scripts...
    * 0729 FIX: esx_vsphere_hostsystem: fixed incorrect status label (not state)...
    * 0142 FIX: winperf_if: treat unknown packets no longer as error packets
    * 0593 FIX: zypper: agent plugin and check now lead to UNKNOWN result in case of repo problems
    * 0758 FIX: check_sql: Fixed monitoring of stored procedures with oracle
    * 0599 FIX: esx_vsphere_datastores: provisioning levels in WATO are no longer limited to 101%
    * 0737 FIX: megaraid_ldisks: now able to handle "No Virtual Drive Configured" states...
    * 0763 FIX: hpux_if: Fixed exception during parsing of provided data on some systems...

    Multisite:
    * 0371 Added log class filter to hostsvcevents view
    * 0352 Avoid Livestatus connections on pages that do not need them...
    * 0390 Added an icon selector to the view editor...
    * 0391 Added sorter / filter for host/service service levels...
    * 0247 New mkp package for web applications: iNag / nagstatus / nagios status.dat...
    * 0429 Implemented role permissions for dashboards...
    * 0430 It is now possible to define custom time ranges in PNP graph search...
    * 0449 Show all custom variables of hosts and services in the detail views...
    * 0665 Added mail notificaton method to custom user notification dialog...
    * 0123 New time range filter for Downtimes and Comments...
    * 0683 New column painter for the last time a service was OK...
    * 0561 quicksearch: now able to search with multiple filters...
    * 0748 Also custom views now have permissions...
    * 0302 FIX: Fixed highlight of choosen elements in foldertee/views snapin in Chrome/IE
    * 0239 FIX: Fixed incorrect html formatting when displaying host or service comments...
    * 0307 FIX: Increased performance of multisite GUI with a large userbase...
    * 0312 FIX: Hiding views related to not existing datasources, like the EC now...
    * 0325 FIX: Removed CSV export icon from availability views...
    * 0327 FIX: Most forms did now work with "Profile Requests" enabled...
    * 0333 FIX: Fixed too long page title during performing several actions...
    * 0356 FIX: Fixed exception caused by utf8 chars in tooltip text...
    * 0368 FIX: Generating selection id is hopefully now compatible to more systems...
    * 0374 FIX: Fixed syntax error in exception handler of LDAP search code...
    * 0375 FIX: LDAP: Now handling user-ids with umlauts...
    * 0246 FIX: brocade_fcport: fixed error in pnp-template...
    * 0393 FIX: LDAP: Enabled paged LDAP search by default now with a page size of 1000...
    * 0394 FIX: LDAP: Auth expiration plugin now checks users for being disabled (in AD)...
    * 0436 FIX: Fix broken Site status switching via sidebar snapin...
    * 0420 FIX: LDAP: Roles/Groups are now synced even if case of DNs do not match...
    * 0421 FIX: UserDB: Fixed lost passwords when changing users in large user databases...
    * 0423 FIX: Users are not logged out anymore during changing their own passwords...
    * 0424 FIX: Improved error handling in case of incorrect auth config in distributed WATO environments
    * 0425 FIX: Fix login loop bug in distributed environments with different auth secrets
    * 0117 FIX: Availability button is now visible for users without the right to edit views
    * 0431 FIX: LDAP: Fixed group syncrhonisation when nested group sync is enabled
    * 0122 FIX: Multisite view editor not longer throwing a exception when loading views from other users
    * 0569 FIX: recurring updates of serial numbers of disabled ldap users fixed...
    * 0676 FIX: Move view "Stale services" to Problems folder
    * 0270 FIX: Multisite host tag filter: Now uses exact match...
    * 0273 FIX: Fixed exceptions when modifying / cloning views...
    * 0274 FIX: Fixed exception when view title or description was missing
    * 0278 FIX: Fixed bookmark icon images for non-english user languages...
    * 0670 FIX: LDAP: Fixed sync when non lower case attributes are configured...
    * 0671 FIX: LDAP: Disable logging of password changes received from LDAP
    * 0558 FIX: availability: fixed exception on specific filter settings...
    * 0712 FIX: Fix multiple groups with same tag when grouping hosts after a tag...
    * 0738 FIX: csv_export: now able to handle umlauts in download filenames...
    * 0762 FIX: Fixed availability filters not opening in IE7

    WATO:
    * 0308 Multisite can now set rotation view permissions for NagVis...
    * 0329 Removed Distributed WATO peer mode...
            NOTE: Please refer to the migration notes!
    * 0244 New features for WATO page Backup & Restore...
    * 0382 Active HTTP check now supports multiline regexp matching...
    * 0112 Explicit mapping of clustered services can now be done with WATO...
    * 0437 Convert WATO rule for debug_log into simple Checkbox...
    * 0428 Changed user profiles (e.g. pw changes) are now replicated in distributed setups...
    * 0114 User Custom Attributes can now be exported to the core...
    * 0448 New button in WATO service list for displaying check parameters...
    * 0454 Add output of traceroute to host diagnostic page
    * 0677 Make title of tags and tag groups localizable...
    * 0685 Distributed WATO now disabled WATO on slave sites per default...
    * 0687 New summary pages with all settings of a host or service...
    * 0275 WATO "Notify Users" feature: Improved confirmation info...
    * 0134 New option to use expect string in response heads for check_http in wato...
    * 0717 Sort permissions of views, dashboards, commands and snapins alphabetically
    * 0761 New bulk host import mode in WATO...
    * 0057 FIX: Fix exception in WATO host editor on custom tag without topic...
    * 0241 FIX: Improved sorting of WATO folders in dropdown menu...
    * 0019 FIX: Fixed wording in WATO rule for MSSQL check
    * 0242 FIX: Parameters for clustered services can now be configured on the cluster host...
    * 0309 FIX: Trying to prevent read/write conflicts with a large user base...
    * 0311 FIX: Fixed "Inventory failed" message when trying an inventory on clusters via WATO...
    * 0330 FIX: Improved performance of WATO slave push with a large user base...
    * 0331 FIX: LDAP diagnostic LOG can now have the $OMD_SITE$ macro configured via WATO...
    * 0332 FIX: Own host tag groups without topics resulted in two groups "Host tags" in the rule editor
    * 0361 FIX: The page linked by "new rule" can now be bookmarked again
    * 0341 FIX: Avoid rare exception in WATO when deleting a host...
    * 0376 FIX: LDAP: Default configuration of attributes is reflected within WATO now
    * 0346 FIX: Fix folder visibility in WATO for unpriviledged users...
    * 0385 FIX: Better error handling for invalid service regex in rule conditions...
    * 0389 FIX: Showing LDAP settings on site specific global settings page now...
    * 0400 FIX: WATO BI editor now supports percentages for count_ok...
    * 0392 FIX: LDAP: Improved error messages of LDAP configuration test...
    * 0415 FIX: LDAP: The LDAP Settings dialog is now disabled when the LDAP Connector is disabled
    * 0416 FIX: When doing user sync on user page rendering, contact group memberships are shown correctly now...
    * 0417 FIX: LDAP: Fixed "Sync-Plugin: Roles" test with OpenLDAP
    * 0248 FIX: Backup & Restore: Snapshot comments now support unicode character...
    * 0418 FIX: LDAP: Fixed broken role sync plugin with OpenLDAP...
    * 0419 FIX: LDAP: The default user profile roles are only assigned to users without roles...
    * 0249 FIX: Backup & Restore: fixed bug when uploading legacy snapshots...
    * 0250 FIX: Fixed error on creating very large WATO snapshots...
    * 0422 FIX: Fixed numbers shown in log entries of bulk inventory...
    * 0252 FIX: ESX vSphere configuration: Fixed non-working configuration parameters...
    * 0456 FIX: Column was too short...
    * 0256 FIX: wato snapshots: snapshot restore no longer fails with older python versions...
    * 0433 FIX: Creating WATO lock during automations (like e.g. master to slave syncs)...
    * 0434 FIX: Fixed wrong count of failed hosts in bulk inventory mode...
    * 0678 FIX: Move two last global settings of Event Console to proper places
    * 0268 FIX: wato inventory: fixed missing services...
    * 0686 FIX: Fix replication with WATO if EC is enabled on master and disabled on slave
    * 0129 FIX: Fixed permission bug in "Edit user profile" dialog....
    * 0269 FIX: brocade_fcport: fixed problem on displaying check_parameters in WATO...
    * 0271 FIX: Fixed sorting in duallist element (two lists with interchangable elements)...
    * 0131 FIX: Error rates for network interfaces can now be set smaller then 0.1 when using Wato....
    * 0690 FIX: Fix language jumping to German when saving user profiles
    * 0666 FIX: Minimum port for the mknotifyd is now 1024 (never use well known ports)...
    * 0559 FIX: WATO snapshots: improved validation of (uploaded) snapshots...
    * 0709 FIX: Fix NoneType has not attribute userdb_automatic_sync bug in D-WATO
    * 0728 FIX: mem.win: fixed bug in WATO configuration rule...
    * 0139 FIX: ldap sync: syncing if rules against ldap is not longer case sensitiv
    * 0736 FIX: WATO backup and restore: improved error handling...

    Notifications:
    * 0362 sms: now searching PATH for sendsms and smssend commands...
    * 0684 New notification variables NOTIFY_LASTSERVICEOK and NOTIFY_LASTHOSTUP...
    * 0711 New rules based notifications...
    * 0713 New bulk notifications...
    * 0108 FIX: Prevent service notification on host alerts...
    * 0058 FIX: Fix email notifications containing non-ASCII characters in some situtations...
    * 0133 FIX: Fixed mkeventd notification plugin...
    * 0720 FIX: Fix timeperiod computation with CMC and flexible notifications...

    BI:
    * 0721 Use hard states in BI aggregates...
    * 0714 BI aggregations now also honor scheduled downtimes...
    * 0715 BI aggregates now acknowledgement information...
    * 0669 FIX: Fixed regex matching in BI when using character groups [...]...

    Reporting & Availability:
    * 0018 New option for displaying a legend for the colors used in the timeline...
    * 0405 Add CSV export to availability views...
    * 0338 FIX: Introduce time limit on availability queries...
    * 0681 FIX: Display correct year for availability range for last month in january
    * 0750 FIX: Availability: fix exception when summary is on and some elements have never been OK

    Event Console:
    * 0301 Handling messages of special syslog format correctly...
    * 0388 Moved Event Console related settings to own settings page...
    * 0710 Create a history entry for events that failed their target count...
    * 0749 Allow to restrict visibility of events by their host contacts...
    * 0303 FIX: Old log entries were shown in event history first...
    * 0304 FIX: Escaping several unwanted chars from incoming log messages...
    * 0089 FIX: CSV export of event console was broken...
    * 0359 FIX: Fixed exception in event simulator when one match group did not match
    * 0384 FIX: Trying to prevent problem when restarting mkeventd...
    * 0427 FIX: Fixed exception when handling connections from event unix socket...
    * 0679 FIX: Allow non-Ascii characters in generated events
    * 0680 FIX: Do not allow spaces in host names in event simulator...
    * 0672 FIX: Service item of "Check event state in event console" checks can now be configured...
    * 0590 FIX: mkeventd: fixed encoding of unicode characters in the snmptrap receiver...

    Livestatus:
    * 0337 New header for limiting the execution time of a query...
    * 0276 nagios4 livestatus support...
    * 0335 FIX: Parse state of downtime notification log entries correctly...
    * 0336 FIX: Limit the number of lines read from a single logfile...
    * 0344 FIX: Fix semantics of columns num_services_hard_*...

    Livestatus-Proxy:
    * 0263 FIX: livestatus log table: fixed missing logentries of archived logfiles...


1.2.3i7:
    Core & Setup:
    * 0011 Introduce optional lower limit for predicted levels...
    * 0217 FIX: More verbose error output for SNMP errors on the command line...
    * 0288 FIX: Error messages of datasource programs (e.g. VSphere Agent) are now visible within WATO...
    * 0010 FIX: Fix computation of hour-of-the-day and day-of-month prediction...
    * 0292 FIX: Inline SNMP: Check_MK check helpers are closing UDP sockets now...

    Checks & Agents:
    * 0060 cisco_fantray: new check for monitoring fan trays of Cisco Nexus switches
    * 0061 cisco_cpu: check now recognizes new object cpmCPUTotal5minRev...
    * 0063 veeam_client: new check to monitor status of veeam clients with special agent plugin...
    * 0064 veeam_jobs: new check to monitor the backup jobs of the veeam backup tool...
    * 0047 fritz.conn fritz.config fritz.uptime fritz.wan_if fritz.link: New checks for monitoring Fritz!Box devices...
    * 0027 esx_vsphere_sensors: it is now possible override the state of sensors...
    * 0090 apc_ats_status: New Check for monitoring APC Automatic Transfer Switches
    * 0080 Added new checks for Brocade NetIron MLX switching / routing devices...
    * 0091 apc_ats_output: new check for output measurements on APC ATS devices
    * 0068 check_sql: support for mssql databases included
    * 0208 fileinfo.groups: Added minimum/maximum file size parameters...
    * 0093 check_http: Default service description prefix can be avoided...
    * 0004 df: dynamic filesystem levels now reorder levels automatically...
    * 0069 veeam_client: limits for time since last backup introduced
    * 0214 Logwatch: context lines can now be disabled using nocontext=1...
    * 0038 casa_cpu_mem casa_cpu_temp casa_cpu_util casa_fan casa_power: New checks for casa Cable Modem Termination Systems...
    * 0097 arc_raid_status: New check for Areca RAID controllers
    * 0070 cmciii_lcp_airin cmciii_lcp_airout cmciii_lcp_fans cmciii_lcp_waterflow cmciii_lcp_waterin cmciii_lcp_waterout: new checks for the Rittal CMC-III LCP device
    * 0098 apc_inrow_airflow, apc_inrow_fanspeed, apc_inrow_temp: New checks for APC inrow devices
    * 0099 apc_mod_pdu_modules: New check for APC Modular Power Distribution Unit
    * 0072 cmciii_pu_access cmciii_pu_canbus cmciii_pu_io cmciii_pu_temp: New checks for the Rittal CMC-III PU Unit
    * 0100 juniper_cpu: New check for CPU utilization on Juniper switches
    * 0236 windows_agent: each script can now be configured to run sync / async...
    * 0101 liebert_chiller_status: New check for Liebert Chiller devices
    * 0083 brocade_mlx: Temperature sensors of one module now in one common check...
    * 0008 df: Solaris agent now also supports samfs
    * 0084 brocade_mlx: single checks now instead of sub checks...
    * 0291 winperf_ts_sessions: New check to monitor Microsoft Terminal Server sessions...
    * 0102 modbus_value: New check and Agent to modbus devices...
    * 0013 Solaris Agent: implement cached async plugins and local checks...
    * 0238 vsphere monitoring: new option to skip placeholder vms in agent output...
    * 0016 Linux+Windows agent: allow spooling plugin outputs via files...
    * 0017 local: New state type P for state computation based on perfdata...
    * 0085 brocade_mlx: now handles more different module states...
    * 0024 FIX: cisco_wlc: removed check configuration parameter ap_model...
    * 0003 FIX: ps: Remove exceeding [ and ] in service description when using process inventory...
    * 0037 FIX: checkman browser (cmk -m) was not working properly in network subtree...
    * 0283 FIX: Interface Checks: ignore invalid error counts while interface is down...
    * 0081 FIX: Fixed corruption in SNMP walks created with cmk --snmpwalk...
    * 0286 FIX: esx_vsphrere_counters.ramdisk: Better handling for non existant ramdisks...
    * 0290 FIX: winperf_processor mem.win: Handling no/empty agent responses correctly now...
    * 0293 FIX: esx_vsphere_counters_ramdisk_sizes: Handles ram disk "ibmscratch" by default now
    * 0012 FIX: Solaris Agent: fixed broken fileinfo section...
    * 0297 FIX: mk-job is now also usable on CentOS 5+...
    * 0298 FIX: win_dhcp_pools: Fixed wrong percentage calculation
    * 0237 FIX: tsm_sessions: fixed invalid check output during backups...

    Multisite:
    * 0001 New filters for selecting several host/service-groups at once...
    * 0050 New concept of favorite hosts and services plus matching filters and views...
    * 0211 GUI Notify: Added notify method "popup" to really create popup windows...
    * 0215 Added option to make HTML escape in plugin outputs configurable...
    * 0071 livedump: new option to include contact_groups instead of contacts when dumping configuration
    * 0043 FIX: LDAP: Improved error reporting during synchronisation...
    * 0044 FIX: LDAP: Fixed error with empty groups during non nested group sync...
    * 0045 FIX: LDAP: Fixed error when synchronizing non nested groups to roles...
    * 0046 FIX: Fixed editing contactgroup assignments of hosts or folders with "-" in names...
    * 0049 FIX: Fixed useless I/O during page processing...
    * 0203 FIX: Changed sidebar reload interval to be more random...
    * 0204 FIX: Reduced I/O on logins with access time recording or failed login counts...
    * 0206 FIX: Fixed logwatch permission check when using liveproxy for normal users...
    * 0210 FIX: LDAP: Fixed problem syncing contactgroups of a user with umlauts in CN
    * 0035 FIX: Convert HTTP(S) links in plugin output into clickable icon...
    * 0006 FIX: Checkboxes for hosts/services were missing on modified views...
    * 0284 FIX: Context help toggled on/off randomly...
    * 0285 FIX: Fixed bookmarking of absolute URLs or PNP/NagVis URLs in sidebar snapin...
    * 0296 FIX: Fixed moving of snapins while in scrolled sidebar...

    WATO:
    * 0053 New rule for configuring the display_name of a service...
    * 0216 Supporting float values as SNMP timeout value now...
    * 0082 Improved online help for LDAP connections...
    * 0009 Automatically schedule inventory check after service config change...
    * 0294 Added "services" button to host diagnose page
    * 0048 FIX: Tests on host diagnose page are executed parallel now...
    * 0033 FIX: Fixed problem when saving settings in WATOs host diagnostic page...
    * 0205 FIX: NagVis related permissions of roles can be edited again...
    * 0207 FIX: Explicit communities were not saved in all cases...
    * 0094 FIX: Hide SNMPv3 credentials in WATO...
    * 0212 FIX: Fixed broken site edit page in case a TCP socket has been configured...
    * 0095 FIX: Fixed problem with portnumber in Wato Distributed Monitoring dialog
    * 0213 FIX: LDAP: Various small improvements for handling the LDAP user connector...
    * 0039 FIX: Fixed exception on displaying WATO helptexts in the global settings...
    * 0219 FIX: Fixed display problems in WATO folders with long contact group names
    * 0220 FIX: Added HTML escaping to several global settings attributes...
    * 0234 FIX: Improved handling of interface inventory states / types...
    * 0289 FIX: Renamed "Hosts & Folders" page to "Hosts"
    * 0295 FIX: Fixed problem with new created tag groups with "/" in title...

    Notifications:
    * 0005 Added notification script for sending SMS via mobilant.com...
    * 0032 FIX: Fixed problem when forwarding notification mails in windows...
    * 0218 FIX: Fixed rendering of HTML mails for Outlook (at least 2013)...

    BI:
    * 0287 FIX: Fixed assuming states of services with backslashes in descriptions...

    Reporting & Availability:
    * 0051 Option for showing timeline directly in availability table...
    * 0052 Visual colorization of availability according to levels...
    * 0054 New labelling options for availability table...
    * 0055 Allow grouping by host, host group or service group...
    * 0056 New concept of service periods in availability reporting...
    * 0002 You can now annotate events in the availability reporting...
    * 0014 FIX: Fix styling of tables: always use complete width...
    * 0015 FIX: Fixed summary computation in availability when grouping is used...

    Event Console:
    * 0026 FIX: snmptd_mkevent.py: fixed crash on startup
    * 0036 FIX: Fixed bug where multsite commands did not work properly...

    Livestatus:
    * 0067 livedump: new option to mark the mode at the beginning of the dump and documentation fixes...
    * 0023 FIX: Fixed incorrect starttime of table statehist entries...
    * 0034 FIX: Availability no longer showes incorrect entries when only one logfile exists...
    * 0233 FIX: Fixed missing entries in log file and availability view...


1.2.3i6:
    Core & Setup:
    * 0041 FIX: setup.py now handles non existing wwwuser gracefully...

    Checks & Agents:
    * 0040 Add agent plugin to test local hostname resolving...
    * 0020 FIX: Inventory problem with inventory_processes parameter...

    Multisite:
    * 0000 Improved performance of LDAP sync by refactoring the group sync code

    WATO:
    * 0042 FIX: Removed debug outputs from service inventory...


1.2.3i5:
    Core:
    * Automatically remove duplicate checks when monitoring with Agent+SNMP
       at the same time. TCP based ones have precedence.
    * inventory check of SNMP devices now does scan per default (configurable)
    * FIX: inventory check now honors settings for exit code
    * FIX: avoid exception nodes of cluster have different agent type
    * FIX: continue inventory, if one check does not support it
    * FIX: fix configuration of explicit SNMP community, allow unicode
    * FIX: avoid invalid cache of 2nd and up hosts in bulk inventory
    * FIX: fixed error handling in SNMP scan, inventory check fails now
           if SNMP agent is not responding
    * FIX: Ignore snmp_check_interval cache in interactive situations (e.g.  -nv)
    * FIX: check_mk config generation: on computing the checks parameters
           there is no longer a small chance that existing rules get modified

    Event Console:
    * check_mkevents now available as C binary: check_mkevents_c
    * FIX: use default values for unset variables in actions

    Multisite:
    * Speed-O-Meter: now measure only service checks. Host checks
      are omitted, since they do not really matter and make the
      results less useful when using CMC.
    * Added host aliases filter to some views (host/service search)
    * It is now possible to enforce checkboxes in views upon view loading
      (needs to be confgured per view via the view editor)
    * Wiki Sidebar Snapin: showing navigation and quicksearch. OMD only.
    * Sidebar can now be folded. Simply click somewhere at the left 10 pixels.
    * Foldable sections now have an animated triangle icon that shows the folding state
    * Added new snapin "Folders", which interacts with the views snapin when
      both are enabled. You can use it to open views in a specific folder context
    * LDAP: Added option to make group and role sync plugin handle nested
            groups (only in Active Directory at the moment). Enabling this
	    feature might increase the sync time a lot - use only when really needed.
    * FIX: Fixed encoding problem in webservice column output
    * FIX: Fix output format python for several numeric columns
    * FIX: Fixed searching hosts by aliases/adresses
    * FIX: Remove duplicate entries from Quicksearch
    * FIX: Avoid timed browser reload after execution of exections
    * FIX: Hosttag filter now works in service related views
    * FIX: Added code to prevent injection of bogus varnames
           (This might break code which uses some uncommon chars for varnames)
    * FIX: Fixed computation of perfometer values, which did not care about
           the snmp_check_interval. Simplyfied computation of perfometer values
    * FIX: LDAP: Custom user attributes can now be synced again

    BI:
    * FIX: Fix exception when showing BI tree in reporting time warp
    * FIX: Fixed blue triangle link: would show more aggregations,
       if one name was the prefix of another

    Notifications:
    * Blacklisting for services in the felixble notification system
    * FIX: mail with graph plugin: set explicit session.save_path for php
           Fixes instances where the php command couldn't fetch any graphs

    Checks & Agents:
    * diskstat: removed (ever incorrect) latency computation for Linux
    * statgrab_load: support predictive levels, add perf-o-meter
    * ucd_cpu_load: support predictive levels
    * hpux_cpu, blade_bx_load: support predictive levels, add perf-o-meter,
       make WATO-configable
    * check_sql: Database port can now be explicitly set
    * steelhead_perrs: New check for Rivergate Gateways
    * alcatel_power: Check for power supplies on Alcatel switches
    * qnap_disks: New check for Hardisks in Qnap devices
    * Dell Open Manage: SNNP Checks for Physical Disks, CPU and Memory
    * check_tcp: Now able to set custom service description
    * Apache ActiveMQ: New Special Agent and Check to query ActiveMQ Queues
    * check_ftp: can now be configured via Wato
    * windows_tasks: New check to  monitor the Windows Task Scheduler
    * sensatronics_temp: New check for Sensatronic E4 Temperatur Sensor
    * akcp_sensor_drycontact: New Check for AKCP drycontact Sensors
    * esx_vsphere_vm.heartbeat: Heartbeat status alert level now configurable
    * ps:  new configuration option: handle_count (windows only)
    * FIX: Windows agent: gracefully handle garbled logstate.txt
    * FIX: esx_vsphere_counters: added missing ramdisk type upgradescratch
    * FIX: esx_vsphere_hostsystem: fixed bug in handling of params
    * FIX: local: tolerate invalid output lines
    * FIX: hp_proliant: Correct handling of missing snmp data
    * FIX: logwatch.ec: No longer forwards "I" lines to event console
    * FIX: check_dns: default to querying the DNS server on the localhost itself
    * FIX: ps: do not output perfdata of CPU averaging (use ps.perf for that)
    * FIX: nfsexports: also support systems with rpcbind instead of portmap
    * FIX: ups_in_freq: corrected spelling of service description
    * FIX: ups_bat_temp: renamed service description to "Temperature Battery",
           in order to make it consistent with the other temperature checks
    * FIX: hp_blade_blades: Fixed crash on inventory when receiving
           unexpected snmp data
    * FIX: apache_status: If ReqPerSec and BytesPerSec are not reported by
           the agent, no PNP graphs for them are drawn.
           (This is the case if ExtendedStatus set to Off in Apache config)
    * FIX: oracle_jobs: fixed issues with incorrect column count in check output
    * FIX: if/if64/...: layout fix in PNP template for packets


    WATO:
    * You can now have site-specific global settings when using
      distributed WATO (available in the "Distributed Monitoring")
    * bulk inventory: display percentage in progress bar
    * New option for full SNMP scan in bulk inventory
    * bulk operations now also available when checkboxes are off
    * LDAP: Added test to validate the configured role sync groups
    * LDAP: The sync hooks during activate changes can now be enabled/disabled
      by configuration (Global Settings)
    * Disabled replication type "peer" in site editor.
    * Added "permanently ignore" button to inventory services dialog which
      links directly to the disabled services view
    * Added diagnose page linked from host edit dialog. This can be used to test
      connection capabilities of hosts
    * The rule "Process inventory" now offers the same configuration options
      as its manual check equivalent "State and count of processes"
    * New configuration option handle_count (windows only) in the rules
      "Process inventory" and "State and count of processes"
    * FIX: correct display of number of hosts in bulk inventory
    * FIX: nailed down ".siteid" exception when added new site
    * FIX: fixed setting for locking mode from 'ait' to 'wait'
    * FIX: avoid removal of tags from rules when not yet acknowledged
    * FIX: avoid need for apache restart when adding new service levels
    * FIX: fix encoding problem on GIT integration

    Livestatus:
    * Removed "livecheck". It never was really stable. Nagios4 has something
      similar built in. And also the Check_MK Micro Core.
    * table statehist: no longer computes an unmonitored state for hosts and
                       services on certain instances.
                       (showed up as no hosts/services in the multisite gui)
    * table statehist: fixed SIGSEGV chance on larger queries

1.2.3i4:
    Core:
    * Create inventory check also for hosts without services, if they
          have *no* ping tag.

    WATO:
    * Bulk inventory: speed up by use of cache files and doing stuff in
          groups of e.g. 10 hosts at once
    * Multisite connection: new button for cloning a connection

    Checks & Agents:
    * Linux agent RPM: remove dependency to package "time". That package
         is just needed for the binary mk-job, which is useful but not
         neccessary.

    Multisite:
    * FIX: fix broken single-site setups due to new caching

1.2.3i3:
    Core:
    * FIX: fixed typo in core startup message "logging initial states"
    * FIX: livestatus table statehist: fixed rubbish entries whenever
           logfile instances got unloaded

    Livestatus:
    * FIX: check_mk snmp checks with a custom check interval no longer
           have an incorrect staleness value

    Notifications:
    * mkeventd: new notification plugin for forwarding notifications
       to the Event Console. See inline docu in share/check_mk/notification/mkeventd
       for documentation.
    * FIX: cleanup environment from notifications (needed for CMC)

    Checks & Agents:
    * Windows agent: increased maximum plugin output buffer size to 2MB
    * check_icmp: New WATO rule for custom PING checks
    * agent_vsphere: now able to handle < > & ' " in login credentials
    * if/if64 and friends: add 95% percentiles to graphs
    * services: inventory now also matches against display names of services
    * esx_vsphere_hostsystem.multipath: now able to set warn/crit levels
    * cpu_netapp: added Perf-O-Meter and PNP template
    * cisco_cpu: added Perf-O-Meter and PNP template
    * apc_symmetra: add input voltage to informational output
    * agent_vsphere: new debug option --tracefile
    * FIX: windows_agent: fixed bug in cleanup of open thread handles
    * FIX: cups default printer is now monitored again in linux agent
    * FIX: host notification email in html format: fixed formating error
           (typo in tag)
    * FIX: netapp_volumes: better output when volume is missing
    * FIX: winperf_phydisk: handle case where not performance counters are available
    * FIX: check_mk_agent.linux: limit Livestatus check to 3 seconds
    * FIX: esx_vsphere_vm: fixed exception when memory info for vm is missing
    * FIX: esx_vsphere_hostsystem: Fixed typo in check output
    * FIX: psperf.bat/ps: Plugin output processing no longer crashes when
           the ps service is clustered

    Multisite:
    * Filtering in views by Hostalias is possible now too
       (however the filter is not displayed in any standard view - user needs
       to enable it by customizing the needed views himself)
    * FIX: add missing service icons to view "All Services with this descr..."
    * FIX: ldap attribute plugins: fixed crash when parameters are None
    * FIX: avoid duplicate output of log message in log tables
    * FIX: fixed problem with ldap userid encoding
    * FIX: removed state-based colors from all Perf-O-Meters
    * FIX: brocade_fcport pnp-template: fixed incorrect display of average values
    * FIX: all log views are now correctly sorted from new to old

    Livestatus-Proxy:
    * Implement caching of non-status requests (together with Multisite)
    * FIX: fix exception when printing error message
    * FIX: honor wait time (now called cooling period) after failed TCP connection
    * FIX: fix hanging if client cannot accept large chunks (seen on RH6.4)

    WATO:
    * Rule "State and count of processes": New configuration options:
           virtual and resident memory levels
    * Added title of tests to LDAP diagnose table
    * Bulk inventory: new checkbox to only include hosts that have a failed
        inventory check.
    * Bulk inventory: yet another checkbox for skipping hosts where the
        Check_MK service is currently critical
    * New rule: Multipath Count (used by esx_vsphere_hostsystem.multipath)
    * FIX: The rule "State and count of processes" is no longer available
           in "Parameters for inventorized check". This rule was solely
           intented for "Manual checks" configuration
    * FIX: Trying to prevent auth.php errors while file is being updated

1.2.3i2:
    Core:
    * New option -B for just generating the configuration
    * Introduced persistent host address lookup cache to prevent issues
      loading an unchanged configuration after a single address is not resolvable anymore
    * Assigning a service to a cluster host no longer requires a reinventory
    * Setting a check_type or service to ignore no longer requires a reinventory
      Note: If the ignore rule is removed the services will reappear
    * Config creation: The ignore services rule now also applies to custom, active
                       and legacy checks
    * Predictive monitoring: correctly handle spaces in variable names (thanks
       to Karl Golland)
    * New man page browser for console (cmk -m)
    * New option explicit_snmp_communities to override rule based SNMP settings
    * Preparations for significant SNMP monitoring performance improvement
      (It's named Inline SNMP, which is available as special feature via subscriptions)
    * Allow to specify custom host check via WATO (arbitrary command line)
    * Implement DNS caching. This can be disabled with use_dns_cache = False

    Livestatus:
    * new service column staleness: indicator for outdated service checks
    * new host    column staleness: indicator for outdated host checks

    Checks & Agents:
    * esx_hostystem multipath: criticize standby paths only if not equal to active paths
    * mk_logwatch: fixed bug when rewriting logwatch messages
    * check_mk: Re-inventory is no longer required when a service is ignored via rule
    * check_mk: Now possible to assign services to clusters without the need to
                reinventorize
    * lnx_if: Fixed crash on missing "Address" field
    * viprinet_router: Now able to set required target state via rule
    * windows_agent: Now available as 64 bit version
    * agent_vsphere: fix problem where sensors were missing when
      you queried multiple host systems via vCenter
    * cached checks: no longer output cached data if the age of the
                     cache file is twice the maximum cache age
    * windows agent: no longer tries to execute directories
    * fileinfo: no longer inventorize missing files(reported by windows agent)
    * New checks for Brocade fans, temperature and power supplies
    * cluster hosts: removed agent version output from Check_MK service (this
      was misleading for different agent versions on multiple nodes)
    * job check: better handling of unexpected agent output
    * lnx_thermal: Added check for linux thermal sensors (e.g. acpi)
    * hwg_temp: Make WATO-Rule "Room Temperature" match, add man page, graph
                and Perf-O-Meter
    * ps.perf: Support Windows with new plugin "psperf.bat". wmicchecks.bat
               is obsolete now.
    * Special Agent vSphere: support ESX 4.1 (thanks to Mirko Witt)
    * esx_vsphere_object: make check state configurable
    * mk_logwatch: support continuation lines with 'A'. Please refer to docu.
    * mk_oracle: Added plugin for solaris
    * win_netstat: New check for Windows for checking the existance of a UDP/TCP
        connection or listener
    * ps/ps.perf: allow to set levels on CPU util, optional averaging of CPU
    * diskstat: Agent is now also processing data of mmcblk devices
    * qmail: Added check for mailqueue
    * cisco_locif: removed obsolete and already disabled check completely
    * fc_brocade_port: removed obsolete check
    * fc_brocade_port_detailed: removed obsolete check
    * tsm_stgpool: removed orphaned check
    * vmware_state: removed ancient, now orphaned check. Use vsphere_agent instead.
    * vms_{df,md,netif,sys}: remove orphaned checks that are not needed by the current agent
    * tsm: Added new TSM checks with a simple windows agent plugin
    * windows_agent: now starts local/plugin scripts in separate threads/processes
                     new script parameters cache_age, retry_count, timeout
                     new script caching options "off", "async", "sync"
    * windows_agent: increased maximum local/plugin script output length to 512kB
                     (output buffer now grows dynamically)
    * jolokia_metrics: fixed incorrect plugin output for high warn/crit levels
    * jolokia_metrics.uptime: Added pnp template
    * hyperv: Added a check for checking state changes.
    * df / esx_vsphere_datastore: now able to set absolute levels and levels depending
                                  on total disk space of used and free space
    * cisco_wlc: New check for monitoring cisco wireless lan access points
    * cisco_wlc_clients: New check for the nummber of clients in a wlc wifi
    * df: Negative integer levels for MB left on a device
    * win_printers: Monitoring of printer queue on a windows printserver
    * cisco_qos: Updated to be able to mintor IOS XR 4.2.1 (on a ASR9K device)
    * New active check, check_form_submit, to submit HTML forms and check the resulting page
    * mk-job: /var/lib/check_mk_agent/job directory is now created with mode 1777 so
              mk-job can be used by unprivileged users too
    * ADD: etherbox: new check for etherbox (messpc) sensors.
           currently supported: temperature, humidity, switch contact and smoke sensors
    * cisco_wlc_client: now supports low/high warn and crit levels
    * cisco_wlc: now supports configuration options for missing AP
    * agent_vsphere: completely rewritten, now considerably faster
                     vCenter is still queried by old version
    * windows_agent: windows eventlog informational/audit logs now reported with O prefix
    * mk_logwatch: ignored loglines now reported with an "." prefix (if required)
    * apache_status: Nopw also supports multithreaded mpm
    * windows_agent: now able to suppress context messages in windows eventlogs
    * agent_vsphere: completely rewritten, now considerably faster
                     vCenter is still queried by old version
    * windows_agent: windows eventlog informational/audit logs now reported with O prefix
    * mk_logwatch: ignored loglines now reported with an "." prefix (if required)
    * check_mk-if.pnp: fixed bug with pnp template on esx hosts without perfdata
    * jolokia checks (JVM): uptime, threads, sessions, requests, queue
      now configurable via WATO
    * vSphere checks: secret is not shown to the user via WATO anymore
    * WATO rule to check state of physical switch (currently used by etherbox check)
    * cisco_wlc: Allows to configure handling of missing AP
    * logwatch.ec: show logfiles from that we forwarded messages
    * FIX: blade_blades: Fixed output of "(UNKNOWN)" even if state is OK
    * FIX: apache_status: fix exception if parameter is None
    * FIX: hr_mem: handle virtual memory correct on some devices
    * FIX: apache_status agent plugin: now also works, if prog name contains slashes
    * FIX: check_dns: parameter -A does not get an additional string
    * FIX: cisco_qos: Catch policies without post/drop byte information
    * FIX: cisco_qos: Catch policies without individual bandwidth limits
    * FIX: windows_agent: fixed bug on merging plugin output buffers
    * FIX: esx_vsphere_datastores: Fix incomplete performance data and Perf-O-Meter
    * FIX: cleaned up fileinfo.groups pattern handling, manual configuration
      is now possible using WATO
    * FIX: check_mk-ipmi.php: PNP template now displays correct units as delivered
           by the check plugin
    * FIX: check_disk_smb: Remove $ from share when creating service description.
           Otherwise Nagios will not accept the service description.
    * FIX: mrpe: gracefully handle invalid exit code of plugin

    Notifications:
    * notify.py: Matching service level: Use the hosts service level if a
                 service has no service level set
    * notify.py: fixed bug with local notification spooling
    * HTML notifications: Now adding optional links to host- and service names
      when second argument notification script is configured to the base url of the
      monitoring installation (e.g. http://<host>/<site>/ in case of OMD setups)
    * HTML notifications: Added time of state change

    Multisite:
    * Finally good handling of F5 / browser reloads -> no page switching to
      start page anymore (at least in modern browsers)
    * User accounts can now be locked after a specified amount of auth
      failures (lock_on_logon_failures can be set to a number of tries)
    * Column Perf-O-Meter is now sortable: it sorts after the *first*
      performance value. This might not always be the one you like, but
      its far better than nothing.
    * logwatch: Logwatch icon no longer uses notes_url
    * Inventory screen: Host inventory also displays its clustered services
    * Rules: Renamed "Ignored services" to "Disabled services"
             Renamed "Ignored checks" to "Disabled checks"
    * Sorter Host IP address: fixed sorting, no longer uses str compare on ip
    * Views: New: Draw rule editor icon in multisite views (default off)
             Can be activated in global settings
    * New global multisite options: Adhoc downtime with duration and comment
                                    Display current date in dashboard
    * LDAP: Using asynchronous searches / added optional support for paginated
      searches (Can be enabled in connection settings)
    * LDAP: It is now possible to provide multiple failover servers, which are
      tried when the primary ldap server fails
    * LDAP: Supporting posixGroup with memberUid as member attribute
    * LDAP: Added filter_group option to user configuration to make the
    synchonized users filterable by group memberships in directories without
    memberof attributes
    * LDAP: Moved configuration to dedicated page which also provides some
      testing mechanisms for the configuration
    * Added option to enable browser scrollbar to the multisite sidebar (only
      via "sidebar_show_scrollbar = True" in multisite.mk
    * Added option to disable automatic userdb synchronizations in multisite
    * Implemented search forms for most data tables
    * New icons in view footers: export as CSV, export as JSON
    * Availability: new columns for shortest, longest, average and count
    * Editing localized strings (like the title) is now optional when cloning
      views or editing cloned views. If not edited, the views inherit the
      localized strings from their ancestors
    * Added simple problems Dashboard
    * New filter and column painter for current notification number (escalations)
    * Added new painters for displaying host tags (list of tags, single tag
    groups). All those painters are sortable. Also added new filters for tags.
    * Added painters, icon and filters for visualizing staleness information
    * Improved filtering of the foldertree snapin by user permissions (when a user is
      only permitted on one child folder, the upper folder is removed from the
      hierarchy)
    * "Unchecked Services" view now uses the staleness of services for filtering
    * Globe dashlets make use of the parameter "id" to make it possible to
      provide unique ids in the render HTML code to the dashlets
    * Multisite can now track wether or not a user is online, this need to be
      enabled e.g. via Global Settings in WATO (Save last access times of
      users)
    * Added popup message notification system to make it possible to notify
      multisite users about various things. It is linked on WATO Users page at
      the moment. An image will appear for a user in the sidebar footer with
      the number of pending messages when there are pending messages for a user.
      To make the sidebar check for new messages on a regular base, you need
      to configure the interval of sidebar popup notification updates e.g. via
      WATO Global Settings.
    * Event views: changed default horizon from 31 to 7 days
    * New option for painting timestamp: as Unix Epoch time
    * New filters: Host state type and Service state type
    * FIX: better error message in case of exception in SNMP handling
    * FIX: Inventory screen: Now shows custom checks
    * FIX: Fixed locking problem of multisite pages related to user loading/saving
    * FIX: Fixed wrong default settings of view filters in localized multisite
    * FIX: line wrapping of logwatch entries
    * FIX: Fixed button dragging bug when opening the view editor
           (at least in Firefox)

    WATO:
    * Allow to configure check-/retry_interval in second precision
    * Custom user attributes can now be managed using WATO
    * Allow GIT to be used for change tracking (enable via global option)
    * Hosts/Folders: SNMP communities can now be configured via the host
      and folders hierarchy. Those settings override the rule base config.
    * Require unique alias names in between the following elements:
      Host/Service/Contact Groups, Timeperiods and Roles
    * Removed "do not connect" option from site socket editor. Use the
      checkbox "Disable" to disable the site for multisite.
    * Converted table of Event Console Rules to new implementation, make it sortable
    * FIX: do validation of check items in rule editor
    * FIX: More consistent handling of folderpath select in rule editor
    * FIX: Now correctly handling depends_on_tags on page rendering for
           inherited values
    * FIX: Changed several forms from GET to POST to prevent "Request-URI too
           large" error messages during submitting forms
    * FIX: automation snmp scan now adhere rules for shoddy snmp devices
           which have no sys description
    * FIX: Cisco ruleset "Cisco WLC WiFi client connections" has been generalized to
           "WLC WiFi client connections"
    * FIX: Snapshot handling is a little more robust agains manually created
           files in snapshot directory now
    * FIX: Slightly more transparent handling of syntax errors when loading rules.mk

    Notifications:
    * Flexible Notification can now filter service levels
    * FIX: check_tcp corrected order of parameters in definition

    Event Console:
    * New global setting "force message archiving", converts the EC into
      a kind of syslog archive
    * New built-in snmptrap server to directly receive snmp traps
    * FIX: fix layout of filter for history action type
    * FIX: better detect non-IP-number hosts in hostname translation

1.2.3i1:
    Core:
    * Agents can send data for other hosts "piggyback". This is being
      used by the vSphere and SAP plugins
    * New variable host_check_commands, that allows the definition of
      an alternative host check command (without manually defining one)
    * New variable snmp_check_interval which can be used to customize
      the check intervals of SNMP based checks
    * setup: Added missing vars rrd_path and rrdcached_sock
    * new variable check_mk_exit_status: allows to make Check_MK service OK,
      even if host in not reachable.
    * set always_cleanup_autochecks to True per default now
    * check_mk: new option --snmptranslate

    Multisite:
    * New availability view for arbitrary host/service collections
    * New option auth_by_http_header to use the value of a HTTP header
      variable for authentication (Useful in reverse proxy environments)
    * New permission that is needed for seeing views that other users
      have defined (per default this is contained in all roles)
    * New path back to the view after command exection with all
      checkboxes cleared
    * Added plugins to config module to make registration of default values
      possible for addons like mkeventd - reset to default values works now
      correctly even for multisite related settings
    * perfometer: Bit values now using base of 1000
    * Added PNP tempate for check_disk_smb
    * Dashboards can now be configured to be reloaded on resizing
      (automatically adds width/height url parameters)
    * LDAP authentification: New config option "Do not use persistent
                             connections to ldap server"
    * Hosttags and auxiliary tags can now be grouped in topics
    * Fixed output of time in view if server time differs from user time

    Event Console:
    * New rule feature: automatically delete event after actions
    * New filter for maximum service level (minimum already existed)
    * New global setting: hostname translation (allows e.g. to drop domain name)
    * New rule match: only apply rule within specified time period

    Checks & Agents:
    * solaris_mem: New check for memory and swap for Solaris agent
    * agent_vsphere: New VMWare ESX monitoring that uses pySphere and the VMWare
      API in order to get data very efficiently. Read (upcoming) documentation
      for details.
    * new special agent agent_random for creating random monitoring data
    * New checks: windows_intel_bonding / windows_broadcom_bonding
    * Implemented SAP monitoring based on the agent plugin mk_sap. This
      must be run on a linux host. It connects via RFC calls to SAP R/3
      systems to retrieve monitoring information for this or other machines.
    * sap.dialog: Monitors SAP dialog statistics like the response time
    * sap.value: Simply processes information provided by SAP to Nagios
    * openvpn_clients: new check for OpenVPN connections
    * if64_tplink: special new check for TP Link switches with broken SNMP output
    * job: Monitoring states and performance indicators of any jobs on linux systems
    * oracle_asm_diskgroups: Added missing agent plugin + asmcmd wrapper script
    * oracle_jobs: New check to monitor oracle database job execution
    * oracle_rman_backups: New check to monitor state of ORACLE RMAN backups
    * jar_signature: New check to monitor wether or not a jar is signed and
      certificate is not expired
    * cisco_qos: adhere qos-bandwidth policies
    * check_disk_smb: WATO formalization for active check check_disk_smb
    * if.include: new configurable parameters for assumed input and output speed
    * cisco_qos: new param unit:    switches between bit/byte display
                 new param average: average the values over the given minute
                 new params post/drop can be configured via int and float
                 fixed incorrect worst state if different parameters exceed limit
    * logwatch.ec: Added optional spooling to the check to prevent dataloss
      when processing of current lines needs more time than max execution time
    * mounts: ignore multiple occurrances of the same device
    * Linux agent: allow cached local/plugins checks (see docu)
    * mem.include: Linux memory check now includes size of page tables. This
      can be important e.g. on ORACLE systems with a lot of memory
    * windows_agent: Now buffers output before writing it to the socket
                     Results in less tcp packages per call
    * smart.stats: rewrote check. Please reinventorize. Error counters are now
      snapshotted during inventory.
    * smart.temp: add WATO configuration
    * windows_agent: check_mk.ini: new option "port" - specifies agent port
    * winperf_processor: introduce averaging, support predictive levels
    * cpu_util.include: fixed bug when params are set to None
    * predictive levels: fixed bug when existing predictive levels get new options
    * windows_plugin mssql.vbs: No longer queries stopped mssql instances
    * cisco_hsrp: fixed problem when HSRP groups had same ip address
    * winperf_if: hell has frozen over: a new check for network adapters on Windows
    * windows agent: new config section plugins, now able to set timeouts for specific plugins
                     new global config option: timeout_plugins_total
    * lnx_if in Linux agent: force deterministical order of network devices
    * Linux agent: remove obsolete old <<<netif>>> and <<<netctr>>> sections
    * logwatch, logwatch.ec: detect error in agent configuration
    * Linux agent: cups_queues: do not monitor non-local queues (thanks to Olaf Morgenstern)
    * AIX agent: call lparstat with argument 1 1, this give more accurate data
    * Check_MK check: enable extended performance data per default now
    * viprinet checks: New checks for firmware version/update, memory usage, power supply status,
                       router mode, serialnumber and temperature sensors
    * uptime, snmp_uptime, esx_vsphere_counters.uptime: allow to set lower and upper levels
    * winperf_processor: Now displays (and scales) to number of cpus in pnpgraph
    * mk_postgres plugin: replace select * with list of explicit columns (fix for PG 9.1)
    * lnx_if: show MAC address for interfaces (needs also agent update)
    * winperf_tcp_conn: New check. Displays number of established tcpv4 connections in windows
                        Uses WATO Rule "TCP connection stats (Windows)"
    * windows_agent: fixed timeouts for powershell scripts in local/plugins
    * logwatch: Agent can now use logwatch.d/ to split config to multipe files
    * logwatch: Agent can now rewrite Messages
    * apache_status: New rule: set levels for number of remaining open slots
    * mrpe: handle long plugin output correctly, including performance data
    * cisco_qos: parameters now configurable via WATO

    Notifications:
    * notify.py: unique spoolfiles name no longer created with uuid
    * Warn user if only_services does never match

    Livestatus:
    * Table statehist: Improved detection of vanished hosts and services.
                       Now able to detect and remove nonsense check plugin output
    * FIX: able to handle equal comment_id between host and service
    * livestatus.log: show utf-8 decoding problems only with debug logging >=2
    * livestatus: fixed incorrect output formatting of comments_with_info column

    BI:
    * Integrated availability computing, including nifty time warp feature

    WATO:
    * Configuration of datasource programs via dedicated rules
    * New editor for Business Intelligence rules
    * Rule Editor: Now able to show infeffective rules
    * Valuespec: CascadingDropdown now able to process choice values from functions
    * Removed global option logwatch_forward_to_ec, moved this to the
      logwatch_ec ruleset. With this option the forwarding can now be enabled
      for each logfile on a host
    * Configuration of an alternative host check command
    * Inventory: Display link symbol for ps ruleset
    * New rule for notification_options of hosts and services
    * FIX: Rulesets: correct display of rules within subfolders
    * Remove Notification Command user settings, please use flexible notifications instead


1.2.2p3:
    Core:
    * FIX: get_average(): Gracefully handle time anomlies of target systems
    * FIX: notifications: /var/lib/check_mk/notify directory is now created
           correctly during setup from tgz file. (Without it notifications
           did not get sent out.)
    * FIX: add missing $DESTDIR to auth.serials in setup.sh

    Checks & Agents:
    * FIX: winperf_processor: fix case where CPU percent is exactly 100%
    * FIX: blade_powerfan: fix mixup of default levels 50/40 -> 40/50
    * FIX: Cleaned up graph rendering of Check_MK services
    * FIX: zypper: deal with output from SLES 10
    * FIX: zpool_status: Ignoring "No known data errors" text
    * FIX: dmi_sysinfo: Handling ":" in value correctly
    * FIX: check_http: Fixed syntax error when monitoring certificates
    * FIX: check_dns: parameter -A does not get an additional string
    * FIX: diskstat: Fixed wrong values for IO/s computation on linux hosts
    * FIX: blade_healts: Fixed wrong index checking resulting in exceptions
    * FIX: notifications: /var/lib/check_mk/notify directory is now created
           correctly during setup from tgz file. (Without it notifications
           did not get sent out.)

    Multisite:
    * FIX: LDAP: Disabling use of referrals in active directory configuration
    * FIX: Fixed missing roles in auth.php (in some cases) which resulted in
           non visible pnp graphs and missing nagvis permissions
    * FIX: Fixed label color of black toner perfometers when fuel is low
    * FIX: Fixed wrong default settings of view filters in localized multisite
    * FIX: Fixed exception when enabling sounds for views relying on
           e.g. alert statistics source
    * FIX: Folder Tree Snapin: make folder filter also work for remote
           folders that do not exist locally
    * FIX: correctly display sub-minute check/retry intervals
    * FIX: fix logic of some numeric sorters
    * FIX: Improved user provided variable validation in view code
    * FIX: Escaping html code in plugin output painters

    WATO:
    * FIX: fix layout of Auxiliary tags table
    * FIX: avoid exception when called first time and first page ist host tags
    * FIX: fix validation of time-of-day input field (24:00)
    * FIX: automation users can now be deleted again (bug was introduced in 1.2.2p1)
    * FIX: fix logwatch pattern analyzer message "The host xyz is not
           managed by WATO." after direct access via snapin
    * FIX: Fixed first toggle of flags in global settings when default is set to True
    * FIX: fix exception and loss of hosts in a folder when deleting all site connections
           of a distributed WATO setup
    * FIX: avoid Python exception for invalid parameters even in debug mode
    * FIX: check_ldap: Removed duplicate "-H" definition
    * FIX: Fixed some output encoding problem in snapshot restore / deletion code
    * FIX: Improved user provided variable validation in snapshot handling code
    * FIX: Improved user provided variable validation in inventory dialog

    Event Console:
    * FIX: apply rewriting of application/hostname also when cancelling events
    * FIX: check_mkevents now uses case insensitive host name matching

    Livestatus:
    * FIX: fixed incorrect output formatting of comments_with_info column
    * FIX: statehist table: fixed memory leak

1.2.2p2:
    Core:
    * FIX: livecheck: fixed handling of one-line plugin outputs and missing \n
           (Thanks to Florent Peterschmitt)

    Checks & Agents:
    * FIX: jolokia_info: ignore ERROR instances
    * FIX: apache_status: use (also) apache_status.cfg instead of apache_status.conf
    * FIX: f5_bigip_vserver: fix wrong OID (13 instead of 1), thanks to Miro Ramza
    * FIX: f5_bigip_psu: handle more than first power supply, thanks to Miro Ramza
    * FIX: ipmi_sensors: ignore sensors in state [NA] (not available)
    * FIX: aix_lvm: handle agents that output an extra header line
    * FIX: zfsget: do not assume that devices begin with /, but mountpoints
    * FIX: ipmi_sensors: handle two cases for DELL correctly (thanks to Sebastian Talmon)
    * FIX: check_dns: enable performance data
    * FIX: free_ipmi: fix name of sensor cache file if hostname contains domain part
    * FIX: ad_replication plugin: Fixed typo (Thanks to Dennis Honke)

    Multisite:
    * List of views: Output the alias of a datasource instead of internal name
    * FIX: fix column editor for join columns if "SERVICE:" is l10n'ed
    * FIX: fix invalid request in livestatus query after reconnect

    WATO:
    * FIX: convert editing of global setting to POST. This avoid URL-too-long
      when defining lots of Event Console actions
    * FIX: LDAP configuration: allow DNs without DC=

    Event Console:
    * FIX: fix icon in events check if host specification is by IP address
    * Renamed "Delete Event" to "Archive Event" to clearify the meaning

    Notifications:
    * FIX: contacts with notifications disabled no longer receive
           custom notifications, unless forced

1.2.2p1:
    Core:
    * FIX: correctly quote ! and \ in active checks for Nagios
    * FIX: Performing regular inventory checks at configured interval even
           when the service is in problem state
    * Check_MK core now supports umlauts in host-/service- and contactgroup names

    Checks & Agents:
    * FIX: vsphere_agent: fix problems whith ! and \ in username or password
    * FIX: check_mk_agent.aix: fix shebang: was python, must be ksh
    * FIX: cisco_qos: Be compatible to newer IOS-XE versions (Thanks to Ken Smith)
    * FIX: mk_jolokia: Handling spaces in application server instances correctly

    Multisite:
    * FIX: do not remove directories of non-exisant users anymore. This lead to
           a deletion of users' settings in case of an external authentication
           (like mod_ldap).
    * FIX: Fixed handling of dashboards without title in sidebar view snapin
    * FIX: titles and services got lost when moving join-columns in views
    * FIX: Fixed exception during initial page rendering in python 2.6 in special cases
           (Internal error: putenv() argument 2 must be string, not list)

    Livestatus:
    * livestatus.log: show utf-8 decoding problems only with debug logging >=2

    Notifications:
    * FIX: HTML mails: Handle the case where plugin argument is not set
    * FIX: HTML mails: remove undefinded placeholders like $GRAPH_CODE$

    WATO:
    * Improved handling of valuespec validations in WATO rule editor. Displaying a
      warning message when going to throw away the current settings.
    * FIX: fix bug where certain settings where not saved on IE. This was mainly
           on IE7, but also IE8,9,10 in IE7 mode (which is often active). Affected
           was e.g. the nodes of a cluster or the list of services for service
           inventory

1.2.2:
    Core:
    * Added $HOSTURL$ and $SERVICEURL$ to notification macros which contain an
      URL to the host/service details views with /check_mk/... as base.

    Checks & Agents:
    * FIX: blade_bx_load: remove invalid WATO group
    * FIX: lnx_bonding: handle also 802.3ad type bonds

    Notifications:
    * FIX: Removing GRAPH_CODE in html mails when not available
    * Using plugin argument 1 for path to pnp4nagios index php to render graphs
    * Little speedup of check_mk --notify

    Multisite:
    * FIX: Fixed umlaut handling in reloaded snapins

    WATO:
    * FIX: Fix several cases where WATO rule analyser did not hilite all matching rules
    * Added tcp port parameter to SSL certificate check (Thanks to Marcel Schulte)

    Event Console:
    * FIX: Syslog server is now able to parse RFC 5424 syslog messages

1.2.2b7:
    Checks & Agents:
    * FIX: postfix_mailq: fix labels in WATO rule, set correct default levels


1.2.2b6:
    Core:
    * FIX: setup: detect check_icmp also on 64-Bit CentOS
           (thanks to あきら)
    * FIX: setup.sh: create auth.serials, fix permissions of htpasswd
    * FIX: livecheck: now able to handle check output up to 16kB

    Checks & Agents:
    * FIX: apc_symmetra_power: resurrect garble PNP template for
    * FIX: check_mk_agent.freebsd: remove garble from output
           (Thanks to Mathias Decker)
    * FIX: check_mk-mssql_counters.locks: fix computation, was altogether wrong
    * FIX: check_mk-mssql_counters.transactions: fix computation also
    * check_http: now support the option -L (urlizing the result)
    * Added mem section to Mac OSX agent (Thanks to Brad Davis)
    * FIX: mssql.vbs (agent plugin) now sets auth options for each instance
    * FIX: jolokia_metrics.mem: error when missing max values
    * Make levels for SMART temperature editable via WATO

    Multisite:
    * FIX: fix localization in non-OMD environment
           (thanks to あきら)
    * FIX: hopefully fix computation of Speed-O-Meter
    * Add $SERVICEOUTPUT$ and $HOSTOUTPUT$ to allowed macros for
      custom notes
    * FIX: Writing one clean message to webserver error_log when write fails
    * FIX: Escaping html entities when displaying comment fields
    * FIX: Monitored on site attribute always has valid default value

    Notifications:
    * FIX: fix event type for recoveries
    * FIX: fix custom notifications on older nagios versions
    * FIX: handle case where type HOST/SERVICE not correctly detected

    Livestatus:
    * FIX: memory leak when removing downtime / comment

    WATO:
    * FIX: Removed "No roles assigned" text in case of unlocked role attribute
           in user management dialog
    * FIX: Fix output of rule search: chapters appeared twice sometimes

    Event Console:
    * FIX: check_mkevents: fix usage help if called with illegal options
    * check_mkevents now allows specification of a UNIX socket
      This is needed in non-OMD environments
    * setup.py now tries to setup Event Console even in non-OMD world

1.2.2b5:
    Core:
    * Checks can now omit the typical "OK - " or "WARN -". This text
      will be added automatically if missing.
    * FIX: livecheck: fixed compilation bug
    * FIX: check_mk: convert service description unicode into utf-8
    * FIX: avoid simultanous activation of changes by means of a lock

    Checks & Agents:
    * FIX: jolokia_metrics.mem - now able to handle negative/missing max values
    * ADD: tcp_conn_stats: now additionally uses /proc/net/tcp6
    * ADD: wmic_processs: cpucores now being considered when calculating
           user/kernel percentages. (thanks to William Baum)
    * FIX: UPS checks support Eaton Evolution
    * FIX: windows agent plugin: mssql now exits after 10 seconds

    Notifications:
    * FIX: fixed crash on host notification when contact had explicit services set

    Livestatus:
    * FIX: possible crash with VERY long downtime comments

    WATO:
    * FIX: Fix hiliting of errors in Nagios output
    * FIX: localisation error

    Multisite:
    * FIX: Avoid duplicate "Services" button in host detail views
    * FIX: fix rescheduling icon for services with non-ASCII characters
    * New filter for IP address of a host
    * Quicksearch: allow searching for complete IP addresses and IP
      address prefixes
    * Add logentry class filter to view 'Host- and Service events'

    BI:
    * FIX: fix exception with expansion level being 'None'
    * FIX: speedup for single host tables joined by hostname (BI-Boxes)
    * FIX: avoid closing BI subtree while tree is being loaded

    Event Console:
    * FIX: make hostname matching field optional. Otherwise a .* was
           neccessary for the rule in order to match
    * FIX: event_simulator now also uses case insensitive matches

1.2.2b4:
    Core:
    * FIX: Fix output of cmk -D: datasource programs were missing
    * FIX: allow unicode encoded extra_service_conf
    * FIX: no default PING service if custom checks are defined
    * FIX: check_mk_base: fixed rounding error in get_bytes_human_readable
    * FIX: check_mk: improved support of utf-8 characters in extra_service_conf
    * FIX: livestatus: table statehist now able to check AuthUser permissions
    * New configuration variable contactgroup_members

    Checks & Agents:
    * FIX: smart - not trying to parse unhandled lines to prevent errors
    * FIX: winperf_processor - fixed wrong calculations of usage
    * FIX: WATO configuration of filesystem trends: it's hours, not days!
    * FIX: mysql: fixed crash on computing IO information
    * FIX: diskstat: fix local variable 'ios_per_sec' referenced before assignment
    * FIX: multipath: ignore warning messages in agent due to invalid multipath.conf
    * FIX: megaraid_bbu: deal with broken output ("Adpater"), found in Open-E
    * FIX: megaraid_pdisk: deal with special output of Open-E
    * FIX: jolokia_metrics.mem: renamed parameter totalheap to total
    * FIX: megaraid_bbu: deal with broken output ("Adpater")
    * FIX: check_ldap: added missing host address (check didn't work at all)
    * FIX: check_ldap: added missing version option -2, -3, -3 -T (TLS)
    * FIX: mssql: Agent plugin now supports MSSQL Server 2012
    * FIX: hr_mem: fix max value in performance data (thanks to Michaël COQUARD)
    * FIX: f5_bigip_psu: fix inventory function (returned list instead of tuple)
    * FIX: mysql.connections: avoid crash on legacy agent output
    * FIX: tcp_conn_stats: use /proc/net/tcp instead of netstat -tn. This
           should avoid massive performance problems on system with many
           connections
    * Linux agent: limit netstat to 10 seconds
    * ps: Allow %1, %2, .. instead of %s in process_inventory. That allows
      reordering of matched groups
    * FIX: f5_bigip_psu - fixed inventory function
    * FIX: printer_supply - fixed inventory function for some kind of OKI printers

    Multisite:
    * FIX: Fixed problem with error during localization scanning
    * FIX: Fixed wrong localization right after a user changed its language
    * FIX: Improved handling of error messages in bulk inventory
    * FIX: fixed focus bug in transform valuespec class
    * FIX: stop doing snapin refreshes after they have been removed
    * FIX: sidebar snapins which refresh do not register for restart detection anymore
    * FIX: fix user database corruption in case of a race condition
    * FIX: added checks wether or not a contactgroup can be deleted
    * FIX: Avoid deadlock due to lock on contacts.mk in some situations
    * Changed sidebar snapin reload to a global interval (option:
      sidebar_update_interval), defaults to 30 seconds
    * Sidebar snapins are now bulk updated with one HTTP request each interval

    BI:
    * FIX: fixed invalid links to hosts and services in BI tree view
    * FIX: fix exception in top/down and bottom/up views
    * FIX: fix styling of top/down and bottom/up views (borders, padding)
    * FIX: fix style of mouse pointer over BI boxes
    * FIX: list of BI aggregates was incomplete in some cases
    * FIX: single host aggregations didn't work for aggregations += [...]
    * FIX: top-down and bottom-up was broken in case of "only problems"
    * FIX: BI see_all permission is now working again
    * Do not handle PENDING as "problem" anymore
    * Make titles of non-leaf tree nodes klickable

    WATO:
    * FIX: flexible notification valuespec is now localizable
    * FIX: Alias values of host/service/contact groups need to be set and unique
           within the group
    * FIX: Fixed exception when editing contactgroups without alias
    * FIX: Fix localization of rule options
    * FIX: ValueSpec OptionalDropDown: fix visibility if default is "other"
    * Suggest use default value for filesystem levels that make sense
    * Valuespec: CascadingDropdown now able to process choice values from functions
    * Freshness checking for classical passive Nagios checks (custom_checks)

1.2.2b3:
    Checks & Agents:
    * FIX: Fixed date parsing code ignoring the seconds value in several checks
           (ad_replication, cups_queues, heartbeat_crm, mssql_backup, smbios_sel)
    * FIX: Fixed pnp template for apc_symmetra check when using multiple rrds

    Multisite:
    * FIX: Removed uuid module dependency to be compatible to python < 2.5
    * FIX: remove Javascript debug popup from multi-string input fields
    * FIX: list of strings (e.g. host list in rule editor) didn't work anymore

1.2.2b2:
    Checks & Agents:
    * Added dynamic thresholds to the oracle_tablespace check depending on the
      size of the tablespaces.

    BI:
    * FIX: fix exception in BI-Boxes views of host groups
    * FIX: fix problem where BI-Boxes were invisible if not previously unfolded

    Event Console:
    * FIX: support non-Ascii characters in matching expressions. Note:
           you need to edit and save each affected rule once in order
           to make the fix work.
    * FIX: Fixed exception when logging actions exectuted by mkeventd
    * FIX: etc/init.d/mkeventd flush did not work when mkeventd was stopped

    Multisite:
    * FIX: Fixed several minor IE7 related layout bugs
    * FIX: title of pages was truncated and now isn't anymore
    * Cleanup form for executing commands on hosts/services

    WATO:
    * FIX: Fixed layout of rulelist table in IE*
    * FIX: Fixed adding explicit host names to rules in IE7
    * Add: Improved navigation convenience when plugin output contains [running on ... ]

1.2.2b1:
    Core:
    * cmk --notify: added notification script to generate HTML mails including
      the performance graphs of hosts and services
    * cmk --notify: added the macros NOTIFY_LASTHOSTSTATECHANGE, NOTIFY_HOSTSTATEID,
      NOTIFY_LASTSERVICESTATECHANGE, NOTIFY_SERVICESTATEID, NOTIFY_NOTIFICATIONCOMMENT,
      NOTIFY_NOTIFICATIONAUTHOR, NOTIFY_NOTIFICATIONAUTHORNAME, NOTIFY_NOTIFICATIONAUTHORALIAS
    * FIX: more robust deletion of precompiled files to ensure the correct
      creation of the files (Thanks to Guido Günther)
    * FIX: Inventory for cluster nodes who are part of multiple clusters
    * cmk --notify: added plugin for sms notification
    * FIX: precompiled checks: correct handling of sys.exit() call when using python2.4
    * cmk --notify: improved logging on wrong notification type
    * RPM: Added check_mk-agent-scriptless package (Same as normal agent rpm,
      but without RPM post scripts)

    Checks & Agents:
    * winperf_processor now outputs float usage instead of integer
    * FIX: mssql_counters.file_sizes - Fixed wrong value for "Log Files" in output
    * FIX: drbd: Parameters for expected roles and disk states can now be set to
           None to disable alerting on changed values
    * printer_supply_ricoh: New check for Ricoh printer supply levels
    * jolokia_metrics.mem: now supports warn/crit levels for heap, nonheap, totalheap
    * jolokia_metrics.mem: add dedicated PNP graph
    * FIX: logwatch.ec: use UNIX socket instead of Pipe for forwarding into EC
    * FIX: logwatch.ec: fixed exception when forwarding "OK" lines
    * FIX: logwatch.ec: fixed forwarding of single log lines to event console
    * Improved performance of logwatch.ec check in case of many messages
    * livestatus_status: new check for monitoring performance of monitoring
    * FIX: diskstat.include: fix computation of queue length on windows
      (thanks to K.H. Fiebig)
    * lnx_bonding: new check for bonding interfaces on Linux
    * ovs_bonding: new check for bonding interfaces on Linux / Open vSwitch
    * if: Inventory settings can now be set host based
    * FIX: lnx_bonding/ovs_bonding: correct definition of bonding.include
    * Add: if check now able to handle interface groups  (if_groups)
    * Add: New check for DB2 instance memory levels
    * Add: winperf_phydisk can now output IOPS
    * Add: oracle_tablespace now with flexible warn/crit levels(magic number)

    Livestatus:
    * Add: new column in hosts/services table: comments_with_extra_info
    Adds the entry type and entry time

    Multisite:
    * Added comment painter to notification related views
    * Added compatibility code to use hashlib.md5() instead of md5.md5(), which
      is deprecated in python > 2.5 to prevent warning messages in apache error log
    * Added host filter for "last host state change" and "last host check"
    * FIX: Preventing autocomplete in password fields of "edit profile" dialog
    * The ldap member attribute of groups is now configruable via WATO
    * Added option to enforce lower User-IDs during LDAP sync
    * Improved debug logging of ldap syncs (Now writing duration of queries to log)
    * Displaying date/time of comments in comment icon hover menu (Please
      note: You need to update your livestatus to current version to make this work)
    * FIX: Making "action" context link unclickable during handling actions / confirms

    BI:
    * Use Ajax to delay rendering of invisible parts of the tree (this
      saves lots of HTML code)

    WATO:
    * Added hr_mem check to the memory checkgroup to make it configurable in WATO
    * Make page_header configurable in global settings
    * FIX: Fixed some typos in ldap error messages
    * FIX: Fixed problem on user profile page when no alias set for a user
    * FIX: list valuespecs could not be extended after once saving
    * FIX: fix title of foldable areas contained in list valuespecs
    * FIX: Fixed bug where pending log was not removed in multisite setup
    * FIX: Fixed generation of auth.php (Needed for NagVis Multisite Authorisation)
    * FIX: Fixed missing general.* permissions in auth.php on slave sites in
      case of distributed WATO setups
    * Added oracle_tablespaces configuration to the application checkgroup
    * FIX: Fixed synchronisation of mkeventd configs in distributed WATO setups
    * FIX: "Sync & Restart" did not perform restart in distributed WATO setups
    * FIX: Fixed exception in editing code of ldap group to rule plugin
    * FIX: Don't execute ldap sync while performing actions on users page

    Event Console:
    * Added UNIX socket for sending events to the EC
    * Speed up rule matches in some special cases by factor of 100 and more
    * Init-Script: Improved handling of stale pidfiles
    * Init-Script: Detecting and reporting already running processes
    * WATO: Added hook to make the mkeventd reload in distributed WATO setups
      during "activate changes" process
    * Added hook mkeventd-activate-changes to add custom actions to the mkeventd
      "activate changes" GUI function
    * FIX: When a single rule matching raises an exception, the line is now
      matched agains the following rules instead of being skipped. The
      exception is logged to mkeventd.log

1.2.1i5:
    Core:
    * Improved handling of CTRL+C (SIGINT) to terminate long runnining tasks
      (e.g.  inventory of SNMP hosts)
    * FIX: PING services on clusters are treated like the host check of clusters
    * cmk --notify: new environment variable NOTIFY_WHAT which has HOST or SERVICE as value
    * cmk --notify: removing service related envvars in case of host notifications
    * cmk --notify: added test code to help developing nitofication plugins.
      Can be called with "cmk --notify fake-service debug" for example

    Checks & Agents:
    * Linux Agent, diskstat: Now supporting /dev/emcpower* devices (Thanks to Claas Rockmann-Buchterkirche)
    * FIX: winperf_processor: Showing 0% on "cmk -nv" now instead of 100%
    * FIX: win_dhcp_pools: removed faulty output on non-german windows 2003 servers
           with no dhcp server installed (Thanks to Mathias Decker)
    * Add: fileinfo is now supported by the solaris agent. Thanks to Daniel Roettgermann
    * Logwatch: unknown eventlog level ('u') from windows agent treated as warning
    * FIX: logwatch_ec: Added state undefined as priority
    * Add: New Check for Raritan EMX Devices
    * Add: mailman_lists - New check to gather statistics of mailman mailinglists
    * FIX: megaraid_bbu - Handle missing charge information (ignoring them)
    * FIX: myssql_tablespaces - fix PNP graph (thanks to Christian Zock)
    * kernel.util: add "Average" information to PNP graph
    * Windows Agent: Fix startup crash on adding a logfiles pattern, but no logfile specified
    * Windows Agent: check_mk.example.ini: commented logfiles section

    Multisite:
    * FIX: Fixed rendering of dashboard globes in opera
    * When having row selections enabled and no selected and performing
      actions an error message is displayed instead of performing the action on
      all rows
    * Storing row selections in user files, cleaned up row selection
      handling to single files. Cleaned up GET/POST mixups in confirm dialogs
    * Add: New user_options to limit seen nagios objects even the role is set to see all
    * Fix: On site configaration changes, only relevant sites are marked as dirty
    * Fix: Distributed setup: Correct cleanup of pending changes logfile after "Activate changes"
    * FIX: LDAP: Fixed problem with special chars in LDAP queries when having
    contactgroup sync plugin enabled
    * FIX: LDAP: OpenLDAP - Changed default filter for users
    * FIX: LDAP: OpenLDAP - Using uniqueMember instead of member when searching for groups of a user
    * FIX: LDAP: Fixed encoding problem of ldap retrieved usernames
    * LDAP: Role sync plugin validates the given group DNs with the group base dn now
    * LDAP: Using roles defined in default user profile in role sync plugin processing
    * LDAP: Improved error handling in case of misconfigurations
    * LDAP: Reduced number of ldap querys during a single page request / sync process
    * LDAP: Implemnted some kind of debug logging for LDAP communication
    * FIX: Re-added an empty file as auth.py (wato plugin) to prevent problems during update

    WATO:
    * CPU load ruleset does now accept float values
    * Added valuespec for cisco_mem check to configure thresholds via WATO
    * FIX: Fixed displaying of tag selections when creating a rule in the ruleeditor
    * FIX: Rulesets are always cloned in the same folder
    * Flexibile notifications: removed "debug notification" script from GUI (you can make it
      executable to be choosable again)
    * Flexibile notifications: added plain mail notification which uses the
      mail templates from global settings dialog

    BI:
    * Added FOREACH_SERVICE capability to leaf nodes
    * Add: Bi views now support debug of livestatus queries

1.2.1i4:
    Core:
    * Better exception handling when executing "Check_MK"-Check. Printing python
      exception to status output and traceback to long output now.
    * Added HOSTTAGS to notification macros which contains all Check_MK-Tags
      separated by spaces
    * Output better error message in case of old inventory function
    * Do object cache precompile for monitoring core on cmk -R/-O
    * Avoid duplicate verification of monitoring config on cmk -R/-O
    * FIX: Parameter --cleanup-autochecks (long for -u) works now like suggested in help
    * FIX: Added error handling when trying to --restore with a non existant file

    Notifications:
    * Fix flexible notifications on non-OMD systems

    Checks & Agents:
    * Linux Agent, mk_postgres: Supporting pgsql and postgres as user
    * Linux Agent, mk_postgres: Fixed database stats query to be compatible
      with more versions of postgres
    * apache_status: Modified to be usable on python < 2.6 (eg RHEL 5.x)
    * apache_status: Fixed handling of PIDs with more than 4 numbers
    * Add: New Check for Rittal CMC PSM-M devices
    * Smart plugin: Only use relevant numbers of serial
    * Add: ibm_xraid_pdisks - new check for agentless monitoring of disks on IBM SystemX servers.
    * Add: hp_proliant_da_cntlr check for disk controllers in HP Proliant servers
    * Add: Check to monitor Storage System Drive Box Groups attached to HP servers
    * Add: check to monitor the summary status of HP EML tape libraries
    * Add: apc_rackpdu_status - monitor the power consumption on APC rack PDUs
    * Add: sym_brightmail_queues - monitor the queue levels on Symantec Brightmail mail scanners.
    * Add: plesk_domains - List domains configured in plesk installations
    * Add: plesk_backups - Monitor backup spaces configured for domains in plesk
    * Add: mysql_connections - Monitor number of parallel connections to mysql daemon
    * Add: flexible notifcations: filter by hostname
    * New script multisite_to_mrpe for exporting services from a remote system
    * FIX: postgres_sessions: handle case of no active/no idle sessions
    * FIX: correct backslash representation of windows logwatch files
    * FIX: postgres_sessions: handle case of no active/no idle sessions
    * FIX: zfsget: fix exception on snapshot volumes (where available is '-')
    * FIX: zfsget: handle passed-through filesystems (need agent update)
    * FIX: loading notification scripts in local directory for real
    * FIX: oracle_version: return valid check result in case of missing agent info
    * FIX: apache_status: fixed bug with missing 'url', wrote man page
    * FIX: fixed missing localisation in check_parameteres.py
    * FIX: userdb/ldap.py: fixed invalid call site.getsitepackages() for python 2.6
    * FIX: zpool_status: fixed crash when spare devices were available
    * FIX: hr_fs: handle negative values in order to larger disks (thanks to Christof Musik)
    * FIX: mssql_backup: Fixed wrong calculation of backup age in seconds


    Multisite:
    * Implemented LDAP integration of Multisite. You can now authenticate your
      users using the form based authentication with LDAP. It is also possible
      to synchronize some attributes like mail addresses, names and roles from
      LDAP into multisite.
    * Restructured cookie auth cookies (all auth cookies will be invalid
      after update -> all users have to login again)
    * Modularized login and cookie validation
    * Logwatch: Added buttons to acknowledge all logs of all hosts or really
      all logs which currently have a problem
    * Check reschedule icon now works on services containing an \
    * Now showing correct representation of SI unit kilo ( k )
    * if perfometer now differs between byte and bit output
    * Use pprint when writing global settings (makes files more readable)
    * New script for settings/removing downtimes: doc/treasures/downtime
    * New option when setting host downtimes for also including child hosts
    * Option dials (refresh, number of columns) now turnable by mouse wheel
    * Views: Commands/Checkboxes buttons are now activated dynamically (depending on data displayed)
    * FIX: warn / crit levels in if-check when using "bit" as unit
    * FIX: Fixed changing own password when notifications are disabled
    * FIX: On page reload, now updating the row field in the headline
    * FIX: ListOfStrings Fields now correctly autoappend on focus
    * FIX: Reloading of sidebar after activate changes
    * FIX: Main Frame without sidebar: reload after activate changes
    * FIX: output_format json: handle newlines correctly
    * FIX: handle ldap logins with ',' in distinguished name
    * FIX: quote HTML variable names, fixes potential JS injection
    * FIX: Sidebar not raising exceptions on configured but not available snapins
    * FIX: Quicksearch: Fixed Up/Down arrow handling in chrome
    * FIX: Speedometer: Terminating data updates when snapin is removed from sidebar
    * FIX: Views: toggling forms does not disable the checkbox button anymore
    * FIX: Dashboard: Fixed wrong display options in links after data reloads
    * FIX: Fixed "remove all downtimes" button in views when no downtimes to be deleted
    * FIX: Services in hosttables now use the service name as header (if no custom title set)
    * New filter for host_contact and service_contact

    WATO:
    * Add: Creating a new rule immediately opens its edit formular
    * The rules formular now uses POST as transaction method
    * Modularized the authentication and user management code
    * Default config: add contact group 'all' and put all hosts into it
    * Reverse order of Condition, Value and General options in rule editor
    * Allowing "%" and "+" in mail prefixes of contacts now
    * FIX: Fixed generated manual check definitions for checks without items
      like ntp_time and tcp_conn_stats
    * FIX: Persisting changing of folder titles when only the title has changed
    * FIX: Fixed rendering bug after folder editing

    Event Console:
    * Replication slave can now copy rules from master into local configuration
      via a new button in WATO.
    * Speedup access to event history by earlier filtering and prefiltering with grep
    * New builtin syslog server! Please refer to online docu for details.
    * Icon to events of host links to view that has context button to host
    * FIX: remove event pipe on program shutdown, prevents syslog freeze
    * FIX: hostnames in livestatus query now being utf8 encoded
    * FIX: fixed a nastiness when reading from local pipe
    * FIX: fix exception in rules that use facility local7
    * FIX: fix event icon in case of using TCP access to EC
    * FIX: Allowing ":" in application field (e.g. needed for windows logfiles)
    * FIX: fix bug in Filter "Hostname/IP-Address of original event"

    Livestatus:
    * FIX: Changed logging output "Time to process request" to be debug output

1.2.1i3:
    Core:
    * added HOST/SERVICEPROBLEMID to notification macros
    * New configuration check_periods for limiting execution of
      Check_MK checks to a certain time period.

    Checks & Agents:
    * Windows agent: persist offsets for logfile monitoring

    Notifications:
    * fix two errors in code that broke some service notifications

    Event Console:
    * New performance counter for client request processing time
    * FIX: fixed bug in rule optimizer with ranges of syslog priorities

    WATO:
    * Cloning of contact/host/service groups (without members)

    Checks & Agents:
    * logwatch: Fixed confusion with ignore/ok states of log messages
    * AIX Agent: now possible to specify -d flag. Please test :)

1.2.1i2:
    Core:
    * Improved validation of inventory data reported by checks
    * Added -d option to precompiled checks to enable debug mode
    * doc/treasures: added script for printing RRD statistics

    Notifications:
    * New system of custom notification, with WATO support

    Event Console:
    * Moved source of Event Console into Check_MK project
    * New button for resetting all rule hits counters
    * When saving a rule then its hits counter is always reset
    * New feature of hiding certain actions from the commands in the status GUI
    * FIX: rule simulator ("Try out") now handles cancelling rules correctly
    * New global option for enabling log entries for rule hits (debugging)
    * New icon linking to event views for the event services
    * check_mkevents outputs last worst line in service output
    * Max. number of queued connections on status sockets is configurable now
    * check_mkevents: new option -a for ignoring acknowledged events
    * New sub-permissions for changing comment and contact while updating an event
    * New button for generating test events directly via WATO
    * Allow Event Console to replicate from another (master) console for
      fast failover.
    * Allow event expiration also on acknowledged events (configurable)

    Multisite:
    * Enable automation login with _username= and _secret=, while
      _secret is the content of var/check_mk/web/$USER/automation.secret
    * FIX: Fixed releasing of locks and livestatus connections when logging out
    * FIX: Fixed login/login confusions with index page caching
    * FIX: Speed-o-meter: Fixed calculation of Check_MK passive check invervals
    * Removed focus of "Full name" attribute on editing a contact
    * Quicksearch: Convert search text to regex when accessing livestatus
    * FIX: WATO Folder filter not available when WATO disabled
    * WATO Folder Filter no longer available in single host views
    * Added new painters "Service check command expanded" and
      "Host check command expanded"
    * FIX: Corrected garbled description for sorter "Service Performance data"
    * Dashboard globes can now be filtered by host_contact_group/service_contact_group
    * Dashboard "iframe" attribute can now be rendered dynamically using the
      "iframefunc" attribute in the dashlet declaration
    * Dashboard header can now be hidden by setting "title" to None
    * Better error handling in PNP-Graph hover menus in case of invalid responses

    Livestatus:
    * Added new table statehist, used for SLA queries
    * Added new column check_command_expanded in table hosts
    * Added new column check_command_expanded in table services
    * New columns livestatus_threads, livestatus_{active,queued}_connections

    BI:
    * Added missing localizations
    * Added option bi_precompile_on_demand to split compilations of
      the aggregations in several fragments. If possible only the needed
      aggregations are compiled to reduce the time a user has to wait for
      BI based view. This optimizes BI related views which display
      information for a specific list of hosts or aggregation groups.
    * Added new config option bi_compile_log to collect statistics about
      aggregation compilations
    * Aggregations can now be part of more than one aggregation group
      (just configure a list of group names instead of a group name string)
    * Correct representation of (!), (!!) and (?) markers in check output
    * Corrected representation of assumed state in box layout
    * Feature: Using parameters for hosttags

    WATO:
    * Added progress indicator in single site WATO "Activate Changes"
    * Users & Contacts: Case-insensitive sorting of 'Full name' column
    * ntp/ntp.time parameters are now configurable via WATO
    * FIX: Implemented basic non HTTP 200 status code response handling in interactive
           progress dialogs (e.g. bulk inventory mode)
    * FIX: Fixed editing of icon_image rules
    * Added support of locked hosts and folders ( created by CMDB )
    * Logwatch: logwatch agents/plugins now with ok pattern support
    * Valuespec: Alternative Value Spec now shows helptext of its elements
    * Valuespec: DropdownChoice, fixed exception on validate_datatype

    Checks & Agents:
    * New check mssql_counters.locks: Monitors locking related information of
      MSSQL tablespaces
    * Check_MK service is now able to output additional performance data
      user_time, system_time, children_user_time, children_system time
    * windows_updates agent plugin: Fetching data in background mode, caching
      update information for 30 minutes
    * Windows agent: output ullTotalVirtual and ullAvailVirtual (not yet
      being used by check)
    * Solaris agent: add <<<uptime>>> section (thanks to Daniel Roettgermann)
    * Added new WATO configurable option inventory_services_rules for the
      windows services inventory check
    * Added new WATO configurable option inventory_processes_rules for the
      ps and ps.perf inventory
    * FIX: mssql_counters checks now really only inventorize percentage based
      counters if a base value is set
    * win_dhcp_pools: do not inventorize empty pools any more. You can switch
      back to old behaviour with win_dhcp_pools_inventorize_empty = True
    * Added new Check for Eaton UPS Devices
    * zfsget: new check for monitoring ZFS disk usage for Linux, Solaris, FreeBSD
      (you need to update your agent as well)
    * Added new Checks for Gude PDU Units
    * logwatch: Working around confusion with OK/Ignore handling in logwatch_rules
    * logwatch_ec: Added new subcheck to forward all incoming logwatch messages
      to the event console. With this check you can use the Event Console
      mechanisms and GUIs instead of the classic logwatch GUI. It can be
      enabled on "Global Settings" page in WATO for your whole installation.
      After enabling it you need to reinventorize your hosts.
    * Windows Update Check: Now with caching, Thanks to Phil Randal and Patrick Schlüter
    * Windows Check_MK Agent: Now able to parse textfiles for logwatch output
    * Added new Checks sni_octopuse_cpu, sni_octopuse_status, sni_octopuse_trunks: These
      allow monitoring Siemens HiPath 3000/5000 series PBX.
    * if-checks now support "bit" as measurement unit
    * winperf_phydisk: monitor average queue length for read/write

1.2.0p5:
    Checks & Agents:
    * FIX: windows agent: fixed possible crash in eventlog section

    BI:
    * FIX: fixed bug in aggregation count (thanks Neil)

1.2.0p4:
    WATO:
    * FIX: fixed detection of existing groups when creating new groups
    * FIX: allow email addresses like test@test.test-test.com
    * FIX: Fixed Password saving problem in user settings

    Checks & Agents:
    * FIX: postgres_sessions: handle case of no active/no idle sessions
    * FIX: winperf_processor: handle parameters "None" (as WATO creates)
    * FIX: mssql_counters: remove debug output, fix bytes output
    * FIX: mssql_tablespaces: gracefully handle garbled agent output

    Multisite:
    * FIX: performeter_temparature now returns unicode string, because of °C
    * FIX: output_format json in webservices now using " as quotes

    Livestatus:
    * FIX: fix two problems when reloading module in Icinga (thanks to Ronny Biering)

1.2.0p3:
    Mulitisite
    * Added "view" parameter to dashlet_pnpgraph webservice
    * FIX: BI: Assuming "OK" for hosts is now possible
    * FIX: Fixed error in makeuri() calls when no parameters in URL
    * FIX: Try out mode in view editor does not show context buttons anymore
    * FIX: WATO Folder filter not available when WATO disabled
    * FIX: WATO Folder Filter no longer available in single host views
    * FIX: Quicksearch converts search text to regex when accessing livestatus
    * FIX: Fixed "access denied" problem with multisite authorization in PNP/NagVis
           in new OMD sites which use the multisite authorization
    * FIX: Localize option for not OMD Environments

    WATO:
    * FIX: Users & Contacts uses case-insensitive sorting of 'Full name' column
    * FIX: Removed focus of "Full name" attribute on editing a contact
    * FIX: fix layout bug in ValueSpec ListOfStrings (e.g. used in
           list of explicit host/services in rules)
    * FIX: fix inheritation of contactgroups from folder to hosts
    * FIX: fix sorting of users, fix lost user alias in some situations
    * FIX: Sites not using distritubed WATO now being skipped when determining
           the prefered peer
    * FIX: Updating internal variables after moving hosts correctly
      (fixes problems with hosts tree processed in hooks)

    BI:
    * FIX: Correct representation of (!), (!!) and (?) markers in check output

    Livestatus:
    * FIX: check_icmp: fixed calculation of remaining length of output buffer
    * FIX: check_icmp: removed possible buffer overflow on do_output_char()

    Livecheck:
    * FIX: fixed problem with long plugin output
    * FIX: added /0 termination to strings
    * FIX: changed check_type to be always active (0)
    * FIX: fix bug in assignment of livecheck helpers
    * FIX: close inherited unused filedescriptors after fork()
    * FIX: kill process group of called plugin if timeout is reached
           -> preventing possible freeze of livecheck
    * FIX: correct escaping of character / in nagios checkresult file
    * FIX: fixed SIGSEGV on hosts without defined check_command
    * FIX: now providing correct output buffer size when calling check_icmp

    Checks & Agents:
    * FIX: Linux mk_logwatch: iregex Parameter was never used
    * FIX: Windows agent: quote '%' in plugin output correctly
    * FIX: multipath check now handles '-' in "user friendly names"
    * New check mssql_counters.locks: Monitors locking related information of
      MSSQL tablespaces
    * FIX: mssql_counters checks now really only inventorize percentage based
      counters if a base value is set
    * windows_updates agent plugin: Fetching data in background mode, caching
      update information for 30 minutes
    * FIX: netapp_vfiler: fix inventory function (thanks to Falk Krentzlin)
    * FIX: netapp_cluster: fix inventory function
    * FIX: ps: avoid exception, when CPU% is missing (Zombies on Solaris)
    * FIX: win_dhcp_pools: fixed calculation of perc_free
    * FIX: mssql_counters: fixed wrong log size output

1.2.0p3:
    Multisite:
    * Added "view" parameter to dashlet_pnpgraph webservice

    WATO:
    * FIX: It is now possible to create clusters in empty folders
    * FIX: Fixed problem with complaining empty ListOf() valuespecs

    Livestatus:
    * FIX: comments_with_info in service table was always empty

1.2.1i1:
    Core:
    * Allow to add options to rules. Currently the options "disabled" and
      "comment" are allowed. Options are kept in an optional dict at the
      end of each rule.
    * parent scan: skip gateways that are reachable via PING
    * Allow subcheck to be in a separate file (e.g. foo.bar)
    * Contacts can now define *_notification_commands attributes which can now
      override the default notification command check-mk-notify
    * SNMP scan: fixed case where = was contained in SNMP info
    * check_imap_folder: new active check for searching for certain subjects
      in an IMAP folder
    * cmk -D shows multiple agent types e.g. when using SNMP and TCP on one host

    Checks & Agents:
    * New Checks for Siemens Blades (BX600)
    * New Checks for Fortigate Firewalls
    * Netapp Checks for CPU Util an FC Port throughput
    * FIX: megaraid_pdisks: handle case where no enclosure device exists
    * FIX: megaraid_bbu: handle the controller's learn cycle. No errors in that period.
    * mysql_capacity: cleaned up check, levels are in MB now
    * jolokia_info, jolokia_metrics: new rewritten checks for jolokia (formerly
      jmx4perl). You need the new plugin mk_jokokia for using them
    * added preliminary agent for OpenVMS (refer to agents/README.OpenVMS)
    * vms_diskstat.df: new check file usage of OpenVMS disks
    * vms_users: new check for number of interactive sessions on OpenVMS
    * vms_cpu: new check for CPU utilization on OpenVMS
    * vms_if: new check for network interfaces on OpenVMS
    * vms_system.ios: new check for total direct/buffered IOs on OpenVMS
    * vms_system.procs: new check for number of processes on OpenVMS
    * vms_queuejobs: new check for monitoring current VMS queue jobs
    * FIX: mssql_backup: Fixed problems with datetime/timezone calculations
    * FIX: mssql agent: Added compatibility code for MSSQL 9
    * FIX: mssql agent: Fixed connection to default instances ("MSSQLSERVER")
    * FIX: mssql agent: Fixed check of databases with names starting with numbers
    * FIX: mssql agent: Fixed handling of databases with spaces in names
    * f5_bigip_temp: add performance data
    * added perf-o-meters for a lot of temperature checks
    * cmctc_lcp.*: added new checks for Rittal CMC-TC LCP
    * FIX: diskstat (linux): Don't inventorize check when data empty
    * Cisco: Added Check for mem an cpu util
    * New check for f5 bigip network interfaces
    * cmctc.temp: added parameters for warn/crit, use now WATO rule
      "Room temperature (external thermal sensors)"
    * cisco_asa_failover: New Check for clustered Cisco ASA Firewalls
    * cbl_airlaser.status: New Check for CBL Airlaser IP1000 laser bridge.
    * cbl_airlaser.hardware: New Check for CBL Airlaser IP1000 laser bridge.
      Check monitors the status info and allows alerting based on temperature.
    * df, hr_fs, etc.: Filesystem checks now support grouping (pools)
      Please refer to the check manpage of df for details
    * FIX: windows agent: try to fix crash in event log handling
    * FreeBSD Agent: Added swapinfo call to mem section to make mem check work again
    * windows_multipath: Added the missing check for multipath.vbs (Please test)
    * carel_uniflair_cooling: new check for monitoring datacenter air conditioning by "CAREL"
    * Added Agent for OpenBSD
    * Added Checks for UPS devices
    * cisco_hsrp: New Check for monitoring HSRP groups on Cisco Routers. (SMIv2 version)
    * zypper: new check and plugin mk_zypper for checking zypper updates.
    * aironet_clients: Added support for further Cisco WLAN APs (Thanks to Stefan Eriksson for OIDs)
    * aironet_errors: Added support for further Cisco WLAN APs
    * apache_status: New check to monitor apache servers which have the status-module enabled.
      This check needs the linux agent plugin "apache_status" installed on the target host.

    WATO:
    * Added permission to control the "clone host" feature in WATO
    * Added new role/permission matrix page in WATO to compare
      permissions of roles
    * FIX: remove line about number of rules in rule set overview
      (that garbled the logical layout)
    * Rules now have an optional comment and an URL for linking to
      documntation
    * Rule now can be disabled without deleting them.
    * Added new hook "sites-saved"
    * Allow @ in user names (needed for some Kerberos setups)
    * Implemented new option in WATO attributes: editable
      When set to False the attribute can only be changed during creation
      of a new object. When editing an object this attribute is only displayed.
    * new: search for rules in "Host & Service Configuration"
    * parent scan: new option "ping probes", that allows skipping
      unreachable gateways.
    * User managament: Added fields for editing host/service notification commands
    * Added new active check configuration for check_smtp
    * Improved visualization of ruleset lists/dictionaries
    * Encoding special chars in RegExp valuespec (e.g. logwatch patterns)
    * Added check_interval and retry_interval rules for host checks
    * Removed wmic_process rule from "inventory services" as the check does not support inventory
    * Made more rulegroup titles localizable
    * FIX: Fixed localization of default permissions
    * FIX: Removed double collect_hosts() call in activate changes hook
    * FIX: Fixed double hook execution when using localized multisite
    * FIX: User list shows names of contactgroups when no alias given
    * FIX: Reflecting alternative mode of check_http (check ssl certificate
    age) in WATO rule editor
    * FIX: Fixed monitoring of slave hosts in master site in case of special
      distributed wato configurations
    * FIX: Remove also user settings and event console rule on factory reset
    * FIX: complex list widgets (ListOf) failed back to old value when
           complaining
    * FIX: complex list widgets (ListOf) lost remaining entries after deleting one
    * FIX: Fixed error in printer_supply valuespec which lead to an exception
           when defining host/service specific rules
    * FIX: Fixed button url icon in docu-url link

    BI:
    * Great speed up of rule compilation in large environments

    Multisite:
    * Added css class="dashboard_<name>" to the dashboard div for easier
    customization of the dashboard style of a special dashboard
    * Dashboard: Param wato_folder="" means WATO root folder, use it and also
      display the title of this folder
    * Sidebar: Sorting aggregation groups in BI snapin now
    * Sidebar: Sorting sites in master control snapin case insensitive
    * Added some missing localizations (error messages, view editor)
    * Introducted multisite config option hide_languages to remove available
      languages from the multisite selection dialogs. To hide the builtin
      english language simply add None to the list of hidden languages.
    * FIX: fixed localization of general permissions
    * FIX: show multisite warning messages even after page reload
    * FIX: fix bug in Age ValueSpec: days had been ignored
    * FIX: fixed bug showing only sidebar after re-login in multisite
    * FIX: fixed logwatch loosing the master_url parameter in distributed setups
    * FIX: Fixed doubled var "site" in view editor (site and siteopt filter)
    * FIX: Don't crash on requests without User-Agent HTTP header
    * Downtimes: new conveniance function for downtime from now for ___ minutes.
      This is especially conveniant for scripting.
    * FIX: fixed layout of login dialog when showing up error messages
    * FIX: Fixed styling of wato quickaccess snapin preview
    * FIX: Made printer_supply perfometer a bit more robust against bad perfdata
    * FIX: Removed duplicate url parameters e.g. in dashboard (display_options)
    * FIX: Dashboard: If original request showed no "max rows"-message, the
           page rendered during reload does not show the message anymore
    * FIX: Fixed bug in alert statistics view (only last 1000 lines were
           processed for calculating the statistics)
    * FIX: Added missing downtime icon for comment view
    * FIX: Fixed handling of filter configuration in view editor where filters
           are using same variable names. Overlaping filters are now disabled
	   in the editor.
    * FIX: Totally hiding hidden filters from view editor now

    Livecheck:
    * FIX: Compile livecheck also if diet libc is missing

1.2.0p2:
    Core:
    * simulation_mode: legacy_checks, custom_checks and active_checks
      are replaced with dummy checks always being OK
    * FIX: Precisely define order of reading of configuration files. This
      fixes a WATO rule precedence problem

    Checks & Agents:
    * FIX: Fixed syntax errors in a bunch of man pages
    * if_lancom: silently ignore Point-To-Point interfaces
    * if_lancom: add SSID to logical WLAN interface names
    * Added a collection of MSSQL checks for monitoring MSSQL servers
      (backups, tablespaces, counters)
    * New check wut_webio_io: Monitor the IO input channels on W&T Web-IO
      devices
    * nfsmounts: reclassify "Stale NFS handle" from WARN to CRIT
    * ORACLE agent/checks: better error handling. Let SQL errors get
      through into check output, output sections even if no database
      is running.
    * oracle_version: new check outputting the version of an ORACLE
      database - and using uncached direct SQL output.
    * ORACLE agent: fix handling of EXCLUDE, new variable ONLY_SIDS
      for explicitely listing SIDs to monitor
    * mk_logwatch on Linux: new options regex and iregex for file selection
    * remove obsolete ORACLE checks where no agent plugins where available
    * FIX: printer_supply: Fix problem on DELL printers with "S/N" in output
      (thanks to Sebastian Talmon)
    * FIX: winperf_phydisk: Fix typo (lead to WATO rule not being applied)
    * Windows agent: new [global] option crash_debug (see online docu)
    * AIX agent: new check for LVM volume status in rootvg.
    * PostgreSQL plugin: agent is now modified to work with PostgreSQL
      versions newer than 8.1. (multiple reports, thanks!)

    Multisite:
    * Show number of rows and number of selected rows in header line
      (also for WATO hosts table)
    * FIX: fix problem in showing exceptions (due to help function)
    * FIX: fixed several localization problems in view/command processing
    * FIX: fixed duplicated settings in WATO when using localisation
    * FIX: fixed exception when refering to a language which does not exist
    * FIX: Removing all downtimes of a host/service is now possible again
    * FIX: The refresh time in footer is updated now when changing the value
    * FIX: view editor shows "(Mobile)" hint in view titles when linking to views

    WATO:
    * Main menu of ruleeditor (Host & Service Parameters) now has
      a topic for "Used rules" - a short overview of all non-empty
      rulesets.
    * FIX: add missing context help to host details dialog
    * FIX: set new site dirty is host move due to change of
      folder attributes
    * FIX: fix exception on unknown value in DropdownChoice
    * FIX: add service specification to ruleset Delay service notifications
    * FIX: fixed problem with disabled sites in WATO
    * FIX: massive speedup when changing roles/users and activing changes
      (especially when you have a larger number of users and folders)
    * Add variable CONTACTPAGER to allowed macros in notifications
    * FIX: fixed default setting if "Hide names of configuration variables"
      in WATO
    * FIX: ListOfString Textboxes (e.g. parents of folders) do now extend in IE
    * FIX: fixed duplicated sections of permissions in rule editor

    BI:
    * New iterators FOREACH_CHILD and FOREACH_PARENT
    * FIX: fix handling of FOREACH_ in leaf nodes (remove hard coded
      $HOST$, replace with $1$, $2$, ..., apply argument substitution)
    * New logical datatable for aggregations that have the same name
      as a host. Converted view "BI Boxes" to this new table. This allows
      for Host-Aggregations containing data of other hosts as well.
    * count_ok: allow percentages, e.g. "count_ok!70%!50%"

1.2.0p1:
    Core:
    * Added macros $DATE$, $SHORTDATETIME$ and $LONGDATETIME$' to
      notification macros

    Checks & Agents:
    * FIX: diskstat: handle output 'No Devices Found' - avoiding exception
    * 3ware_units: Following states now lead to WARNING state instead of
      CRITICAL: "VERIFY-PAUSED", "VERIFYING", "REBUILDING"
    * New checks tsm_stagingpools, tsm_drive and tsm_storagepools
      Linux/UNIX
    * hpux_fchba: new check for monitoring FibreChannel HBAs und HP-UX

    Multisite:
    * FIX: fix severe exception in all views on older Python versions
      (like RedHat 5.5).

    WATO:
    * FIX: fix order of rule execution: subfolders now take precedence
      as they should.

1.2.0:
    Setup:
    * FIX: fix building of RPM packages (due to mk_mysql, mk_postgres)

    Core:
    * FIX: fix error message in case of duplicate custom check

    WATO:
    * FIX: add missing icon on cluster hosts to WATO in Multisite views
    * FIX: fix search field in host table if more than 10 hosts are shown
    * FIX: fix bulk edit and form properties (visibility of attributes was broken)
    * FIX: fix negating hosts in rule editor

    Checks & Agents:
    * fileinfo: added this check to Linux agent. Simply put your
      file patterns into /etc/check_mk/fileinfo.cfg for configuration.
    * mysql.sessions: New check for MySQL sessions (need new plugin mk_mysql)
    * mysql.innodb_io: New check for Disk-IO of InnoDB
    * mysql_capacity: New check for used/free capacity of MySQL databases
    * postgres_sessions: New check for PostgreSQL number of sessions
    * postgres_stat_database: New check for PostgreSQL database statistics
    * postgres_stat_database.size: New check for PostgreSQL database size
    * FIX: hpux_if: convert_to_hex was missing on non-SNMP-hosts -replace
      with inline implementation
    * tcp_conn_stats: handle state BOUND (found on Solaris)
    * diskstat: support for checking latency, LVM and VxVM on Linux (needs
      updated agent)
    * avoid duplicate checks cisco_temp_perf and cisco_sensor_temp

1.2.0b6:
    Multisite:
    * FIX: Fixed layout of some dropdown fields in view filters
    * Make heading in each page clickable -> reload page
    * FIX: Edit view: couldn't edit filter settings
    * FIX: Fixed styling of links in multisite context help
    * FIX: Fixed "select all" button for IE
    * FIX: Context links added by hooks are now hidden by the display
           option "B" again
    * FIX: preselected "refresh" option did not reflect view settings
           but was simply the first available option - usually 30.
    * FIX: fixed exception with custom views created by normal users

    WATO:
    * FIX: Fixed "select all" button in hosts & folders for IE
    * Optically mark modified variables in global settings
    * Swapped icons for rule match and previous rule match (makes for sense)

    Core:
    * FIX: Fixed "make_utf is not defined" error when having custom
           timeperiods defined in WATO

    Checks & Agents:
    * MacOS X: Agent for MacOS (Thanks to Christian Zigotzky)
    * AIX: New check aix_multipath: Supports checking native AIX multipathing from AIX 5.2 onward
    * Solaris: New check solaris_multipath: Supports checking native Solaris multipath from Solaris10 and up.
    * Solaris: The ZFS Zpool status check now looks more closely at the reported messages. (It's also tested to work on Linux now)

1.2.0b5:
    Core:
    * FIX: handle UTF-8 encoded binary strings correctly (e.g. in host alias)
    * FIX: fix configuration of passive checks via custom_checks
    * Added NOTIFICATIONTYPE to host/service mail bodies

    WATO:
    * Site management: "disabled" only applies to Livestatus now
    * FIX: fix folding problems with dependent host tags
    * FIX: Detecting duplicate tag ids between regular tags and auxtags
    * FIX: Fixed layout problem of "new special rule" button in rule editor
    * FIX: Fixed layout problem on "activate changes" page
    * FIX: Added check if contacts belong to contactgroup before contactgroup deletion
    * FIX: fix site configuration for local site in Multisite environments
    * FIX: "(no not monitor)" setting in distributed WATO now works
    * FIX: Site management: replication setting was lost after re-editing
    * FIX: fixed problems after changing D/WATO-configuration
    * FIX: D/WATO: mark site dirty after host deletion
    * FIX: D/WATO: replicate auth.secret, so that login on one site also
           is valid on the replication slaves
    * FIX: implement locking in order to prevent data corruption on
           concurrent changes
    * FIX: Fixed handling of validation errors in cascading dropdown fields
    * FIX: fix cloning of users
    * Keep track of changes made by other users before activating changes,
      let user confirm this, new permission can be used to prevent a user
      from activating foreign changes.
    * FIX: Allowing german umlauts in users mail addresses
    * Allow list of aux tags to be missing in host tag definitions. This
      makes migration from older version easier.
    * FIX: user management modules can now deal with empty lines in htpasswd
    * FIX: Fixed js error on hostlist page with search form

    Multisite:
    * New display type 'boxes-omit-root' for BI views
    * Hostgroup view BI Boxes omits the root level
    * Finalized layout if view options and commands/filters/painteroptions.
    * Broken plugins prevent plugin caching now
    * FIX: remove refresh button from dashboard.
    * FIX: remove use of old option defaults.checkmk_web_uri
    * FIX: fixed outgoing bandwidth in fc port perfometer
    * FIX: remove nasty JS error in sidebar
    * FIX: fix folding in custom links (directories would not open)
    * FIX: animation of rotation treeangle in trees works again
    * FIX: Logwatch: Changed font color back to black
    * FIX: show toggle button for checkboxes in deactivated state
    * FIX: fix repeated stacked refresh when toggling columns
    * FIX: disable checkbox button in non-checkboxable layouts
    * FIX: fix table layout for views (gaps where missing sometimes)
    * FIX: Fixed sorting views by perfdata values which contain floats
    * FIX: fix sometimes-broken sizing of sidebar and dashboard on Chrome
    * FIX: fix dashboard layout on iPad
    * FIX: Fixed styling issues of sidebar in IE7
    * FIX: fix problem where filter settings (of checkboxes) are not effective
           when it comes to executing commands
    * FIX: Fixed styling issues of view filters with dropdown fields
    * FIX: multisite login can now deal with empty lines in htpasswd
    * FIX: Fixed a bunch of js/css errors

    Mobile:
    * FIX: Fixed logtime filter settings in all mobile views
    * FIX: fix some layout problems

    BI:
    * New aggregation function count_ok, that counts the number
      of nodes in state OK.
    * FIX: Removed debug output int count_ok aggregation

    Checks & Agents:
    * Linux: Modified cluster section to allow pacemaker/corosync clusters without heartbeat
    * AIX: convert NIC check to lnx_if (now being compatible with if/if64)
    * AIX: new check for CPU utilization (using section lparstat_aix)
    * ntp checks: Changed default value of time offsets to be 200ms (WARN) / 500ms (CRIT)
    * aironet_{errors,clients}: detect new kinds of devices (Thanks to Tiago Sousa)
    * check_http, check_tcp: allow to omit -I and use dynamic DNS name instead

1.2.0b4:
    Core:
    * New configuration variable snmp_timing, allowing to
      configure timeout and retries for SNMP requests (also via WATO)
    * New configuration variable custom_checks. This is mainly for
      WATO but also usable in main.mk It's a variant of legacy_checks that
      automatically creates the required "define command" sections.

    WATO:
    * ps and ps.perf configurable via WATO now (without inventory)
    * New layout of main menu and a couple of other similar menus
    * New layout of ruleset overviews
    * Hide check_mk variable names per default now (change via global settings)
    * New layout of global settings
    * Folder layout: show contact groups of folder
    * Folder movement: always show complete path to target folder
    * Sidebar snapin: show pending changes
    * New rule for configuring custom_checks - allowing to run arbitrary
      active checks even if not yet formalized (like HTTP and TCP)
    * Added automation_commands to make automations pluginable
    * New layout and new internal implementation of input forms
    * New layout for view overview and view editor
    * Split up host search in two distinct pages
    * Use dynamic items in rule editor for hosts and items (making use
      of ListOfStrings())
    * FIX: audit log was not shown if no entry for today existed
    * FIX: fix parent scan on single site installations
    * FIX: fix folder visibility permission handling
    * FIX: honor folder-permissions when creating, deleting
           and modifiying rules
    * FIX: detect non-local site even if unix: is being used
    * FIX: better error message if not logged into site during
           action that needs remote access
    * FIX: send automation data via POST not GET. This fixes inventory
           on hosts with more than 500 services.
    * FIX: make config options directly active after resetting them
           to their defaults (didn't work for start_url, etc.
    * FIX: Fixed editing of ListOf in valuespec editors (e.g. used in logwatch
    pattern editor)
    * FIX: Reimplemented correct behaviour of the logwatch pattern "ignore"
    state which is used to drop the matching log lines

    Multisite:
    * FIX: fixed filter of recent event views (4 hours didn't catch)
    * FIX: convert more buttons to new graphical style
    * FIX: Logwatch handles logs with only OK lines in it correctly in logfile list views
    * FIX: Fixed syntax error in "Single-Host Problems" view definition
    * New help button at top right of each page now toggles help texts
    * Snapin Custom Links allows to specify HTTP link target
    * Redesign of bar with Display/Filter/Commands/X/1,2,3,4,6,8/30,60,90/Edit

    Mobile GUI:
    * FIX: commands can be executed again
    * FIX: fixed styling of buttons

    Checks & Agents:
    * FIX: Logwatch: fixed missing linebreak during reclassifing lines of logfiles
    * FIX: Logwatch: Logwatch services in rules configured using WATO must be
      given as item, not as whole service name
    * New active check via WATO: check_ldap
    * printer_alerts: new configuration variable printer_alerts_text_map. Make
      'Energiesparen' on Brother printers an OK state.
    * services: This check can now be parameterized in a way that it warn if
      a certain service is running. WATO formalization is available.

    BI:
    * FIX: make rotating folding arrows black (white was not visible)
    * Display format 'boxes' now in all BI views available
    * Display format 'boxes' now persists folding state

1.2.0b3:
    Core:
    * FIX: fixed SNMP info declaration in checks: could be garbled
      up in rare cases
    * avoid duplicate parents definition, when using 'parents' and
      extra_host_conf["parents"] at the same time. The later one has
      precedence.

    Multisite:
    * Logwatch: Colorizing OK state blocks correctly
    * FIX: allow web plugins to be byte compiled (*.pyc). Those
      are preferred over *.py if existing
    * View Editor: Fixed jump to top of the page after moving painters during
      editing views
    * FIX: Fixed login redirection problem after relogging
    * Filter for times now accept ranges (from ... until)
    * New view setting for page header: repeat. This repeats the
      column headers every 20'th row.
    * FIX: Fixed problem with new eval/pickle
    * FIX: Fixed commands in host/service search views

    Checks & Agents:
    * FIX: Made logwatch parsing mechanism a little more robust
      (Had problems with emtpy sections from windows agent)
    * FIX: brocade_fcport: Configuration of portsates now possible
    * if_lancom: special version for if64 for LANCOM devices (uses
      ifName instead of ifDescr)


    WATO:
    * Reimplemented folder listing in host/folders module
    * Redesigned the breadcrumb navigation
    * Global settings: make boolean switches directly togglable
    * New button "Recursive Inventory" on folder: Allows to do
      a recursive inventory over all hosts. Also allows to selectively
      retry only hosts that have failed in a previous inventory.
    * You can configure parents now (via a host attribute, no rules are
      neccessary).
    * You can now do an automated scan for parents and layer 3 (IP)
    * You can configure active checks (check_tcp, ...) via WATO now
    * FIX: fix page header after confirmation dialogs
    * FIX: Fixed umlaut problem in host aliases and ip addresses created by WATO
    * FIX: Fixed exception caused by validation problems during editing tags in WATO
    * FIX: create sample config only if both rules.mk and hosttags.mk are missing
    * FIX: do not loose host tags when both using WATO-configured and
      manual ones (via multisite.mk)
    * Timeperiods: Make list of exceptions dynamic, not fixed to 10 entries
    * Timeperiods: Configure exclusion of other timeperiods
    * Configuration of notification_delay and notification_interval

1.2.0b2:
    Core:
    * FIX: Cluster host checks were UNKNOWN all the time
    * FIX: reset counter in case of (broken) future time
    * FIX: Automation try-inventory: Fixed problem on where checks which
      produce equal service descriptions could lead to invalid inventory
      results on cluster hosts.
    * FIX: do not create contacts if they won't be assigned to any host
      or service. Do *not* assign to dummy catch-all group "check_mk".

    WATO:
    * Added new permission "move hosts" to allow/deny moving of hosts in WATO
    * Also write out contact definitions for users without contactgroups to
      have the mail addresses and other notification options persisted
    * FIX: deletion of automation accounts now works
    * FIX: Disabling notifications for users does work now
    * New main overview for rule editor
    * New multisite.mk option wato_hide_varnames for hiding Check_MK
      configuration variable names from the user
    * New module "Logwatch Pattern Analyzer" to verify logwatch rules
    * Added new variable logwatch_rules which can also be managed through the
      WATO ruleset editor (Host/Service Parameters > Parameters and rules for
      inventorized checks > Various applications > Logwatch Patterns)
    * Users & Contacts: Added new option wato_hidden_users which holds a list
      of userids to hide the listed users from the WATO user management GUI.
    * WATO API: Added new method rewrite_configuration to trigger a rewrite of
      all host related wato configuration files to distribute changed tags
    * Added new internal hook pre-activate-changes to execute custom
      code BEFORE Check_MK is called to restart Nagios
    * FIX: Only showing sudo hint message on sudo error message in automation
      command
    * FIX: Fixed js eror in IE7 on WATO host edit page
    * FIX: Using pickle instead of repr/eval when reading data structures from
      urls to prevent too big security issues
    * Rule editor: improve sorting of groups and rulesets
    * FIX: Escaping single quotes in strings when writing auth.php
    * FIX: Fix resorting of host tags (was bug in ListOf)

    Multisite
    * Added config option default_ts_format to configure default timestamp
      output format in multisite
    * Layout and design update
    * Quicksearch: display site name if more than one different site
      is present in the current search result list
    * FIX: Fixed encoding problem in "custom notification" message
    * New configuration parameter page_heading for the HTML page heads
      of the main frameset (%s will be replaced with OMD site name)
    * FIX: Fix problem where snapins where invisible
    * FIX: Fixed multisite timeout errors when nagios not running
    * Sidebar: some new layout improvements
    * Login page is not shown in framesets anymore (redirects framed page to
      full screen login page)
    * FIX: fix exception when disallowing changing display options
    * FIX: Automatically redirect from login page to target page when already
      logged in
    * FIX: Updating the dashboard header time when the dashlets refresh

    BI:
    * Added new painter "affected hosts (link to host page)" to show all
      host names with links to the "hosts" view
    * FIX: Fixed filtering of Single-Host Aggregations
    * New sorter for aggregation group
    * FIX: fix sorting of Single-Host Aggregations after group
    * Avoid duplicate rule incarnations when using FOREACH_*
    * BI Boxes: allow closing boxes (not yet persisted)
    * New filter for services (not) contained in any aggregate
    * Configure sorting for all BI views

    Checks & Agents:
    * FIX: snmp_uptime handles empty snmp information without exception
    * FIX: Oracle checks try to handle ORA-* errors reported by the agent
      All oracle checks will return UNKNOWN when finding an ORA-* message
    * FIX: filesystem levels set via WATO didn't work, but do now
    * FIX: Group filters can handle groups without aliases now
    * nfsmounts: Added nfs4 support thanks to Thorsten Hintemann
    * megaraid_pdisks megaraid_ldisks: Support for Windows.  Thanks to Josef Hack

1.2.0b1:
    Core, Setup, etc.:
    * new tool 'livedump' for dumping configuration and status
      information from one monitoring core and importing this
      into another.
    * Enable new check registration API (not yet used in checks)
    * FIX: fix handling of prefix-tag rules (+), needed for WATO
    * FIX: handle buggy SNMP devices with non-consecutive OIDS
      (such as BINTEC routers)
    * Check API allows a check to get node information
    * FIX: fix problem with check includes in subchecks
    * Option --checks now also applies to ad-hoc check (e.g.
      cmk --checks=mrpe,df -v somehost)
    * check_mk_templates.cfg: added s to notification options
      of host and service (= downtime alerts)

    WATO:
    * Hosttag-editor: allow reordering of tags
    * Create very basic sample configuration when using
      WATO the first time (three tag groups, two rules)
    * Much more checks are configurable via WATO now
    * Distributed WATO: Made all URL calls using curl now
    * FIX: fix bug in inventory in validate_datatype()
    * Better output in case of inventory error
    * FIX: fix bug in host_icon rule on non OMD
    * FIX: do not use isdisjoint() (was in rule editor on Lenny)
    * FIX: allow UTF-8 encoded permission translations
    * FIX: Fixed several problems in OMD apache shared mode
    * FIX: Do not use None$ as item when creating new rules
    * FIX: Do load *all* users from htpasswd, so passwords from
      users not created via WATO will not be lost.
    * FIX: honor site disabling in replication module
    * FIX: honor write permissions on folder in "bulk delete"
    * FIX: honor permissions for "bulk cleanup" and "bulk edit"
    * FIX: honor write permissions and source folder when moving hosts
    * FIX: honor permissions on hosts also on bulk inventory
    * Only create contacts in Nagios if they are member of at
      least one contact group.
    * It is now possible to configure auxiliary tags via WATO
      (formerly also called secondary tags)
    * FIX: Fixed wrong label "Main Overview" shown for moved WATO folders
      in foldertree snapin
    * FIX: Fixed localization of empty host tags
    * FIX: User alias and notification enabling was not saved

    Checks & Agents:
    * hpux_if: fix missing default parameter errors
    * hpux_if: make configurable via WATO
    * if.include: fix handling of NIC with index 0
    * hpux_lunstats: new check for disk IO on HP-UX
    * windows - mk_oracle tablespace: Added missing sid column
    * diskstat: make inventory mode configurable via WATO
    * added new checks for Fujitsu ETERNUS DX80 S2
      (thanks to Philipp Höfflin)
    * New checks: lgp_info, lgp_pdu_info and lgp_pdu_aux to monitor Liebert
      MPH/MPX devices
    * Fix Perf-O-Meter of fileage
    * hpux_snmp_cs.cpu: new SNMP check for CPU utilization
      on HP-UX.
    * if/if64: inventory also picks up type 62 (fastEther). This
      is needed on Cisco WLC 21xx series (thanks to Ralf Ertzinger)
    * FIX: fix inventory of f5_bigip_temp
    * mk_oracle (lnx+win): Fixed TEMP tablespace size calculations
    * ps: output node process is running on (only for clusters)
    * FIX: Linux Agent: Fixed ipmi-sensors handling of Power_Unit data
    * hr_mem: handle rare case where more than one entry is present
      (this prevents an exception of pfSense)
    * statgrab_load: level is now checked against 15min average -
      in order to be consistent with the Linux load check
    * dell_powerconnect_cpu: hopefully correctly handle incomplete
      output from agent now.
    * ntp: do not check 'when' anymore since it can produce false
      alarms.
    * postfix_mailq: handle output with 'Total requests:' in last line
    * FIX: check_mk-hp_blade_psu.php: allow more than 4 power supplies
    * FIX: smart plugin: handle cases with missing vendor (thanks
      to Stefan Kärst)
    * FIX: megaraid_bbu: fix problem with alternative agent output
      (thanks to Daniel Tuecks)
    * mk_oracle: fix quoting problem, replace sessions with version,
      use /bin/bash instead of /bin/sh

    Multisite:
    * Added several missing localization strings
    * IE: Fixed problem with clicking SELECT fields in the new wato foldertree snapin
    * Fixed problem when trying to visit dashboards from new wato foldertree snapin
    * Chrome: Fixed styling problem of foldertree snapin
    * Views: Only show the commands and row selection options for views where
      commands are possible
    * The login mask honors the default_language definition now
    * check_bi_local.py: works now with cookie based authentication
    * FIX: Fixed wrong redirection after login in some cases
    * FIX: Fixed missing stats grouping in alert statistics view
    * FIX: Fixed preview table styling in view editor
    * FIX: Multisite authed users without permission to multisite are
      automatically logged out after showing the error message
    * Retry livestatus connect until timeout is used up. This avoids
      error messages when the core is being restarted
    * Events view now shows icon and text for "flapping" events
    * Use buffer for HTML creation (this speeds up esp. HTTPS a lot)
    * FIX: Fixed state filter in log views

    Livestatus:
    * Add missing column check_freshness to services table

    BI:
    * New column (painter) for simplistic box display of tree.
      This is used in a view for a single hostgroup.

1.1.13i3:
    Core, Setup, etc.:
    * *_contactgroups lists: Single group rules are all appended. When a list
      is found as a value this first list is used exclusively. All other
      matching rules are ignored
    * cmk -d does now honor --cache and --no-tcp
    * cmk -O/-R now uses omd re{start,load} core if using OMD
    * FIX: setup.sh now setups up permissions for conf.d/wato
      correctly
    * cmk --localize update supports an optional ALIAS which is used as
      display string in the multisite GUI
    * FIX: Fixed encoding problems with umlauts in group aliases
    * FIX: honor extra_summary_host_conf (was ignored)
    * new config variable snmpv2c_hosts that allows to enable SNMP v2c
      but *not* bulkwalk (for some broken devices). bulkwalk_hosts still
      implies v2c.

    Checks & Agents:
    * Windows agent: output eventlog texts in UTF-8 encoding. This
      should fix problems with german umlauts in message texts.
    * Windows agent: Added installer for the windows agent (install_agent.exe)
    * Windows agent: Added dmi_sysinfo.bat plugin (Thanks to Arne-Nils Kromer for sharing)
    * Disabled obsolete checks fc_brocade_port and fc_brocade_port_detailed.
      Please use brocade_fcport instead.
    * aironet_errors, statgrab_disk, statgrab_net: Performance data has
      been converted from counters to rates. You might need to delete your
      existing RRDs of these checks. Sorry, but these have been that last
      checks still using counters...
    * ibm_imm_health: added last missing scan function
    * Filesystem checks: trend performance data is now normalized to MB/24h.
      If you have changed the trend range, then your historic values will
      be displayed in a wrong scale. On the other hand - from now on changes
      in the range-setting will not affect the graph anymore.
    * if/if64/lnx_if: pad port numbers with zeros in order to sort correctly.
      This can be turned off with if_inventory_pad_portnumbers = False.
    * Linux agent: wrap freeipmi with lock in order to avoid cache corruption
    * New check: megaraid_bbu - check existance & status of LSI MegaRaid BBU module
    * HP-UX Agent: fix mrpe (remove echo -e and test -e, thanks to Philipp Lemke)
    * FIX: ntp checks: output numeric data also if stratum too high
    * Linux agent: new check for dmraid-based "bios raid" (agent part as plugin)
    * FIX: if64 now uses ifHighSpeed instead of ifSpeed for determining the
      link speed (fixes speed of 10GBit/s and 20GBit/s ports, thanks Marco Poet)
    * cmctc.temp: serivce has been renamed from "CMC Temperature %s" to just
      "Temperature %s", in order to be consistent with the other checks.
    * mounts: exclude changes of the commit option (might change on laptops),
      make only switch to ro critical, other changes warning.
    * cisco_temp_sensor: new check for temperature sensors of Cisco NEXUS
      and other new Cisco devices
    * oracle_tablespace: Fixed tablespace size/free space calculations
    * FIX: if/if64: omit check result on counter wrap if bandwidth traffic levels
      are used.

    Multisite:
    * Improve transaction handling and reload detection: user can have
      multiple action threads in parallel now
    * Sounds in views are now enabled per default. The new configuration
      variable enable_sounds can be set to False in multisite.mk in order
      to disable sounds.
    * Added filter for log state (UP,DOWN,OK,CRIT...) to all log views
    * New painter for normal and retry check interval (added to detail views)
    * Site filter shows "(local)" in case of non multi-site setup
    * Made "wato folder" columns sortable
    * Hiding site filter in multisite views in single site setups
    * Replaced "wato" sidebar snapin which mixed up WATO and status GUIs with
      the new "wato_foldertree" snapin which only links to the status views
      filtered by the WATO folder.
    * Added "Dashboard" section to views snapin which shows a list of all dashboards
    * FIX: Fixed auth problem when following logwatch icon links while using
      the form based auth
    * FIX: Fix problem with Umlaut in contact alias
    * FIX: Creating auth.php file on first login dialog based login to ensure
      it exists after login when it is first needed
    * Dashboard: link problem views to *unhandled* views (this was
      inconsistent)
    * Localization: Fixed detection of gettext template file when using the
      local/ hierarchy in OMD

    Mobile:
    * Improved sorting of views in main page
    * Fix: Use all the availiable space in header
    * Fix: Navigation with Android Hardwarekeys now working
    * Fix: Links to pnp4nagios now work better
    * Fix: Host and Service Icons now finger friendly
    * Fix: Corrected some buildin views

    WATO:
    * Removed IP-Address attribute from folders
    * Supporting localized tag titles
    * Using Username as default value for full names when editing users
    * Snapshot/Factory Reset is possible even with a broken config
    * Added error messages to user edit dialog to prevent notification problems
      caused by incomplete configuration
    * Activate Changes: Wato can also reload instead of restarting nagios
    * Replication: Can now handle replication sites which use the form based auth
    * Replication: Added option to ignore problems with the ssl certificates
                   used in ssl secured replications
    * WATO now supports configuring Check_MK clusters
    * FIX: Fixed missing folders in "move to" dropdown fields
    * FIX: Fixed "move to target folders" after CSV import
    * FIX: Fixed problem with duplicate extra_buttons when using the i18n of multiisite
    * FIX: Fixed problem with duplicate permissions when using the i18n of multiisite
    * FIX: Writing single host_contactgroups rules for each selected
      contactgroup in host edit dialog
    * FIX: Fixed wrong folder contacgroup related permissions in auth.php api
    * FIX: Fixed not up-to-date role permission data in roles_saved hook
    * FIX: Fixed duplicate custom columns in WATO after switching languages

    BI:
    * improve doc/treasures/check_bi_local.py: local check that creates
      Nagios services out of BI aggregates

    Livestatus:
    * ColumnHeaders: on is now able to switch column header on even if Stats:
      headers are used. Artifical header names stats_1, stats_2, etc. are
      begin used. Important: Use "ColumnHeaders: on" after Columns: and
      after Stats:.

1.1.13i2:
    Core, Setup, etc.:
    * cmk -I: accept host tags and cluster names

    Checks & Agents:
    * linux agent - ipmi: Creating directory of cache file if not exists
    * dell_powerconnect_cpu: renamed service from CPU to "CPU utilization", in
      order to be consistent with other checks

    Multisite:
    * Several cleanups to prevent css/js warning messages in e.g. Firefox
    * Made texts in selectable rows selectable again
    * Adding reschedule icon to all Check_MK based services. Clicks on these
      icons will simply trigger a reschedule of the Check_MK service
    * FIX: ship missing CSS files for mobile GUI
    * FIX: rename check_mk.js into checkmk.js in order to avoid browser
      caching problems during version update

    WATO:
    * Optimized wraps in host lists tag column
    * Bulk inventory: Remove leading pipe signs in progress bar on main
      folder inventory
    * NagVis auhtorization file generation is also executed on activate_changes
    * Implemented a new inclusion based API for using multisite permissions
      in other addons
    * Inventory of SNMP devices: force implicit full scan if no services
      are configured yet
    * FIX: Calling activate_changes hook also in distributed WATO setups
    * FIX: Fixed display bug in host tags drop down menu after POST of form
    * FIX: Fixed javascript errors when doing replication in distributed
      wato environments when not having the sidebar open
    * FIX: Fixed search form dependant attribute handling
    * FIX: Fixed search form styling issues
    * You can now move folders to other folders
    * FIX: Distributed WATO: Supressing site sync progress output written in
      the apache error log

1.1.13i1:
    Multisite:
    * New nifty sidebar snapin "Speed-O-Meter"
    * Implemented new cookie based login mechanism including a fancy login GUI
    * Implemented logout functionality for basic auth and the new cookie based auth
    * Implemented user profile management page for changing the user password and
      the default language (if available)
    * New filter for the (new) state in host/service alerts
    * New command for sending custom notifications
    * FIX: Fixed encoding problem when opening dashboard
    * New icon on a service whos host is in downtime
    * Only show most frequently used context buttons (configurable
      in multisite.mk via context_buttons_to_show)
    * Show icon if user has modified a view's filter settings
    * New config option debug_livestatus_queries, normal debug
      mode does not include this anymore
    * Icons with link to page URL at bottom of each page
    * Logwatch: Switched strings in logwatch to i18n strings
    * Logwatch: Fixed styling of context button when acknowleding log messages
    * Logwatch: Implemented overview page to show all problematic logfiles
    * Add Snapin page: show previews of all snapins
    * Add Snapin page: Trying to prevent dragging confusions by using other click event
    * New (hidden) button for reloading a snapin (left to the close button)
    * Automatically falling back to hardcoded default language if configured
    language is not available
    * Repair layout of Perf-O-Meter in single dataset layout
    * FIX: Fixed duplicate view plugin loading when using localized multisite
    * FIX: Host-/Servicegroup snapin: Showing group names when no alias is available
    * FIX: Removed double "/" from pnp graph image urls in views

    BI:
    * Host/Service elements are now iterable via FOREACH_HOST, e.g.
      (FOREACH_HOST, ['server'], ALL_HOSTS, "$HOST$", "Kernel" ),
    * FIX: Assuming host states is possible again (exception: list index "3")

    WATO:
    * Evolved to full featured monitoring configuration tool!
    * Major internal code cleanup
    * Hosts can now be created directly in folders. The concept of host lists
      has been dropped (see migration notes!)
    * Configuration of global configuration variables of Check_MK via WATO
    * Configuration of main.mk rules
    * Configuration of Nagios objects and attributes
    * Configuration of users and roles
    * Configuration of host tags
    * Distributed WATO: replication of the configuration to slaves and peers
    * Added missing API function update_host_attributes() to change the
      attributes of a host
    * Added API function num_hosts_in_folder() to count the number of hosts
      below the given folder
    * Added option to download "latest" snapshot
    * extra_buttons can now register a function to gather the URL to link to
    * Implemented NagVis Authorisation management using WATO users/permissions

    Livestatus:
    * Experimental feature: livecheck -> super fast active check execution
      by making use of external helper processes. Set livecheck=PATH_TO_bin/livecheck
      in nagios.cfg where you load Livestatus. Optional set num_livecheck_helpers=NUM
      to set number of processes. Nagios will not fork() anymore for check exection.
    * New columns num_hosts and num_services in status table
    * New aggregation functions suminv and avginv (see Documentation)

    Core, Setup, etc.:
    * New configuration variable static_checks[] (used by WATO)
    * New configuration variable checkgroup_parameters (mainly for WATO)
    * check_submission defaults now to "file" (was "pipe")
    * Added pre-configured notification via cmk --notify
    * Drop RRA-configuration files for PNP4Nagios completely
    * New configuration variable ping_levels for configuring parameters
      for the host checks.
    * cmk --notify: new macros $MONITORING_HOST$, $OMD_ROOT$ and $OMD_SITE$
    * make ping_levels also apply to PING services for ping-only hosts
      (thanks to Bernhard Schmidt)

    Checks & Agents:
    * if/if64: new ruleset if_disable_if64_hosts, that force if on
      hosts the seem to support if64
    * Windows agent: new config variable "sections" in [global], that
      allows to configure which sections are being output.
    * Windows agent: in [logwatch] you can now configure which logfiles
      to process and which levels of messages to send.
    * Windows agent: new config variable "host" in all sections that
      restricts the folling entries to certain hosts.
    * Windows agent: finally implemented <<<mrpe>>. See check_mk.ini
      for examples.
    * Windows agent: do not execute *.txt and *.dir in <<<plugins>>> and
      <<<local>>>
    * Windows agent: make extensions to execute configurable (see
      example check_mk.ini)
    * Windows agent: agent now reuses TCP port even when taskkill'ed, so
      a system reboot is (hopefully) not neccessary anymore
    * Windows agent: section <<<df>>> now also outputs junctions (windows
      mount points). No external plugin is needed.
    * Windows agent: new section <<<fileinfo>>> for monitoring file sizes
      (and later possible ages)
    * logwatch: allow to classify messages based on their count (see
      man page of logwatch for details)
    * fileinfo: new check for monitoring age and size of files
    * heartbeat_crm: apply patches from Václav Ovsík, so that the check
      should work on Debian now.
    * ad_replication: added warninglevel
    * fsc_*: added missing scan functions
    * printer_alerts: added further state codes (thanks to Matthew Stew)
    * Solaris agent: changed shell to /usr/bin/bash (fixes problems with LC_ALL=C)

1.1.12p7:
    Multisite:
    * FIX: detail view of host was missing column headers
    * FIX: fix problem on IE with background color 'white'
    * FIX: fix hitting enter in host search form on IE
    * FIX: fix problem in ipmi_sensors perfometer

    Checks & Agents:
    * FIX: fixed man pages of h3c_lanswitch_sensors and statgrab_cpu
    * FIX: netapp_volumes: added raid4 as allowed state (thanks to Michaël Coquard)

    Livestatus
    * FIX: fix type column in 'GET columns' for dict-type columns (bug found
      by Gerhard Lausser)

1.1.12p6:
    Checks & Agents:
    * FIX: lnx_if: remove debug output (left over from 1.1.12p5)

1.1.12p5:
    Multisite:
    * FIX: fix hitting enter in Quicksearch on IE 8
    * FIX: event/log views: reverse sorting, so that newest entries
      are shown first
    * FIX: fix dashboard dashlet background on IE
    * FIX: fix row highlight in status GUI on IE 7/8
    * FIX: fix row highlight after status page reload
    * FIX: single dataset layout honors column header settings
    * FIX: quote '#' in PNP links (when # is contained in services)
    * FIX: quote '#' in PNP image links also
    * FIX: add notifications to host/service event view

    Checks & Agents:
    * FIX: lnx_if: assume interfaces as up if ethtool is missing or
      not working but interface has been used since last reboot. This
      fixes the problem where interface are not found by inventory.
    * FIX: snmp_uptime: handels alternative timeformat
    * FIX: netapp_*: scan functions now detect IBM versions of firmware
    * FIX: bluecoat_diskcpu: repair scan function
    * FIX: mem.vmalloc: fix default levels (32 and 64 was swapped)
    * FIX: smart: make levels work (thanks to Bernhard Schmidt)
    * FIX: PNP template if if/if64: reset LC_ALL, avoids syntax error
    * FIX: dell_powerconnect_cpu: handle sporadic incomplete output
      from SNMP agent

1.1.12p4:
    Multisite:
    * FIX: sidebar snapin Hostgroups and Servicegroups sometimes
           failed with non-existing "available_views".
    * FIX: Fix host related WATO context button links to point to the hosts site
    * FIX: Fixed view editor redirection to new view after changing the view_name
    * FIX: Made icon painter usable when displaying hostgroup rows
    * Logwatch: Switched strings in logwatch to i18n strings
    * Logwatch: Fixed styling of context button when acknowleding log messages
    * Logwatch: Implemented overview page to show all problematic logfiles

    WATO:
    * FIX: add missing icon_csv.png
    * FIX: WATO did not write values of custom macros to extra_host_conf definitions

1.1.12p3:
    Core, Setup, etc.:
    * FIX: really suppress precompiling on PING-only hosts now

1.1.12p2:
    Core, Setup, etc.:
    * FIX: fix handling of empty suboids
    * FIX: do not create precomiled checks for host without Check_MK services

    Checks & Agents:
    * FIX: mem.win: Default levels now works, check not always OK
    * FIX: blade_health: fix OID specification
    * FIX: blade_bays: fix naming of item and man page

    Multisite:
    * FIX: Fixed styling of view header in older IE browsers
    * FIX: Do not show WATO button in views if WATO is disabled
    * FIX: Remove WATO Folder filter if WATO is disabled
    * FIX: Snapin 'Performance': fix text align for numbers
    * FIX: Disallow setting downtimes that end in the past
    * FIX: Fix links to downtime services in dashboard
    * FIX: Fix popup help of reschedule icon

1.1.12p1:
    Core, Setup, etc.:
    * FIX: fix aggregate_check_mk (Summary host agent status)

    Checks & Agents:
    * FIX: mk_oracle now also detects XE databases
    * FIX: printer_alerts: handle 0-entries of Brother printers
    * FIX: printer_supply: fix Perf-O-Meter if no max known
    * FIX: Added id parameter to render_statistics() method to allow more than
      one pie dashlet for host/service stats
    * FIX: drbd: fixed inventory functions
    * FIX: printer_supply: handle output of Brother printers
    * FIX: ps.perf PNP template: show memory usage per process and not
      summed up. This is needed in situations where one process forks itself
      in irregular intervals and rates but you are interested just in the
      memory usage of the main process.

    Multisite:
    * FIX: finally fixed long-wanted "NagStaMon create hundreds
      of Apache processes" problem!
    * FIX: query crashed when sorting after a join columns without
      an explicit title.
    * FIX: filter for WATO file/folder was not always working.
    * Added filter for hard services states to search and service
      problems view
    * FIX: dashboard problem views now ignore notification period,
      just as tactical overview and normal problem views do
    * FIX: Loading dashboard plugins in dashboard module


1.1.12:
    Checks & Agents:
    * dell_powerconnect_*: final fixed, added PNP-templates
    * ps.perf: better error handling in PNP template

    Multisite:
    * Dashboard: fix font size of service statistics table
    * Dashboard: insert links to views into statistics
    * Dashboard: add links to PNP when using PNP graphs

1.1.12b2:
    Core, Setup, etc.:
    * FIX: fix crash with umlauts in host aliases
    * FIX: remove duplicate alias from Nagios config

    Checks & Agents:
    * services: better handling of invalid patterns
    * FIX: multipath: fix for another UUID format
    * AIX agent: fix implementation of thread count
    * blade_bays: detect more than 16 bays
    * statgrab_*: added missing inventory functions
    * FIX: fix smart.temp WARN/CRIT levels were off by one degree

    Multisite:
    * Remove Check_MK logo from default dashboard
    * Let dashboard use 10 more pixels right and bottom
    * FIX: do not show WATO icon if no WATO permission
    * Sidebar sitestatus: Sorting sites by sitealias
    * FIX: removed redundant calls of view_linktitle()

    WATO:
    * FIX: fix update of file/folder title after title property change

    Livestatus:
    * FIX: fix crash on imcomplete log lines (i.e. as
      as result of a full disk)
    * FIX: Livestatus-API: fix COMMAND via persistent connections


1.1.12b1:
    Core, Setup, etc.:
    * FIX: fix cmk -D on cluster hosts
    * Made profile output file configurable (Variable: g_profile_path)

    Checks & Agents:
    * FIX: j4p_performance: fix inventory functions
    * FIX: mk_oracle: fix race condition in cache file handling (agent data
      was missing sections in certain situations)
    * mrpe: make check cluster-aware and work as clustered_service
    * cups_queues: Run agent part only on directly on CUPS servers,
      not on clients
    * FIX: mbg_lantime_state: Fixed output UOM to really be miliseconds
    * FIX: ntp: Handling large times in "poll" column correctly
    * New check dmi_sysinfo to gather basic hardware information
    * New check bintec_info to gather the software version and serial number
    of bintec routers

    Multisite:
    * FIX: fix rescheduling of host check
    * FIX: fix exception when using status_host while local site is offline
    * FIX: Fixed not updating pnp graphs on dashboard in some browsers (like chrome)
    * FIX: fix URL-too-long in permissions page
    * FIX: fix permission computation
    * FIX: fixed sorting of service perfdata columns
    * FIX: fixed sorting of multiple joined columns in some cases
    * FIX: fixed some localisation strings
    * Cleanup permissions page optically, add comments for views and snapins
    * Added some missing i18n strings in general HTML functions
    * Added display_option "w" to disable limit messages and livestatus errors in views
    * Service Perfdata Sorters are sorting correctly now
    * Added "Administration" snapin to default sidebar
    * Tactical Overview: make link clickable even if count is zero
    * Minor cleanup in default dashboard
    * Dashboard: new dashlet attribute title_url lets you make a title into a link
    * Dashboard: make numbers match "Tactical Overview" snapin

    Livestatus:
    * Write messages after initialization into an own livestatus.log

    WATO:
    * FIX: "bulk move to" at the top of wato hostlists works again
    * FIX: IE<9: Fixed problem with checkbox events when editing a host
    * FIX: "move to" dropdown in IE9 works again

1.1.11i4:
    Core, Setup, etc.:
    * FIX: use hostgroups instead of host_groups in Nagios configuration.
      This fixes a problem with Shinken
    * --scan-parents: detected parent hosts are now tagged with 'ping', so
      that no agent will be contacted on those hosts

    Checks & Agents:
    * Added 4 new checks dell_powerconnect_* by Chris Bowlby
    * ipmi_sensors: correctly handle further positive status texts
      (thanks to Sebastian Talmon)
    * FIX: nfsmounts handles zero-sized volumes correctly
    * AIX agent now outputs the user and performance data in <<<ps>>>

    Multisite:
    * FIX: WATO filtered status GUIs did not update the title after changing
      the title of the file/folder in WATO
    * FIX: Removed new python syntax which is incompatible with old python versions
    * FIX: Made bulk inventory work in IE
    * FIX: Fixed js errors in IE when having not enough space on dashboard
    * FIX: fix error when using non-Ascii characters in view title
    * FIX: fix error on comment page caused by missing sorter
    * FIX: endless javascript when fetching pnp graphs on host/service detail pages
    * FIX: Not showing the action form in "try" mode of the view editor
    * FIX: Preventing up-then-over effect while loading the dashboard in firefox
    * Added missing i18n strings in command form and list of views
    * Views are not reloaded completely anymore. The data tables are reloaded
      on their own.
    * Open tabs in views do not prevent reloading the displayed data anymore
    * Added display_option "L" to enable/disable column title sortings
    * Sorting by joined columns is now possible
    * Added missing sorters for "service nth service perfdata" painters
    * Implemented row selection in views to select only a subset of shown data
      for actions
    * Sort titles in views can be enabled by clicking on the whole cells now
    * Submitting the view editor via ENTER key saves the view now instead of try mode
    * Host comments have red backgrounded rows when host is down
    * Implemented hook api to draw custom link buttons in views

    WATO:
    * Changed row selection in WATO to new row selection mechanism
    * Bulk action buttons are shown at the top of hostlists too when the lists
      have more than 10 list items
    * New function for backup and restore of the configuration

    Livestatus:
    * FIX: fix compile error in TableLog.cc by including stddef.h
    * FIX: tables comments and downtimes now honor AuthUser
    * Table log honors AuthUser for entries that belong to hosts
      (not for external commands, though. Sorry...)
    * FIX: fix Stats: sum/min/max/avg for columns of type time

1.1.11i3:
    Core, Setup, etc.:
    * FIX: allow host names to have spaces
    * --snmpwalk: fix missing space in case of HEX strings
    * cmk --restore: be aware of counters and cache being symbolic links
    * do_rrd_update: direct RRD updates have completely been removed.
      Please use rrdcached in case of performance problems.
    * install_nagios.sh has finally been removed (was not maintained anyway).
      Please use OMD instead.
    * Inventory functions now only take the single argument 'info'. The old
      style FUNC(checkname, info) is still supported but deprecated.
    * Show datasource program on cmk -D
    * Remove .f12 compile helper files from agents directory
    * Output missing sections in case of "WARNING - Only __ output of __..."
    * Remove obsolete code of snmp_info_single
    * Remove 'Agent version (unknown)' for SNMP-only hosts
    * Options --version, --help, --man, --list-checks and --packager now
      work even with errors in the configuration files
    * Minor layout fix in check man-pages

    Checks & Agents:
    * FIX: hr_mem: take into account cache and buffers
    * FIX: printer_pages: workaround for trailing-zero bug in HP Jetdirect
    * mk_logwatch: allow to set limits in processing time and number of
      new log messages per log file
    * Windows Agent: Now supports direct execution of powershell scripts
    * local: PNP template now supports multiple performance values
    * lnx_if: make lnx_if the default interface check for Linux
    * printer_supply: support non-Ascii characters in items like
      "Resttonerbehälter". You need to define snmp_character_encodings in main.mk
    * mem.win: new dedicated memory check for Windows (see Migration notes)
    * hr_mem: added Perf-O-Meter
    * Renamed all temperature checks to "Temperature %s". Please
      read the migration notes!
    * df and friends: enabled trend performance data per default. Please
      carefully read the migration notes!
    * diskstat: make summary mode the default behavious (one check per host)

    MK Livestatus:
    * WaitObject: allow to separate host name and service with a semicolon.
      That makes host names containing spaces possible.
    * Better error messages in case of unimplemented operators

    Multisite:
    * FIX: reschedule now works for host names containing spaces
    * FIX: correctly sort log views in case of multi site setups
    * FIX: avoid seven broken images in case of missing PNP graphs
    * FIX: Fixed javascript errors when opening dashboard in IE below 9
    * FIX: Views: Handling deprecated value "perpage" for option
      column_headers correctly
    * FIX: Fixed javascript error when saving edited views without sidebar
    * FIX: Showing up PNP hover menus above perfometers
    * Host/Service Icon column is now modularized and can be extended using
      the multisite_icons list.
    * New sorters for time and line number of logfile entries
    * Bookmarks snapin: save relative URLs whenever possible
    * Man-Pages of Check_MK checks shown in Multisite honor OMD's local hierarchy
    * nicer output of substates, translate (!) and (!!) into HTML code
    * new command for clearing modified attributes (red cross, green checkmark)
    * Perf-O-Meters: strip away arguments from check_command (e.g.
      "check-foo!17!31" -> "check-foo").
    * Added several missing i18n strings in view editor
    * Views can now be sorted by the users by clicking on the table headers.
      The user sort options are not persisted.
    * Perf-O-Meters are now aware if there really is a PNP graph

    WATO:
    * Show error message in case of empty inventory due to agent error
    * Commited audit log entries are now pages based on days
    * Added download link to download the WATO audit log in CSV format

1.1.11i2:
    Core, Setup, etc.:
    * FIX: sort output of cmk --list-hosts alphabetically
    * FIX: automatically remove leading and trailing space from service names
      (this fixes a problem with printer_pages and an empty item)
    * Great speed up of cmk -N/-C/-U/-R, especially when number of hosts is
      large.
    * new main.mk option delay_precompile: if True, check_mk will skip Python
      precompilation during cmk -C or cmk -R, but will do this the first
      time the host is checked.  This speeds up restarts. Default is False.
      Nagios user needs write access in precompiled directory!
    * new config variable agent_ports, allowing to specify the agent's
      TCP port (default is 6556) on a per-host basis.
    * new config variable snmp_ports, allowing to specify the UDP port
      to used with SNMP, on a per-host basis.
    * new config variable dyndns_hosts. Hosts listed in this configuration
      list (compatible to bulkwalk_hosts) use their hostname as IP address.

    Checks & Agents:
    * FIX: AIX agent: output name of template in case of MRPE
    * FIX: cisco_temp: skip non-present sensors at inventory
    * FIX: apc_symmetra: fix remaining runtime calculation (by factor 100)
    * FIX: Added PNP-template for winperf_phydisk
    * FIX: if64: fix UNKNOWN in case of non-unique ifAlias
    * FIX: lnx_if/if/if64: ignore percentual traffic levels on NICs without
           speed information.
    * FIX: cisco_temp_perf: add critical level to performance data
    * FIX: windows agent: hopefully fix case with quotes in directory name
    * FIX: printer_supply: fixed logic of Perf-O-Meter (mixed up crit with ok)
    * FIX: Solaris agent: reset localization to C, fixes problems with statgrab
    * FIX: blade_*: fix SNMP scan function for newer firmwares (thanks to Carlos Peón)
    * snmp_uptime, snmp_info: added scan functions. These checks will now
      always be added. Please use ingored_checktypes to disable, if non needed.
    * brocade_port: check for Brocade FC ports has been rewritten with
      lots of new features.
    * AIX agent now simulates <<<netctr>>> output (by Jörg Linge)
    * mbg_lantime_state: Handling refclock offsets correctly now; Changed
      default thresholds to 5/10 refclock offset
    * brocade_port: parameter for phystate, opstate and admstate can now
      also be lists of allowed states.
    * lnx_if: treat interfaces without information from ethtool as
      softwareLoopback interface. The will not be found by inventory now.
    * vbox_guest: new check for checking guest additions of Linux virtual box hosts
    * if/if64: Fixed bug in operstate detection when using old tuple based params
    * if/if64: Fixed bug in operstate detection when using tuple of valid operstates
    * mk_oracle: Added caching of results to prevent problems with long
    running SQL queries. Cache is controlled by CACHE_MAXAGE var which is preset to
    120 seconds
    * mk_oracle: EXCLUDE_<sid>=ALL or EXCLUDE_<sid>=oracle_sessions can be
    used to exclude specific checks now
    * mk_oracle: Added optional configuration file to configure the new options
    * j4p_performance agent plugin: Supports basic/digest auth now
    * New checks j4p_performance.threads and j4p_performance.uptime which
      track the number of threads and the uptime of a JMX process
    * j4p_performance can fetch app and servlet specific status data. Fetching
      the running state, number of sessions and number of requests now. Can be
      extended via agent configuration (j4p.cfg).
    * Added some preflight checks to --scan-parents code
    * New checks netapp_cluster, netapp_vfiler for checking NetAPP filer
      running as cluster or running vfilers.
    * megaraid_pdisks: Better handling of MegaCli output (Thanks to Bastian Kuhn)
    * Windows: agent now also sends start type (auto/demand/disabled/boot/system)
    * Windows: inventory_services now allowes regexes, depends and state/start type
      and also allows host tags.

    Multisite:
    * FIX: make non-Ascii characters in services names work again
    * FIX: Avoid exceptions in sidebar on Nagios restart
    * FIX: printer_supply perfometer: Using white font for black toners
    * FIX: ipmi: Skipping items with invalid data (0.000 val, "unspecified" unit) in summary mode
    * FIX: ipmi: Improved output formating in summary mode
    * FIX: BI - fixed wrong variable in running_on aggregation function
    * FIX: "view_name" variable missing error message when opening view.py
      while using the "BI Aggregation Groups" and "Hosts" snapins in sidebar
    * FIX: Fixed styling of form input elements in IE + styling improvements
    * FIX: Fixed initial folding state on page loading on pages with multiple foldings opened
    * Introduced basic infrastructure for multilanguage support in Multisite
    * Make 'Views' snapin foldable
    * Replace old main view by dashboard
    * Sidebar: Snapins can register for a triggered reload after a nagios
      restart has been detected. Check interval is 30 seconds for now.
    * Quicksearch snapin: Reloads host lists after a detected nagios restart.
    * New config directory multisite.d/ - similar to conf.d/
    * great speed up of HTML rendering
    * support for Python profiling (set profile = True in multisite.mk, profile
      will be in var/check_mk/web)
    * WATO: Added new hook "active-changes" which calls the registered hosts
      with a dict of "dirty" hosts
    * Added column painter for host contacts
    * Added column painters for contact groups, added those to detail views
    * Added filters for host and service contact groups
    * Detail views of host/service now show contacts
    * Fix playing of sounds: All problem views now have play_sounds activated,
      all other deactivated.
    * Rescheduling of Check_MK: introduce a short sleep of 0.7 sec. This increases
      the chance of the passive services being updated before the repaint.
    * Added missing i18n strings in filter section of view editor
    * Added filter and painter for the contact_name in log table
    * Added several views to display the notification logs of Nagios

    WATO:
    * Configration files can now be administered via the WEB UI
      (config_files in multisite.mk is obsolete)
    * Snapin is tree-based and foldable
    * Bulk operation on host lists (inventory, tags changed, etc)
    * Easy search operation in host lists
    * Dialog for global host search
    * Services dialog now tries to use cached data. On SNMP hosts
      no scan will be done until new button "Full Scan" is pressed.

    BI:
    * FIX: Fixed displaying of host states (after i18n introduction)h
    * FiX: Fixed filter for aggregation group
    * FIX: Fixed assumption button for services with non-Ascii-characters

    MK Livestatus:
    * FIX: fix compile problem on Debian unstable (Thanks to Sven Velt)
    * Column aggregation (Stats) now also works for perf_data
    * New configuration variable data_encoding and full UTF-8 support.
    * New column contact_groups in table hosts and services (thanks to
      Matthew Kent)
    * New headers Negate:, StatsNegate: and WaitConditionNegate:

1.1.11i1:
    Core, Setup, etc.:
    * FIX: Avoid duplicate SNMP scan of checktypes containing a period
    * FIX: honor ignored_checktypes also on SNMP scan
    * FIX: cmk -II also refreshes cluster checks, if all nodes are specified
    * FIX: avoid floating points with 'e' in performance data
    * FIX: cmk -D: drop obsolete (and always empty) Notification:
    * FIX: better handling of broken checks returning empty services
    * FIX: fix computation of weight when averaging
    * FIX: fix detection of missing OIDs (led to empty lines)
    * SNMP scan functions can now call oid(".1.3.6.1.4.1.9.9.13.1.3.1.3.*")
      That will return the *first* OID beginning with .1.3.6.1.4.1.9.9.13.1.3.1.3
    * New config option: Set check_submission = "file" in order to write
      check result files instead of using Nagios command pipe (safes
      CPU ressources)
    * Agent simulation mode (for internal use and check development)
    * Call snmpgetnext with the option -Cf (fixes some client errors)
    * Call snmp(bulk)walk always with the option -Cc (fixes problems in some
      cases where OIDs are missing)
    * Allow merging of dictionary based check parameters
    * --debug now implies -v
    * new option --profile: creates execution profile of check_mk itself
    * sped up use of stored snmp walks
    * find configuration file in subdirectories of conf.d also
    * check_mk_templates.cfg: make check-mk-ping take arguments

    Multisite:
    * FIX: Display limit-exceeded message also in multi site setups
    * FIX: Tactical Overview: fix unhandled host problems view
    * FIX: customlinks snapin: Suppressing exception when no links configured
    * FIX: webservice: suppress livestatus errors in multi-site setups
    * FIX: install missing example icons in web/htdocs/images/icons
    * FIX: Nagios-Snapin: avoid duplicate slash in URL
    * FIX: custom_style_sheet now also honored by sidebar
    * FIX: ignore case when sorting groups in ...groups snapin
    * FIX: Fixed handling of embedded graphs to support the changes made to
    * FIX: avoid duplicate import of plugins in OMD local installation
    the PNP webservice
    * FIX: Added host_is_active and host_flapping columns for NagStaMon views
    * Added snmp_uptime, uptime and printer_supply perfometers
    * Allow for displaying service data in host tables
    * View editor foldable states are now permament per user
    * New config variable filter_columns (default is 2)

    BI:
    * Added new component BI to Multisite.

    WATO:
    * FIX: fix crash when saving services after migration from old version
    * Allow moving hosts from one to another config file

    Checks & Agents:
    * FIX: hr_mem: ignore devices that report zero memory
    * FIX: cisco_power: fix syntax error in man page (broke also Multisite)
    * FIX: local: fixed search for custom templates PNP template
    * FIX: if/if64: always generate unique items (in case ifAlias is used)
    * FIX: ipmi: fix ugly ouput in case of warning and error
    * FIX: vms_df: fix, was completely broken due to conversion to df.include
    * FIX: blade_bays: add missing SNMP OIDs (check was always UNKNOWN)
    * FIX: df: fix layout problems in PNP template
    * FIX: df: fix trend computation (thanks to Sebastian Talmon)
    * FIX: df: fix status in case of critical trend and warning used
    * FIX: df: fix display of trend warn/crit in PNP-graph
    * FIX: cmctc: fix inventory in case of incomplete entries
    * FIX: cmctc: add scan function
    * FIX: ucd_cpu_load and ucd_cpu_util: make scan function find Rittal
    * FIX: ucd_cpu_util: fix check in case of missing hi, si and st
    * FIX: mk_logwatch: improve implementation in order to save RAM
    * FIX: mk_oracle: Updated tablespace query to use 'used blocks' instead of 'user blocks'
    * FIX: mk_oracle: Fixed computation for TEMP table spaces
    * FIX: bluecoat_sensors: Using scale parameter provided by the host for reported values
    * FIX: fjdarye60_devencs, fjdarye60_disks.summary: added snmp scan functions
    * FIX: decru_*: added snmp scan functions
    * FIX: heartbeat_rscstatus handles empty agent output correctly
    * FIX: hp_procurve_cpu: fix synatx error in man page
    * FIX: hp_procurve_memory: fix syntax error in man page
    * FIX: fc_brocade_port_detailed: fix PNP template in MULTIPLE mode
    * FIX: ad_replication.bat only generates output on domain controllers now.
           This is useful to prevent checks on non DC hosts (Thanks to Alex Greenwood)
    * FIX: cisco_temp_perf: handle sensors without names correctly
    * printer_supply: Changed order of tests. When a printer reports -3 this
      is used before the check if maxlevel is -2.
    * printer_supply: Skipping inventory of supplies which have current value
    and maxlevel both set to -2.
    * cisco_locif: The check has been removed. Please switch to if/if64
      has not the index 1
    * cisco_temp/cisco_temp_perf: scan function handles sensors not beginning
      with index 1
    * df: split PNP graphs for growth/trend into two graphs
    * omd_status: new check for checking status of OMD sites
    * printer_alerts: Added new check for monitoring alert states reported by
      printers using the PRINTER-MIB
    * diskstat: rewritten check: now show different devices, r+w in one check
    * canon_pages: Added new check for monitoring processed pages on canon
    printer/multi-function devices
    * strem1_sensors: added check to monitor sensors attached to Sensatorinc EM1 devices
    * windows_update: Added check to monitor windows update states on windows
      clients. The check monitors the number of pending updates and checks if
      a reboot is needed after updates have been installed.
    * lnx_if: new check for Linux NICs compatible with if/if64 replacing
      netif.* and netctr.
    * if/if64: also output performance data if operstate not as expected
    * if/if64: scan function now also detects devices where the first port
    * if/if64: also show perf-o-meter if speed is unknown
    * f5_bigip_pool: status of F5 BIP/ip load balancing pools
    * f5_bigip_vserver: status of F5 BIP/ip virtual servers
    * ipmi: new configuration variable ipmi_ignored_sensors (see man page)
    * hp_procurve_cpu: rename services description to CPU utilization
    * ipmi: Linux agent now (asynchronously) caches output of ipmitool for 20 minutes
    * windows: agent has new output format for performance counters
    * winperf_process.util: new version of winperf.cpuusage supporting new agent
    * winperf_system.diskio: new version of winperf.diskstat supporting new agent
    * winperf_msx_queues: new check for MS Exchange message queues
    * winperf_phydisk: new check compatible with Linux diskstat (Disk IO per device!)
    * smart.temp/smart.stats: added new check for monitoring health of HDDs
      using S.M.A.R.T
    * mcdata_fcport: new check for ports of MCData FC Switches
    * hp_procurve_cpu: add PNP template
    * hp_procurve_cpu: rename load to utilization, rename service to CPU utilizition
    * df,df_netapp,df_netapp32,hr_fs,vms_df: convert to mergeable dictionaries
    * mbg_lantime_state,mbg_lantime_refclock: added new checks to monitor
      Meinberg LANTIME GPS clocks

    Livestatus:
    * Updated Perl API to version 0.74 (thanks to Sven Nierlein)

1.1.10:
    Core, Setup, etc.:
    * --flush now also deletes all autochecks

    Checks & Agents:
    * FIX: hr_cpu: fix inventory on 1-CPU systems (thanks to Ulrich Kiermayr)


1.1.10b2:
    Core, Setup, etc.:
    * FIX: setup.sh on OMD: fix paths for cache and counters
    * FIX: check_mk -D did bail out if host had no ip address
    * cleanup: all OIDs in checks now begin with ".1.3.6", not "1.3.6"

    WATO:
    * FIX: Fixed bug that lost autochecks when using WATO and cmk -II together

    Checks & Agents:
    * Added check man pages for systemtime, multipath, snmp_info, sylo,
      ad_replication, fsc_fans, fsc_temp, fsc_subsystems
    * Added SNMP uptime check which behaves identical to the agent uptime check


1.1.10b1:
    Core, Setup, etc.:
    * FIX: do not assume 127.0.0.1 as IP address for usewalk_hosts if
      they are not SNMP hosts.
    * FIX: precompile: make sure check includes are added before actual
      checks
    * FIX: setup.sh: do not prepend current directory to url_prefix
    * FIX: output agent version also for mixed (tcp|snmp) hosts
    * RPM: use BuildArch: noarch in spec file rather than as a command
      line option (thanks to Ulrich Kiermayr)
    * setup.sh: Allow to install Check_MK into existing OMD site (>= 0.46).
      This is still experimental!

    Checks & Agents:
    * FIX: Windows agent: fix output of event ID of log messages
    * FIX: if/if64: output speed correctly (1.50MB/s instead of 1MB/s)
    * FIX: drbd now handles output of older version without an ep field
    * FIX: repaired df_netapp32
    * FIX: Added SNMP scan function of df_netapp and df_netapp32
    * FIX: repaired apc_symmetra (was broken due to new option -Ot
      for SNMP)
    * FIX: df, hr_fs and other filesystem checks: fix bug if using
      magic number. levels_low is now honored.
    * FIX: scan function avoids hr_cpu and ucd_cpu_utilization
      at the same time
    * FIX: HP-UX agent: fixed output of df for long mount points
      (thanks to Claas Rockmann-Buchterkirche)
    * FIX: df_netapp/32: fixed output of used percentage (was always
      0% due to integer division)
    * FIX: fixed manual of df (magic_norm -> magic_normsize)
    * FIX: removed filesystem_trend_perfdata. It didn't work. Use
      now df-parameter "trend_perfdata" (see new man page of df)
    * FIX: cisco_temp_perf: fix return state in case of WARNING (was 0 = OK)
    * FIX: repair PNP template for df when using trends
    * FIX: cisco_qos: fix WATO exception (was due to print command in check)
    * FIX: check_mk check: fixed template for execution time
    * FIX: blade_health, fc_brocade_port_detailed removed debug outputs
    * FIX: netapp_volumes: The check handled 64-bit aggregates correctly
    * FIX: netapp_volumes: Fixed snmp scan function
    * FIX: blade_*: Fixed snmp scan function
    * FIX: nfsmount: fix exception in check in case of 'hanging'
    * systemtime: new simple check for time synchronization on Windows
      (needs agent update)
    * Added Perf-O-Meter for non-df filesystem checks (e.g. netapp)
    * hp_proliant_*: improve scan function (now just looks for "proliant")

    Multisite:
    * FIX: fix json/python Webservice

1.1.9i9:
    Core, Setup, etc.:
    * FIX: check_mk_templates.cfg: add missing check_period for hosts
      (needed for Shinken)
    * FIX: read *.include files before checks. Fixes df_netapp not finding
      its check function
    * FIX: inventory checks on SNMP+TCP hosts ignored new TCP checks
    * local.mk: This file is read after final.mk and *not* backup up
      or restored
    * read all files in conf.d/*.mk in alphabetical order now.
    * use snmp commands always with -Ot: output time stamps as UNIX epoch
      (thanks to Ulrich Kiermayr)

    Checks & Agents:
    * ucd_cpu_load: new check for CPU load via UCD SNMP agent
    * ucd_cpu_util: new check for CPU utilization via UCD SNMP agent
    * steelhead_status: new check for overall health of Riverbed Steelhead appliance
    * steelhead_connections: new check for Riverbed Steelhead connections
    * df, df_netapp, df_netapp32, hr_fs, vms_df: all filesystem checks now support
      trends. Please look at check manpage of df for details.
    * FIX: heartbeat_nodes: Fixed error handling when node is active but at least one link is dead
    * 3ware_units: Handling INITIALIZING state as warning now
    * FIX: 3ware_units: Better handling of outputs from different tw_cli versions now
    * FIX: local: PNP template for local now looks in all template directories for
      specific templates (thanks to Patrick Schaaf)

    Multisite:
    * FIX: fix "too many values to unpack" when editing views in single layout
      mode (such as host or service detail)
    * FIX: fix PNP icon in cases where host and service icons are displayed in
      same view (found by Wolfgang Barth)
    * FIX: Fixed view column editor forgetting pending changes to other form
           fields
    * FIX: Customlinks snapin persists folding states again
    * FIX: PNP timerange painter option field takes selected value as default now
    * FIX: Fixed perfometer styling in single dataset layouts
    * FIX: Tooltips work in group headers now
    * FIX: Catching exceptions caused by unset bandwidth in interface perfometer

    WATO:
    * FIX: fix problem with vanishing services on Windows. Affected were services
      containing colons (such as fs_C:/).

    Livestatus:
    * FIX: fix most compiler warnings (thanks to patch by Sami Kerola)
    * FIX: fix memory leak. The leak caused increasing check latency in some
      situations

1.1.9i8:
    Multisite:
    * New "web service" for retrieving data from views as JSON or
      Python objects. This allows to connect with NagStaMon
      (requires patch in NagStaMon). Simply add &output_format=json
      or &output_format=python to your view URL.
    * Added two builtin views for NagStaMon.
    * Acknowledgement of problem now has checkboxes for sticky,
      send notification and persisten comment
    * Downtimes: allow to specify fixed/flexible downtime
    * new display_options d/D for switching on/off the tab "Display"
    * Improved builtin views for downtimes
    * Bugfix: Servicegroups can be searched with the quicksearch snapin using
      the 'sg:' prefix again

    WATO:
    * Fixed problem appearing at restart on older Python version (RH)

1.1.9i7:
    Core, Setup, etc.:
    * Fix crash on Python 2.4 (e.g. RedHat) with fake_file
    * Fixed clustering of SNMP hosts
    * Fix status output of Check_MK check in mixed cluster setups

    Checks & Agents:
    * PNP templates for if/if64: fix bugs: outgoing packets had been
      same as incoming, errors and discards were swapped (thanks to
      Paul Freeman)
    * Linux Agent: Added suport for vdx and xvdx volumes (KVM+Virtio, XEN+xvda)

    Multisite:
    * Fix encoding problem when host/service groups contain non-ascii
      characters.

    WATO:
    * Fix too-long-URL problem in cases of many services on one host


1.1.9i6:
    INCOMPATIBLE CHANGES:
    * Removed out-dated checks blade_misc, ironport_misc and snia_sml. Replaced
      with dummy checks begin always UNKNOWN.

    Core, Setup, etc.:
    * cmk -D: show ip address of host
    * Fix SNMP inventory find snmp misc checks inspite of negative scan function
    * Fix output of MB and GB values (fraction part was zero)

    Checks & Agents:
    * megaraid_ldisks: remove debug output
    * fc_brocade_port: hide on SNMP scan, prefer fc_brocade_port_detailed
    * fc_brocade_port_detailed: improve scan function, find more devices
    * New agent for HP-UX
    * hpux_cpu: new check for monitoring CPU load average on HP-UX
    * hpux_if: New check for monitoring NICs on HP-UX (compatible to if/if64)
    * hpux_multipath: New check for monitoring Multipathing on HP-UX
    * hpux_lvm: New check for monitoring LVM mirror state on HP-UX
    * hpux_serviceguard: new check for monitoring HP-UX Serviceguard
    * drbd: Fixed var typo which prevented inventory of drbd general check
      (Thanks to Andreas Behler)
    * mk_oracle: new agent plugin for monitoring ORACLE (currently only
      on Linux and HP-UX, but easily portable to other Unices)
    * oracle_sessions: new check for monitoring the current number of active
      database sessions.
    * oracle_logswitches: new check for monitoring the number of logswitches
      of an ORACLE instances in the last 60 minutes.
    * oracle_tablespaces: new check for monitoring size, state and autoextension
      of ORACLE tablespaces.
    * h3c_lanswitch_cpu: new check for monitoring CPU usage of H3C/HP/3COM switches
    * h3c_lanswitch_sensors: new check for monitoring hardware sensors of H3C/HP/3COM switches
    * superstack3_sensors: new check for monitoring hardware sensors of 3COM Superstack 3 switches

    Multisite:
    * Fixed aligns/widths of snapin contents and several small styling issues
    * Fixed links and border-styling of host matrix snapin
    * Removed jQuery hover menu and replaced it with own code

1.1.9i5:
    Multisite:
    * custom notes: new macros $URL_PREFIX$ and $SITE$, making
      multi site setups easier
    * new intelligent logwatch icon, using url_prefix in multi site
      setups


1.1.9i4:
    Core, Setup, etc.:
    * added missing 'register 0' to host template
    * setup: fix creation of symlink cmk if already existing

    Multisite:
    * New reschedule icon now also works for non-local sites.
    * painter options are now persisted on a per-user-base
    * new optional column for displaying host and service comments
      (not used in shipped views but available in view editor)

    Livestatus:
    * Check for buffer overflows (replace strcat with strncat, etc.)
    * Reduce number of log messages (reclassify to debug)

    Checks & Agents:
    * apc_symmetra: handle empty SNMP variables and treat as 0.


1.1.9i3:
    INCOMPATIBLE CHANGES:
    * You need a current version of Livestatus for Multisite to work!
    * Multisite: removed (undocumented) view parameters show_buttons and show_controls.
      Please use display_options instead.
    * Finally removed deprecated filesystem_levels. Please use check_parameters instead.
    * Livestatus: The StatsGroupBy: header is still working but now deprecated.
      Please simply use Columns: instead. If your query contains at least one Stats:-
      header than Columns: has the meaning of the old StatsGroupBy: header

    Core, Setup, etc.:
    * Create alias 'cmk' for check_mk in bin/ (easier typing)
    * Create alias 'mkp' for check_mk -P in bin/ (easier typing)

    Multisite:
    * Each column can now have a tooltip showing another painter (e.g.
      show the IP address of a host when hovering over its name)
    * Finally show host/services icons from the nagios value "icon_image".
      Put your icon files in /usr/share/check_mk/web/htdocs/images/icons.
      OMD users put the icons into ~/local/share/check_mk/web/htdocs/images/icons.
    * New automatic PNP-link icons: These icons automatically appear, if
      the new livestatus is configured correctly (see below).
    * new view property "hidebutton": allow to hide context button to a view.
    * Defaults views 'Services: OK', 'Services: WARN, etc. do now not create
      context buttons (cleans up button bar).
    * new HTML parameter display_options, which allows to switch off several
      parts of the output (e.g. the HTML header, external links, etc).
    * View hoststatus: show PNP graph of host (usually ping stats)
    * new tab "Display": here the user can choose time stamp
      display format and PNP graph ranges
    * new column "host_tags", showing the Check_MK host tags of a host
    * new datasource "alert_stats" for computing alert statistics
    * new view "Alert Statistics" showing alert statistics for all hosts
      and services
    * Sidebar: Fixed snapin movement to the bottom of the snapin list in Opera
    * Sidebar: Fixed scroll position saving in Opera
    * Fixed reloading button animation in Chrome/IE (Changed request to async mode)
    * Sidebar: Removed scrollbars of in older IE versions and IE8 with compat mode
    * Sidebar: Fixed scrolling problem in IE8 with compat mode (or maybe older IE versions)
      which broke the snapin titles and also the tactical overview table
    * Sidebar: Fixed bulletlist positioning
    * Sidebar: The sidebar quicksearch snapin is case insensitive again
    * Fixed header displaying on views when the edit button is not shown to the user
    * View pages are not refreshed when at least one form (Filter, Commands,
      Display Options) is open
    * Catching javascript errors when pages from other domain are opened in content frame
    * Columns in view editor can now be added/removed/moved easily

    Checks & Agents:
    * Fixed problem with OnlyFrom: in Linux agent (df didn't work properly)
    * cups_queues: fixed plugin error due to invalid import of datetime,
      converted other checks from 'from datetime import...' to 'import datetime'.
    * printer_supply: handle the case where the current value is missing
    * megaraid_ldisks: Fixed item detection to be compatible with different versions of megaraid
    * Linux Agent: Added new 3ware agent code to support multiple controllers
      (Re-inventory of 3ware checks needed due to changed check item names)

    Livestatus:
    * new column pnpgraph_present in table host and service. In order for this
      column to work you need to specify the base directory of the PNP graphs
      with the module option pnp_path=, e.g. pnp_path=/omd/sites/wato/var/pnp4nagios/perfdata
    * Allow more than one column for StatsGroupBy:
    * Do not use function is_contact_member_of_contactgroup anymore (get compatible
      with Nagios CVS)
    * Livestatus: log timeperiod transitions (active <-> inactive) into Nagios
      log file. This will enable us to create availability reports more simple
      in future.

    Multisite:
    * allow include('somefile.mk') in multisite.mk: Include other files.
      Paths not beginning with '/' are interpreted relative to the directory
      of multisite.mk

    Livestatus:
    * new columns services_with_info: similar to services_with_state but with
      the plugin output appended as additional tuple element. This tuple may
      grow in future so do not depend on its length!

1.1.9i2:
    Checks & Agents:
    * ibm_imm_health: fix inventory function
    * if/if64: fix average line in PNP-template, fix display of speed for 20MBit
      lines (e.g. Frame Relay)

    Multisite:
    * WATO: Fixed omd mode/site detection and help for /etc/sudoers
    * WATO: Use and show common log for pending changes
    * Sidebar Quicksearch: Now really disabling browser built-in completion
      dropdown selections

1.1.9i1:
    INCOMPATIBLE CHANGES:
    * TCP / SNMP: hosts using TCP and SNMP now must use the tags 'tcp'
      and 'snmp'. Hosts with the tag 'ping' will not inventorize any
      service. New configuration variable tcp_hosts.
    * Inventory: The call syntax for inventory has been simplified. Just
      call check_mk -I HOSTNAME now. Omit the "tcp" or "snmp". If you
      want to do inventory just for certain check types, type "check_mk --checks=snmp_info,if -I hostnames..."
      instead
    * perfdata_format now defaults to "pnp". Previous default was "standard".
      You might have to change that in main.mk if you are not using PNP (only
      relevant for MRPE checks)
    * inventory_check_severity defaults to 1 now (WARNING)
    * aggregation_output_format now defaults to "multiline"
    * Removed non_bulkwalk_hosts. You can use bulkwalk_hosts with NEGATE
      instead (see docu)
    * snmp_communites is now initialized with [], not with {}. It cannot
      be a dict any longer.
    * bulkwalk_hosts is now initizlized with []. You can do += here just
      as with all other rule variables.
    * Configuration check (-X) is now always done. It is now impossible to
      call any Check_MK action with an invalid configuration. This saves
      you against mistyped variables.
    * Check kernel: converted performance data from counters to rates. This
      fixes RRD problems (spikes) on reboots and also allows better access
      to the peformance data for the Perf-O-Meters.  Also changed service
      descriptions. You need to reinventurize the kernel checks. Your old
      RRDs will not be deleted, new ones will be created.
    * Multisite: parameters nagios_url, nagios_cgi_url and pnp_url are now
      obsolete. Instead the new parameter url_prefix is used (which must
      end with a /).

    Core, Setup, etc.:
    * Improve error handling: if hosts are monitored with SNMP *and* TCP,
      then after an error with one of those two agents checks from the
      other haven't been executed. This is fixed now. Inventory check
      is still not complete in that error condition.
    * Packages (MKP): Allow to create and install packages within OMD!
      Files are installed below ~/local/share/check_mk. No root permissions
      are neccessary
    * Inventory: Better error handling on invalid inventory result of checks
    * setup.sh: fix problem with missing package_info (only appears if setup
      is called from another directory)
    * ALL_SERVICES: Instead of [ "" ] you can now write ALL_SERVICES
    * debug_log: also output Check_MK version, check item and check parameters
    * Make sure, host has no duplicate service - this is possible e.g. by
      monitoring via agent and snmp in parallel. duplicate services will
      make Nagios reject the configuration.
    * --snmpwalk: do not translate anymore, use numbers. All checks work
      with numbers now anyway.
    * check_mk -I snmp will now try all checktypes not having an snmp scan
      function. That way all possible checks should be inventorized.
    * new variable ignored_checks: Similar to ignored_checktypes, but allows
      per-host configuration
    * allow check implementations to use common include files. See if/if64
      for an example
    * Better handling for removed checks: Removed exceptions in check_mk calls
      when some configured checks have been removed/renamed

    Checks & Agents:
    * Renamed check functions of imm_health check from test_imm to imm_health
      to have valid function and check names. Please remove remove from
      inventory and re-inventory those checks.
    * fc_brocade_port_detailed: allow to specify port state combinations not
      to be critical
    * megaraid_pdisks: Using the real enclosure number as check item now
    * if/if64: allow to configure averaging of traffic over time (e.g. 15 min)
      and apply traffic levels and averaged values. Also allow to specify relative
      traffic levels. Allow new parameter configuration via dictionary. Also
      allow to monitor unused ports and/or to ignore link status.
    * if/if64: Added expected interface speed to warning output
    * if/if64: Allow to ignore speed setting (set target speed to None)
    * wut_webtherm: handle more variants of WuT Webtherms (thanks to Lefty)
    * cisco_fan: Does not inventorize 'notPresent' sensors anymore. Improved output
    * cisco_power: Not using power source as threshold anymore. Improved output
    * cisco_fan: Does not inventorize 'notPresent' sensors anymore. Improved output
    * cisco_power: Not using power source as threshold anymore. Improved output
    * cisco_power: Excluding 'notPresent' devices from inventory now
    * cisco_temp_perf: Do not crash if device does not send current temperature
    * tcp_conn_stats: new check for monitoring number of current TCP connections
    * blade_*: Added snmp scan functions for better automatic inventory
    * blade_bays: Also inventorizes standby blades and has a little more
                  verbose output.
    * blade_blowers: Can handle responses without rpm values now. Improved output
    * blade_health: More detailed output on problems
    * blade_blades: Added new check for checking the health-, present- and
                    power-state of IBM Bladecenter blades
    * win_dhcp_pools: Several cleanups in check
    * Windows agent: allow restriction to ip addresses with only_hosts (like xinetd)
    * heartbeat_rscstatus: Catching empty output from agent correctly
    * tcp_conn_stats: Fixed inventory function when no conn stats can be inventoried
    * heartbeat_nodes: fix Linux agent for hostname with upper case letters (thanks to
            Thorsten Robers)
    * heartbeat_rscstatus: Catching empty output from agent correctly
    * heartbeat_rscstatus: Allowing a list as expected state to expect multiple OK states
    * win_dhcp_pools agent plugin: Filtering additional error message on
      systems without dhcp server
    * j4p_performance: Added experimental agent plugin fetching data via
      jmx4perl agent (does not need jmx4perl on Nagios)
    * j4p_performance.mem: added new experimental check for memory usage via JMX.
    * if/if64: added Perf-O-Meter for Multisite
    * sylo: fix performance data: on first execution (counter wrap) the check did
      output only one value instead of three. That lead to an invalid RRD.
    * Cleaned up several checks to meet the variable naming conventions
    * drbd: Handling unconfigured drbd devices correctly. These devices are
      ignored during nventory
    * printer_supply: In case of OKI c5900 devices the name of the supply units ins not
      unique. The color of the supply unit is reported in a dedicated OID and added to the
      check item name to have a unique name now.
    * printer_supply: Added simple pnp template to have better graph formating for the check results
    * check_mk.only_from: new check for monitoring the IP address access restriction of the
      agent. The current Linux and Windows agents provide this information.
    * snmp_info check: Recoded not to use snmp_info_single anymore
    * Linux Agent: Fixed <<<cpu>>> output on SPARC machines with openSUSE
    * df_netapp/df_netapp32: Made check inventory resistant against empty size values
    * df_netapp32: Added better detection for possible 32bit counter wrap
    * fc_brocade_port_detailed: Made check handle phystate "noSystemControlAccessToSlot" (10)
      The check also handles unknown states better now
    * printer_supply: Added new parameter "printer_supply_some_remaining_status" to
      configure the reported state on small remaining capacity.
    * Windows agent: .vbs scripts in agents plugins/ directory are executed
      automatically with "cscript.exe /Nologo" to prevent wrong file handlers
    * aironet_clients: Only counting clients which don't have empty values for strength
    * statgrab_disk: Fixed byte calculation in plugin output
    * statgrab_disk: Added inventory function
    * 3ware_disks: Ignoring devices in state NOT-PRESENT during inventory

    Multisite:
    * The custom open/close states of custom links are now stored for each
      user
    * Setting doctype in sidebar frame now
    * Fixed invalid sidebar css height/width definition
    * Fixed repositioning the sidebar scroll state after refreshing the page
    * Fixed mousewheel scrolling in opera/chrome
    * Fixed resize bug on refresh in chrome
    * New view for all services of a site
    * Sidebar snapin site_status: make link target configurable
    * Multisite view "Recently changed services": sort newest first
    * Added options show_header and show_controls to remove the page headers
      from views
    * Cool: new button for an immediate reschedule of a host or service
      check: the view is redisplayed exactly at the point of time when
      Nagios has finished the check. This makes use of MK Livestatus'
      unique waiting feature.

   Livestatus:
    * Added no_more_notifications and check_flapping_recovery_notification
      fields to host table and no_more_notifications field to service table.
      Thanks to Matthew Kent

1.1.8:
    Core, Setup, etc.:
    * setup.sh: turn off Python debugging
    * Cleaned up documentation directory
    * cluster host: use real IP address for host check if cluster has
      one (e.g. service IP address)

    Checks & Agents:
    * Added missing PNP template for check_mk-hr_cpu
    * hr_fs: inventory now ignores filesystem with size 0,
      check does not longer crash on filesystems with size 0
    * logwatch: Fixed typo in 'too many unacknowledged logs' error message
    * ps: fix bug: inventory with fixed user name now correctly puts
      that user name into the resulting check - not None.
    * ps: inventory with GRAB_USER: service description may contain
      %u. That will be replaced with the user name and thus makes the
      service description unique.
    * win_dhcp_pools: better handle invalid agent output
    * hp_proliant_psu: Fixed multiple PSU detection on one system (Thanks to Andreas Döhler)
    * megaraid_pdisks: Fixed coding error
    * cisco_fan: fixed check bug in case of critical state
    * nfsmounts: fix output (free and used was swapped), make output identical to df

    Livestatus:
    * Prohibit { and } in regular expressions. This avoids a segmentation
      fault caused by regcomp in glibc for certain (very unusual) regular
      expressions.
    * Table status: new columns external_command_buffer_slots,
      external_command_buffer_usage and external_command_buffer_max
      (this was implemented according to an idea and special request of
       Heinz Fiebig. Please sue him if this breaks anything for you. I was
       against it, but he thinks that it is absolutely neccessary to have
       this in version 1.1.8...)
    * Table status: new columns external_commands and external_commands_rate
      (also due to Mr. Fiebig - he would have quit our workshop otherwise...)
    * Table downtimes/comments: new column is_service

    Multisite:
    * Snapin Performance: show external command per second and usage and
      size of external command buffer
    * Downtimes view: Group by hosts and services - just like comments
    * Fix links for items containing + (e.g. service descriptionen including
      spaces)
    * Allow non-ASCII character in downtimes and comments
    * Added nagvis_base_url to multisite.mk example configuration
    * Filter for host/service groups: use name instead of alias if
      user has no permissions for groups

1.1.8b3:
    Core, Setup, etc.:
    * Added some Livestatus LQL examples to documentation
    * Removed cleanup_autochecks.py. Please use check_mk -u now.
    * RRA configuration for PNP: install in separate directory and do not
      use per default, since they use an undocumented feature of PNP.

    Checks & Agents:
    * postfix_mailq: Changed limit last 6 lines which includes all needed
		information
    * hp_proliant_temp/hp_proliant_fans: Fixed wrong variable name
    * hp_procurve_mem: Fixed wrong mem usage calculation
    * ad_replication: Works no with domain controller hostnames like DC02,DC02
    * aironet_client: fix crash on empty variable from SNMP output
    * 3ware_disks, 3ware_units: hopefully repaired those checks
    * added rudimentary agent for HP-UX (found in docs/)

    Multisite:
    * added Perf-O-Meter to "Problems of Host" view
    * added Perf-O-Meter to "All Services" view
    * fix bug with cleaning up persistent connections
    * Multisite now only fetches the available PNP Graphs of hosts/services
    * Quicksearch: limit number of items in dropdown to 80
      (configurable via quicksearch_dropdown_limit)
    * Views of hosts: make counts of OK/WARN/CRIT klickable, new views
      for services of host in a certain state
    * Multisite: sort context buttons in views alphabetically
    * Sidebar drag scrolling: Trying to compensate lost mouse events when
	leaving the sidebar frame while dragging

    Livestatus:
    * check for event_broker_options on start
    * Fix memory leakage caused by Filter: headers using regular expressions
    * Fix two memory leaks in logfile parser

1.1.8b2:
    Core, Setup, etc.:
    * Inventory: skip SNMP-only hosts on non-SNMP checktypes (avoids timeouts)
    * Improve error output for invalid checks

    Checks & Agents:
    * fix bug: run local and plugins also when spaces are in path name
      (such as C:\Program Files\Check_MK\plugins
    * mem.vmalloc: Do not create a check for 64 bit architectures, where
      vmalloc is always plenty
    * postfix_mailq: limit output to 1000 lines
    * multipath: handle output of SLES 11 SP1 better
    * if/if64: output operstatus in check output
    * if/if64: inventory now detects type 117 (gigabitEthernet) for 3COM
    * sylo: better handling of counter wraps.

    Multisite:
    * cleanup implementation of how user settings are written to disk
    * fix broken links in 'Edit view -> Try out' situation
    * new macros $HOSTNAME_LOWER$, $HOSTNAME_UPPER$ and $HOSTNAME_TITLE$ for
      custom notes

1.1.8b1:
    Core, Setup, etc.:
    * SNMPv3: allow privProtocol and privPassword to be specified (thanks
      to Josef Hack)
    * install_nagios.sh: fix problem with broken filenames produced by wget
    * install_nagios.sh: updated software to newest versions
    * install_nagios.sh: fix Apache configuration problem
    * install_nagios.sh: fix configuration vor PNP4Nagios 0.6.6
    * config generation: fix host check of cluster hosts
    * config generation: add missing contact groups for summary hosts
    * RPM package of agent: do not overwrite xinetd.d/check_mk, but install
      new version with .rpmnew, if admin has changed his one
    * legacy_checks: fix missing perfdata, template references where in wrong
      direction (thanks Daniel Nauck for his precise investigation)

    Checks & Agents:
    * New check imm_health by Michael Nieporte
    * rsa_health: fix bug: detection of WARNING state didn't work (was UNKNOWN
            instead)
    * check_mk_agent.solaris: statgrab now excludes filesystems. This avoids hanging
      in case of an NFS problem. Thanks to Divan Santana.
    * multipath: Handle new output of multipath -l (found on SLES11 SP1)
    * ntp: fix typo in variable ntp_inventory_mode (fixes inventory problem)
    * if64: improve output formatting of link speed
    * cisco_power: inventory function now ignores non-redundant power supplies
    * zpool_status: new check from Darin Perusich for Solaris zpools

    Multisite:
    * fix several UTF-8 problems: allow non-ascii characters in host names
      (must be UTF 8 encoded!)
    * improve compatibility with Python 2.3
    * Allow loading custom style sheet overriding Check_MK styles by setting
      custom_style_sheet in multisite.mk
    * Host icons show link to detail host, on summary hosts.
    * Fix sidebar problem: Master Control did not display data correctly
    * status_host: honor states even if sites hosting status hosts is disabled
      (so dead-detection works even if local site is disabled)
    * new config variable start_url: set url for welcome page
    * Snapin Quicksearch: if no host is matching, automatically search for
      services
    * Remove links to legacy Nagios GUI (can be added by user if needed)
    * Sidebar Quicksearch: fix several annoyances
    * Views with services of one host: add title with host name and status

    Livestatus:
    * fix memory leak: lost ~4K on memory on each StatsAnd: or StatsOr:
      header (found by Sven Nierlein)
    * fix invalid json output for empty responses (found by Sven Nierlein)
    * fix Stats: avg ___ for 0 matching elements. Output was '-nan' and is
      now '0.0'
    * fix output of floating point numbers: always use exponent and make
      sure a decimal point is contained (this makes JSON/Python detect
      the correct type)

1.1.7i5:
    Core, Setup, etc.:
    * SNMP: do not load any MIB files (speeds up snmpwalk a lot!)
    * legacy_checks: new config variable allowing creating classical
      non-Check_MK checks while using host tags and config options
    * check_mk_objects.cfg: beautify output, use tabs instead of spaces
    * check_mk -II: delete only specified checktypes, allow to reinventorize
      all hosts
    * New option -O, --reload: Does the same as -R, but reloads Nagios
      instead of restarting it.
    * SNMP: Fixed string detection in --snmpwalk calls
    * SNMP: --snmpwalk does walk the enterprises tree correctly now
    * SNMP: Fixed missing OID detection in SNMP check processing. There was a problem
      when the first column had OID gaps in the middle. This affected e.g. the cisco_locif check.
    * install_nagios.sh: correctly detect Ubuntu 10.04.1
    * Config output: make order of service deterministic
    * fix problem with missing default hostgroup

    Multisite:
    * Sidebar: Improved the quicksearch snapin. It can search for services,
      servicegroups and hostgroups now. Simply add a prefix "s:", "sg:" or "hg:"
      to search for other objects than hosts.
    * View editor: fix bug which made it impossible to add more than 10 columns
    * Service details: for Check_MK checks show description from check manual in
      service details
    * Notes: new column 'Custom notes' which allows customizable notes
      on a per host / per service base (see online docu for details)
    * Configuration: new variable show_livestatus_errors which can be set
      to False in order to hide error about unreachable sites
    * hiding views: new configuration variables hidden_views and visible_views
    * View "Service problems": hide problems of down or unreachable hosts. This
      makes the view consistant with "Tactical Overview"

    Checks & Agents:
    * Two new checks: akcp_sensor_humidity and akcp_sensor_temp (Thanks to Michael Nieporte)
    * PNP-template for kernel: show average of displayed range
    * ntp and ntp.time: Inventory now per default just creates checks for ntp.time (summary check).
      This is controlled by the new variable ntp_inventory_mode (see check manuals).
    * 3ware: Three new checks by Radoslav Bak: 3ware_disks, 3ware_units, 3ware_info
    * nvidia: agent now only queries GPUCoreTemp and GPUErrors. This avoids
      a vmalloc leakage of 32kB per call (bug in NVIDIA driver)
    * Make all SNMP based checks independent of standard MIB files
    * ad_replication: Fixed syntax errors and unhandled date output when
      not replicated yet
    * ifoperstatus: Allowing multiple target states as a list now
    * cisco_qos: Added new check to monitor traffic in QoS classes on Cisco routers
    * cisco_power: Added scan function
    * if64/if/cisco_qos: Traffic is displayed in variable byte scales B/s,KB/s,MB/s,GB/s
      depending on traffic amount.
    * if64: really using ifDescr with option if_inventory_uses_description = True
    * if64: Added option if_inventory_uses_alias to using ifAlias for the item names
    * if64/if: Fixed bug displaying the out traffic (Perfdata was ok)
    * if64/if: Added WARN/CRIT thresholds for the bandwidth usage to be given as rates
    * if64/if: Improved PNP-Templates
    * if64/if: The ifoperstatus check in if64/if can now check for multiple target states
    * if64/if: Removing all null bytes during hex string parsing (These signs Confuse nagios pipe)
    * Fixed hr_mem and hr_fs checks to work with new SNMP format
    * ups_*: Inventory works now on Riello UPS systems
    * ups_power: Working arround wrong implemented RFC in some Riello UPS systems (Fixing negative power
      consumption values)
    * FreeBSD Agent: Added sections: df mount mem netctr ipmitool (Thanks to Florian Heigl)
    * AIX: exclude NFS and CIFS from df (thanks to Jörg Linge)
    * cisco_locif: Using the interface index as item when no interface name or description are set

    Livestatus:
    * table columns: fix type of num_service_* etc.: was list, is now int (thanks to Gerhard Laußer)
    * table hosts: repair semantics of hard_state (thanks to Michael Kraus). Transition was one
      cycle to late in certain situations.

1.1.7i4:
    Core, Setup, etc.:
    * Fixed automatic creation of host contactgroups
    * templates: make PNP links work without rewrite

    Multisite:
    * Make page handler modular: this allows for custom pages embedded into
      the Multisite frame work and thus using Multisite for other tasks as
      well.
    * status_host: new state "waiting", if status host is still pending
    * make PNP links work without rewrite
    * Fix visibility problem: in multisite setups all users could see
      all objects.

1.1.7i3:
    Core, Setup, etc.:
    * Fix extra_nagios_conf: did not work in 1.1.7i2
    * Service Check_MK now displays overall processing time including
      agent communication and adds this as performance data
    * Fix bug: define_contactgroups was always assumed True. That led to duplicate
      definitions in case of manual definitions in Nagios

    Checks & Agents:
    * New Check: hp_proliant_da_phydrv for monitoring the state of physical disks
      in HP Proliant Servers
    * New Check: hp_proliant_mem for monitoring the state of memory modules in
      HP Proliant Servers
    * New Check: hp_proliant_psu for monitoring the state of power supplies in
      HP Proliant Servers
    * PNP-templates: fix several templates not working with MULTIPLE rrds
    * new check mem.vmalloc for monitoring vmalloc address space in Linux kernel.
    * Linux agent: add timeout of 2 secs to ntpq
    * wmic_process: make check OK if no matching process is found

    Livestatus:
    * Remove obsolete parameter 'accept_timeout'
    * Allow disabling idle_timeout and query_timeout by setting them to 0.

    Multisite:
    * logwatch page: wrap long log lines

1.1.7i2:
    Incompatible Changes:
    * Remove config option define_timeperiods and option --timeperiods.
      Check_MK does not longer define timeperiod definitions. Please
      define them manually in Nagios.
    * host_notification_period has been removed. Use host_extra_conf["notification_period"]
      instead. Same holds for service_notification_periods, summary_host_notification_periods
      and summary_service_notification_periods.
    * Removed modes -H and -S for creating config data. This now does
      the new option -N. Please set generate_hostconf = False if you
      want only services to be defined.

    Core, Setup, etc.:
    * New config option usewalk_hosts, triggers --usewalk during
      normal checking for selected hosts.
    * new option --scan-parents for automatically finding and
      configuring parent hosts (see online docu for details)
    * inventory check: put detailed list of unchecked items into long
      plugin output (to be seen in status details)
    * New configuration variable check_parameters, that allows to
      override default parameters set by inventory, without defining
      manual checks!

    Checks & Agents:
    * drbd: changed check parameters (please re-inventorize!)
    * New check ad_replication: Checks active directory replications
      of domain controllers by using repadm
    * New check postifx_mailq: Checks mailqueue lengths of postifx mailserves
    * New check hp_procurve_cpu: Checks the CPU load on HP Procurve switches
    * New check hp_procurve_mem: Checks the memory usage on HP Procurve switches
    * New check hp_procurve_sensors: Checks the health of PSUs, FANs and
      Temperature on HP Procurve switches
    * New check heartbeat_crm: Monitors the general state of heartbeat clusters
      using the CRM
    * New check heartbeat_crm_resources: Monitors the state of resources and nodes
      in heartbeat clusters using the CRM
    * *nix agents: output AgentOS: in header
    * New agent for FreeBSD: It is based on the linux agent. Most of the sections
      could not be ported easily so the FreeBSD agent provides information for less
      checks than the linux agent.
    * heartbeat_crm and heartbeat_crm.resources: Change handling of check parameters.
      Please reinvenurize and read the updated man page of those checks
    * New check hp_proliant_cpu: Check the physical state of CPUs in HP Proliant servers
    * New check hp_proliant_temp: Check the temperature sensors of HP Proliant servers
    * New check hp_proliant_fans: Check the FAN sensors of HP Proliant servers

    Multisite:
    * fix chown problem (when nagios user own files to be written
      by the web server)
    * Sidebar: Fixed snapin movement problem using older firefox
      than 3.5.
    * Sidebar: Fixed IE8 and Chrome snapin movement problems
    * Sidebar: Fixed IE problem where sidebar is too small
    * Multisite: improve performance in multi site environments by sending
      queries to sites in parallel
    * Multisite: improve performance in high latency situations by
      allowing persistent Livestatus connections (set "persist" : True
      in sites, use current Livestatus version)

    Livestatus:
    * Fix problems with in_*_period. Introduce global
      timeperiod cache. This also improves performance
    * Table timeperiods: new column 'in' which is 0/1 if/not the
      timeperiod is currently active
    * New module option idle_timeout. It sets the time in ms
      Livestatus waits for the next query. Default is 300000 ms (5 min).
    * New module option query_timeout. It limits the time between
      two lines of a query (in ms). Default is 10000 ms (10 sec).

1.1.7i1: Core, Setup, etc.:
    * New option -u for reordering autochecks in per-host-files
      (please refer to updated documentation about inventory for
       details)
    * Fix exception if check_mk is called without arguments. Show
      usage in that case.
    * install_nagios.sh: Updated to NagVis 1.5 and fixed download URL
    * New options --snmpwalk and --usewalk help implemeting checks
      for SNMP hardware which is not present
    * SNMP: Automatically detect missing entries. That fixes if64
      on some CISCO switches.
    * SNMP: Fix hex string detection (hopefully)
    * Do chown only if running as root (avoid error messages)
    * SNMP: SNMPv3 support: use 4-tuple of security level, auth protocol,
      security name and password instead of a string in snmp_communities
      for V3 hosts.
    * SNMP: Fixed hexstring detection on empty strings
    * New option -II: Is like -I, but removes all previous autochecks
      from inventorized hosts
    * install_nagios.sh: Fix detection of PNP4Nagios URL and URL of
      NagVis
    * Packager: make sanity check prohibiting creating of package files
      in Check MK's directories
    * install_nagios.sh: Support Ubuntu 10.04 (Thanks to Ben)

    Checks & Agents:
    * New check ntp.time: Similar to 'ntp' but only honors the system peer
      (that NTP peer where ntpq -p prints a *).
    * wmic_process: new check for ressource consumption of windows processes
    * Windows agent supports now plugins/ and local/ checks
    * [FIX] ps.perf now correctly detects extended performance data output
      even if number of matching processes is 0
    * renamed check cisco_3640_temp to cisco_temp, renamed cisco_temp
      to cisco_temp_perf, fixed snmp detection of those checks
    * New check hr_cpu - checking the CPU utilization via SNMP
    * New check hr_fs - checking filesystem usage via SNMP
    * New check hr_mem - checking memory usage via SNMP
    * ps: inventory now can configured on a per host / tag base
    * Linux: new check nvidia.temp for monitoring temperature of NVIDIA graphics card
    * Linux: avoid free-ipmi hanging forever on hardware that does not support IPMI
    * SNMP: Instead of an artificial index column, which some checks use, now
      the last component of the OID is used as index. That means that inventory
      will find new services and old services will become UNKNOWN. Please remove
      the outdated checks.
    * if: handle exception on missing OIDs
    * New checks hp_blade* - Checking health of HP BladeSystem Enclosures via SNMP
    * New check drbd - Checking health of drbd nodes
    * New SNMP based checks for printers (page counter, supply), contributed
      by Peter Lauk (many thanks!)
    * New check cups_queues: Checking the state of cups printer queues
    * New check heartbeat_nodes: Checking the node state and state of the links
      of heartbeat nodes
    * New check heartbeat_rscstatus: Checks the local resource status of
      a heartbeat node
    * New check win_dhcp_pools: Checks the usage of Windows DHCP Server lease pools
    * New check netapp_volumes: Checks on/offline-condition and states of netapp volumes

    Multisite:
    * New view showing all PNP graphs of services with the same description
    * Two new filters for host: notifications_enabled and acknowledged
    * Files created by the webserver (*.mk) are now created with the group
      configured as common group of Nagios and webserver. Group gets write
      permissions on files and directories.
    * New context view: all services of a host group
    * Fix problems with Umlauts (non-Ascii-characters) in performance data
    * New context view: all services of a host group
    * Sidebar snapins can now fetch URLs for the snapin content instead of
      building the snapin contents on their own.
    * Added new nagvis_maps snapin which displays all NagVis maps available
      to the user. Works with NagVis 1.5 and newer.

1.1.6:
    Core, Setup, etc.:
    * Service aggregation: new config option aggregation_output_format.
      Settings this to "multiline" will produce Nagios multiline output
      with one line for each individual check.

    Multisite:
    * New painter for long service plugin output (Currently not used
      by any builtin view)

    Checks & Agents:
    * Linux agent: remove broken check for /dev/ipmi0

1.1.6rc3:
    Core, Setup, etc.:
    * New option --donate for donating live host data to the community.
      Please refer to the online documentation for details.
    * Tactical Overview: Fixed refresh timeout typo
      (Was 16 mins instead of 10 secs)

    Livestatus:
    * Assume strings are UTF-8 encoded in Nagios. Convert from latin-1 only
      on invalid UTF-8 sequences (thanks to Alexander Yegorov)

    Multisite:
    * Correctly display non-ascii characters (fixes exception with 'ascii codec')
      (Please also update Livestatus to 1.1.6rc3)

1.1.6rc2:
    Multisite:
    * Fix bug in Master control: other sites vanished after klicking buttons.
      This was due to connection error detection in livestatus.py (Bug found
      by Benjamin Odenthal)
    * Add theme and baseurl to links to PNP (using features of new PNP4Nagios
      0.6.4)

    Core, Setup, etc.:
    * snmp: hopefully fix HEX/string detection now

    Checks & Agents:
    * md: fix inventory bug on resync=PENDING (Thanks to Darin Perusich)

1.1.6rc1:
    Multisite:
    * Repair Perf-O-Meters on webkit based browsers (e.g. Chrome, Safari)
    * Repair layout on IE7/IE8. Even on IE6 something is working (definitely
      not transparent PNGs though). Thanks to Lars.
    * Display host state correct if host is pending (painter "host with state")
    * Logfile: new filter for plugin output
    * Improve dialog flow when cloning views (button [EDIT] in views snapin)
    * Quicksearch: do not open search list if text did not change (e.g. Shift up),
      close at click into field or snapin.

    Core, Setup, etc.:
    * Included three patched from Jeff Dairiki dealing with compile flags
      and .gitignore removed from tarballs
    * Fix problem with clustered_services_of[]: services of one cluster
      appeared also on others
    * Packager: handle broken files in package dir
    * snmp handling: better error handling in cases where multiple tables
      are merged (e.g. fc_brocade_port_detailed)
    * snmp: new handling of unprintable strings: hex dumps are converted
      into binary strings now. That way all strings can be displayed and
      no information is lost - nevertheless.

    Checks & Agents:
    * Solaris agent: fixed rare df problems on Solaris 10, fix problem with test -f
      (thanks to Ulf Hoffmann)
    * Converted all PNP templates to format of 0.6.X. Dropped compatibility
      with 0.4.X.
    * Do not use ipmi-sensors if /dev/ipmi0 is missing. ipmi-sensors tries
      to fiddle around with /dev/mem in that case and miserably fails
      in some cases (infinite loop)
    * fjdary60_run: use new binary encoding of hex strings
    * if64: better error handling for cases where clients do not send all information
    * apc_symmetra: handle status 'smart boost' as OK, not CRITICAL

    Livestatus:
    * Delay starting of threads (and handling of socket) until Nagios has
      started its event loop. This prevents showing services as PENDING
      a short time during program start.

1.1.6b3:
    Multisite:
    * Quicksearch: hide complete host list if field is emptied via Backspace or Del.
      Also allow handle case where substring match is unique.

1.1.6b2:
    Core, Setup, etc.:
    * Packager: fix unpackaged files (sounds, etc)

    Multisite:
    * Complete new design (by Tobias Roeckl, Kopf & Herz)
    * New filters for last service check and last service state change
    * New views "Recently changed services" and "Unchecked services"
    * New page for adding sidebar snapins
    * Drag & Drop for sidebar snapins (thanks to Lars)
    * Grab & Move for sidebar scrolling (thanks to Lars)
    * Filter out summary hosts in most views.
    * Set browser refresh to 30 secs for most views
    * View host status: added a lot of missing information
    * View service status: also added information here
    * Make sure, enough columns can be selected in view editor
    * Allow user to change num columns and refresh directly in view
    * Get back to where you came after editing views
    * New sidebar snapin "Host Matrix"
    * New feature "status_host" for remote sites: Determine connection
      state to remote side by considering a certain host state. This
      avoids livestatus time outs to dead sites.
    * Sidebar snapin site status: fix reload problem
    * New Perf-O-Meters displaying service performance data
    * New snapin "Custom Links" where you easily configure your own
      links via multisite.mk (see example in new default config file)
    * Fixed problem when using only one site and that is not local

    Livestatus:
    * new statistics columns: log_messages and log_messages_rate
    * make statistics average algorithm more sluggish

1.1.5i3:
     Core, Setup, etc.:
     * New Check_MK packager (check_mk -P)

1.1.5i2:
     Core, Setup, etc.:
     * install_nagios.sh: add missing package php5-iconv for SLES11

     Checks & Agents:
     * if64: new SNMP check for network interfaces. Like if, but uses 64 bit
       counters of modern switches. You might need to configure bulkwalk_hosts.
     * Linux agent: option -d enabled debug output
     * Linux agent: fix ipmi-sensors cache corruption detection
     * New check for temperature on Cisco devices (cisco_3640_temp)
     * recompiled waitmax with dietlibc (fixed incompatibility issues
       on older systems)

     Multisite:
     * Filters for groups are negateable.

1.1.5i1:
     Checks & Agents:
     * uptime: new check for system uptime (Linux)
     * if: new SNMP check for network interfaces with very detailed traffic,
       packet and error statistics - PNP graphs included

     Multisite:
     * direct integration of PNP graphs into Multisite views
     * Host state filter: renamed HTML variables (collision with service state). You
       might need to update custom views using a filter on host states.
     * Tactical overview: exclude services of down hosts from problems, also exclude
       summary hosts
     * View host problems/service problems: exclude summary hosts, exclude services
       of down hosts
     * Simplified implementation of sidebar: sidebar is not any longer embeddeable.
     * Sidebar search: Added host site to be able to see the context links on
       the result page
     * Sidebar search: Hitting enter now closes the hint dropdown in all cases

1.1.5i0:
      Core, Setup, etc.:
      * Ship check-specific rra.cfg's for PNP4Nagios (save much IO and disk space)
      * Allow sections in agent output to apear multiple times
      * cleanup_autochecks.py: new option -f for directly activating new config
      * setup.sh: better detection for PNP4Nagios 0.6
      * snmpwalk: use option -Oa, inhibit strings to be output as hex if an umlaut
        is contained.

      Checks & Agents:
      * local: allow more than once performance value, separated by pipe (|)
      * ps.perf: also send memory and CPU usage (currently on Linux and Solaris)
      * Linux: new check for filesystems mount options
      * Linux: new very detailed check for NTP synchronization
      * ifoperstatus: inventory honors device type, per default only Ethernet ports
        will be monitored now
      * kernel: now inventory is supported and finds pgmajfault, processes (per/s)
        and context switches
      * ipmi_sensors: Suppress performance data for fans (save much IO/space)
      * dual_lan_check: fix problem which using MRPE
      * apc_symmetra: PNP template now uses MIN for capacity (instead of AVERAGE)
      * fc_brocade_port_detailed: PNP template now uses MAX instead of AVERAGE
      * kernel: fix text in PNP template
      * ipmi_sensors: fix timeout in agent (lead to missing items)
      * multipath: allow alias as item instead of uuid
      * caching agent: use /var/cache/check_mk as cache directory (instead of /etc/check_mk)
      * ifoperstatus: is now independent of MIB

      Multisite:
      * New column host painter with link to old Nagios services
      * Multisite: new configuration parameter default_user_role

      Livestatus:
      * Add missing LDFLAGS for compiling (useful for -g)

1.1.4:
      Summary:
      * A plentitude of problem fixes (including MRPE exit code bug)
      * Many improvements in new Multisite GUI
      * Stability and performance improvements in Livestatus

      Core, Setup, etc.:
      * Check_MK is looking for main.mk not longer in the current and home
        directory
      * install_nagios.sh: fix link to Check_MK in sidebar
      * install_nagios.sh: switch PNP to version 0.6.3
      * install_nagios.sh: better Apache-Config for Multisite setup
      * do not search main.mk in ~ and . anymore (brought only trouble)
      * clusters: new variable 'clustered_services_of', allowing for overlapping
         clusters (as proposed by Jörg Linge)
      * install_nagios.sh: install snmp package (needed for snmp based checks)
      * Fix ower/group of tarballs: set them to root/root
      * Remove dependency from debian agent package
      * Fixed problem with inventory when using clustered_services
      * tcp_connect_timeout: Applies now only for connect(), not for
        time of data transmission once a connection is established
      * setup.sh now also works for Icinga
      * New config parameter debug_log: set this to a filename in main.mk and you
        will get a debug log in case if 'invalid output from plugin...'
      * ping-only-hosts: When ping only hosts are summarized, remove Check_MK and
        add single PING to summary host.
      * Service aggregation: fix state relationship: CRIT now worse than UNKNOWN
      * Make extra_service_conf work also for autogenerated PING on ping-only-hosts
        (groups, contactgroups still missing)

      Checks & Agents:
      * mrpe in Linux agent: Fix bug introduced in 1.1.3: Exit status of plugins was
        not honored anymore (due to newline handling)
      * mrpe: allow for sending check_command to PNP4Nagios (see MRPE docu)
      * Logwatch GUI: fix problem on Python 2.4 (thanks to Lars)
      * multipath: Check is now less restrictive when parsing header lines with
        the following format: "<alias> (<id>)"
      * fsc_ipmi_mem_status: New check for monitoring memory status (e.g. ECC)
         on FSC TX-120 (and maybe other) systems.
      * ipmi_sensors in Linux agent: Fixed compatibility problem with new ipmi
        output. Using "--legacy-output" parameter with newer freeipmi versions now.
      * mrpe: fix output in Solaris agent (did never work)
      * IBM blade center: new checks for chassis blowers, mediatray and overall health
      * New caching agent (wrapper) for linux, supporting efficient fully redundant
        monitoring (please read notes in agents/check_mk_caching_agent)
      * Added new smbios_sel check for monitoring the System Event Log of SMBIOS.
      * fjdarye60_rluns: added missing case for OK state
      * Linux agent: The xinetd does not log each request anymore. Only
        failures are logged by xinetd now. This can be changed in the xinetd
	configuration files.
      * Check df: handle mountpoints containing spaces correctly
        (need new inventorization if you have mountpoints with spaces)
      * Check md on Linux: handle spare disks correctly
      * Check md on Linux: fix case where (auto-read-only) separated by space
      * Check md on Linux: exclude RAID 0 devices from inventory (were reported as critical)
      * Check ipmi: new config variable ipmi_ignore_nr
      * Linux agent: df now also excludes NFSv4
      * Wrote man-page for ipmi check
      * Check mrpe: correctly display multiline output in Nagios GUI
      * New check rsa_health for monitoring IBM Remote Supervisor Adapter (RSA)
      * snmp scan: suppress error messages of snmpget
      * New check: cpsecure_sessions for number of sessions on Content Security Gateway
      * Logwatch GUI: move acknowledge button to top, use Multisite layout,
         fix several layout problem, remove list of hosts
      * Check logwatch: limit maximum size of stored log messages (configurable
        be logwatch_max_filesize)
      * AIX agent: fix output of MRPE (state and description was swapped)
      * Linux agent: fixed computation of number of processors on S390
      * check netctr: add missing perfdata (was only sent on OK case)
      * Check sylo: New check for monitoring the sylo state

      Livestatus:
      * Table hosts: New column 'services' listing all services of that host
      * Column servicegroups:members: 'AuthUser' is now honored
      * New columns: hosts:services_with_state and servicegroups:members_with_state
      * New column: hostgroup:members_with_state
      * Columns hostgroup:members and hostgroup:members_with_state honor AuthUser
      * New rudimentary API for C++
      * Updates API for Python
      * Make stack size of threads configurable
      * Set stack size of threads per default o 64 KB instead of 8 MB
      * New header Localtime: for compensating time offsets of remote sites
      * New performance counter for fork rate
      * New columns for hosts: last_time_{up,down,unreachable}
      * New columns for services: last_time_{ok,warning,critical,unknown}
      * Columns with counts honor now AuthUser
      * New columns for hosts/services: modified_attributes{,_list}
      * new columns comments_with_info and downtimes_with_info
      * Table log: switch output to reverse chronological order!
      * Fix segfault on filter on comments:host_services
      * Fix missing -lsocket on Solaris
      * Add missing SUN_LEN (fixed compile problem on Solaris)
      * Separators: remote sanitiy check allowing separators to be equal
      * New output format "python": declares strings as UTF-8 correctly
      * Fix segault if module loaded without arguments

      Multisite:
      * Improved many builtin views
      * new builtin views for host- and service groups
      * Number of columns now configurable for each layout (1..50)
      * New layout "tiled"
      * New painters for lists of hosts and services in one column
      * Automatically compensate timezone offsets of remote sites
      * New datasources for downtimes and comments
      * New experimental datasource for log
      * Introduce limitation, this safes you from too large output
      * reimplement host- and service icons more intelligent
      * Output error messages from dead site in Multisite mode
      * Increase wait time for master control buttons from 4s to 10s
      * Views get (per-view) configurable browser automatic reload interval
      * Playing of alarm sounds (configurable per view)
      * Sidebar: fix bookmark deletion problem in bookmark snapin
      * Fixed problem with sticky debug
      * Improve pending services view
      * New column with icon with link to Nagios GUI
      * New icon showing items out of their notification period.
      * Multisite: fix bug in removing all downtimes
      * View "Hostgroups": fix color and table heading
      * New sidebar snapin "Problem hosts"
      * Tactical overview: honor downtimes
      * Removed filter 'limit'. Not longer needed and made problems
        with new auto-limitation.
      * Display umlauts from Nagios comments correctly (assuming Latin-1),
         inhibit entering of umlauts in new comments (fixes exception)
      * Switched sidebar from synchronous to asynchronous requests
      * Reduced complete reloads of the sidebar caused by user actions
      * Fix reload problem in frameset: Browser reload now only reloads
        content frames, not frameset.


1.1.3:

      Core, Setup, etc.:
      * Makefile: make sure all files are world readable
      * Clusters: make real host checks for clusters (using check_icmp with multiple IP addresses)
      * check_mk_templates: remove action_url from cluster and summary hosts (they have no performance data)
      * check_mk_template.cfg: fix typo in notes_url
      * Negation in binary conf lists via NEGATE (clustered_services, ingored_services,
	bulkwalk_hosts, etc).
      * Better handling of wrapping performance counters
      * datasource_programs: allow <HOST> (formerly only <IP>)
      * new config variable: extra_nagios_conf: string simply added to Nagios
        object configuration (for example for define command, etc.)
      * New option --flush: delete runtime data of some or all hosts
      * Abort installation if livestatus does not compile.
      * PNP4Nagios Templates: Fixed bug in template file detection for local checks
      * nagios_install.sh: Added support for Ubuntu 9.10
      * SNMP: handle multiline output of snmpwalk (e.g. Hexdumps)
      * SNMP: handle ugly error output of snmpwalk
      * SNMP: allow snmp_info to fetch multiple tables
      * check_mk -D: sort hostlist before output
      * check_mk -D: fix output: don't show aggregated services for non-aggregated hosts
      * check_mk_templates.cfg: fix syntax error, set notification_options to n

      Checks & Agents:
      * logwatch: fix authorization problem on web pages when acknowledging
      * multipath: Added unhandled multipath output format (UUID with 49 signs)
      * check_mk-df.php: Fix locale setting (error of locale DE on PNP 0.6.2)
      * Make check_mk_agent.linux executable
      * MRPE: Fix problems with quotes in commands
      * multipath: Fixed bug in output parser
      * cpu: fixed bug: apply level on 15min, not on 1min avg
      * New check fc_brocade_port_detailed
      * netctrl: improved handling of wrapped counters
      * winperf: Better handling of wrapping counters
      * aironet_client: New check for number of clients and signal
        quality of CISCO Aironet access points
      * aironet_errors: New check for monitoring CRC errors on
        CISCO Aironet access points
      * logwatch: When Agent does not send a log anymore and no local logwatch
                  file present the state will be UNKNOWN now (Was OK before).
      * fjdarye60_sum: New check for summary status of Fidary-E60 devices
      * fjdarye60_disks: New check for status of physical disks
      * fjdarye60_devencs: New check for status of device enclosures
      * fjdarye60_cadaps: New check for status of channel adapters
      * fjdarye60_cmods: New check for status of channel modules
      * fjdarye60_cmods_flash: New check for status of channel modules flash
      * fjdarye60_cmods_mem: New check for status of channel modules memory
      * fjdarye60_conencs: New check for status of controller enclosures
      * fjdarye60_expanders: New check for status of expanders
      * fjdarye60_inletthmls: New check for status of inlet thermal sensors
      * fjdarye60_thmls: New check for status of thermal sensors
      * fjdarye60_psus: New check for status of PSUs
      * fjdarye60_syscaps: New check for status of System Capacitor Units
      * fjdarye60_rluns: New check for RLUNs
      * lparstat_aix: New check by Joerg Linge
      * mrpe: Handles multiline output correctly (only works on Linux,
	      Agents for AIX, Solaris still need fix).
      * df: limit warning and critical levels to 50/60% when using a magic number
      * fc_brocade_port_detailed: allow setting levels on in/out traffic, detect
         baudrate of inter switch links (ISL). Display warn/crit/baudrate in
	 PNP-template

      MK Livestatus:
      * fix operators !~ and !~~, they didn't work (ever)
      * New headers for waiting (please refer to online documentation)
      * Abort on errors even if header is not fixed16
      * Changed response codes to better match HTTP
      * json output: handle tab and other control characters correctly
      * Fix columns host:worst_service_state and host:worst_service_hard_state
      * New tables servicesbygroup, servicesbyhostgroup and hostsbygroup
      * Allow to select columns with table prefix, e.g. host_name instead of name
        in table hosts. This does not affect the columns headers output by
	ColumnHeaders, though.
      * Fix invalid json output of group list column in tables hosts and services
      * Fix minor compile problem.
      * Fix hangup on AuthUser: at certain columns
      * Fix some compile problems on Solaris

      Multisite:
      * Replaced Multiadmin with Multisite.


1.1.2:
      Summary:
      * Lots of new checks
      * MK Livestatus gives transparent access to log files (nagios.log, archive/*.log)
      * Many bug fixes

      MK Livestatus:
      * Added new table "log", which gives you transparent access to the Nagios log files!
      * Added some new columns about Nagios status data to stable 'status'
      * Added new table "comments"
      * Added logic for count of pending service and hosts
      * Added several new columns in table 'status'
      * Added new columns flap_detection and obsess_over_services in table services
      * Fixed bug for double columns: filter truncated double to int
      * Added new column status:program_version, showing the Nagios version
      * Added new column num_services_pending in table hosts
      * Fixed several compile problems on AIX
      * Fixed bug: queries could be garbled after interrupted connection
      * Fixed segfault on downtimes:contacts
      * New feature: sum, min, max, avg and std of columns in new syntax of Stats:

      Checks & Agents:
      * Check ps: this check now supports inventory in a very flexible way. This simplifies monitoring a great number of slightly different processes such as with ORACLE or SAP.
      * Check 'md': Consider status active(auto-read-only) as OK
      * Linux Agent: fix bug in vmware_state
      * New Checks for APC Symmetra USV
      * Linux Agent: made <<<meminfo>>> work on RedHat 3.
      * New check ps.perf: Does the same as ps, but without inventory, but with performance data
      * Check kernel: fixed missing performance data
      * Check kernel: make CPU utilization work on Linux 2.4
      * Solaris agent: don't use egrep, removed some bashisms, output filesystem type zfs or ufs
      * Linux agent: fixed problem with nfsmount on SuSE 9.3/10.0
      * Check 'ps': fix incompability with old agent if process is in brackets
      * Linux agent: 'ps' now no longer supresses kernel processes
      * Linux agent: make CPU count work correctly on PPC-Linux
      * Five new checks for monitoring DECRU SANs
      * Some new PNP templates for existing checks that still used the default templates
      * AIX Agent: fix filesystem output
      * Check logwatch: Fix problem occuring at empty log lines
      * New script install_nagios.sh that does the same as install_nagios_on_lenny.sh, but also works on RedHat/CentOS 5.3.
      * New check using the output of ipmi-sensors from freeipmi (Linux)
      * New check for LSI MegaRAID disks and arrays using MegaCli (based on the driver megaraid_sas) (Linux)
      * Added section <<<cpu>>> to AIX and Solaris agents
      * New Check for W&T web thermograph (webthermometer)
      * New Check for output power of APC Symmetra USP
      * New Check for temperature sensors of APC Symmetra WEB/SNMP Management Card.
      * apc_symmetra: add remaining runtime to output
      * New check for UPS'es using the generic UPS-MIB (such as GE SitePro USP)
      * Fix bug in PNP-template for Linux NICs (bytes and megabytes had been mixed up).
      * Windows agent: fix bug in output of performance counters (where sometimes with , instead of .)
      * Windows agent: outputs version if called with 'version'

      Core, Setup, etc.:
      * New SNMP scan feature: -I snmp scans all SNMP checks (currently only very few checks support this, though)
      * make non-bulkwalk a default. Please edit bulkwalk_hosts or non_bulkwalk_hosts to change that
      * Improve setup autodetection on RedHat/CentOS.  Also fix problem with Apache config for Mutliadmin: On RedHat Check_MK's Apache conf file must be loaded after mod_python and was thus renamed to zzz_check_mk.conf.
      * Fix problem in Agent-RPM: mark xinetd-configfile with %config -> avoid data loss on update
      * Support PNP4Nagios 0.6.2
      * New setup script "install_nagios.sh" for installing Nagios and everything else on SLES11
      * New option define_contactgroups: will automatically create contactgroup definitions for Nagios

1.1.0:
      * Fixed problems in Windows agent (could lead
        to crash of agent in case of unusal Eventlog
	messages)
      * Fixed problem sind 1.0.39: recompile waitmax for
        32 Bit (also running on 64)
      * Fixed bug in cluster checks: No cache files
        had been used. This can lead to missing logfile
	messages.
      * Check kernel: allow to set levels (e.g. on
	pgmajfaults)
      * Check ps now allows to check for processes owned
        by a specific user (need update of Linux agent)
      * New configuration option aggregate_check_mk: If
        set to True, the summary hosts will show the
	status auf check_mk (default: False)
      * Check winperf.cpuusage now supports levels
        for warning and critical. Default levels are
	at 101 / 101
      * New check df_netapp32 which must be used
        for Netapps that do not support 64 bit
	counters. Does the same as df_netapp
      * Symlink PNP templates: df_netapp32 and
        df_netapp use same template as df
      * Fix bug: ifoperstatus does not produce performance
        data but said so.
      * Fix bug in Multiadmin: Sorting according to
        service states did not work
      * Fix two bugs in df_netapp: use 64 bit counters
        (32 counter wrap at 2TB filesystems) and exclude
       	snapshot filesystems with size 0 from inventory.
      * Rudimentary support for monitoring ESX: monitor
        virtual filesystems with 'vdf' (using normal df
	check of check_mk) and monitor state of machines
	with vcbVmName -s any (new check vmware_state).
      * Fixed bug in MRPE: check failed on empty performance
        data (e.g. from check_snmp: there is emptyness
        after the pipe symbol sometimes)
      * MK Livestatus is now multithreaded an can
        handle up to 10 parallel connections (might
        be configurable in a future version).
      * mk_logwatch -d now processes the complete logfile
        if logwatch.state is missing or not including the
	file (this is easier for testing)
      * Added missing float columns to Livestatus.
      * Livestatus: new header StatsGroupBy:
      * First version with "Check_MK Livestatus Module"!
        setup.sh will compile, install and activate
	Livestatus per default now. If you do not want
	this, please disable it by entering <tt>no</tt>,
	when asked by setup.
      * New Option --paths shows all installation, config
        and data paths of Check_mk and Nagios
      * New configuration variable define_hostgroups and
        define service_groups allow you to automatically
        create host- and service groups - even with aliases.
      * Multiadmin has new filter for 'active checks enabled'.
      * Multiadmin filter for check_command is now a drop down list.
      * Dummy commands output error message when passive services
        are actively checked (by accident)
      * New configuration option service_descriptions allows to
        define customized service descriptions for each check type
      * New configuration options extra_host_conf, extra_summary_host_conf
        and extra_service_conf allow to define arbitrary Nagios options
	in host and service defitions (notes, icon_image, custom variables,
        etc)
      * Fix bug: honor only_hosts also at option -C


1.0.39:
      * New configuration variable only_hosts allows
	you to limit check_mk to a subset of your
	hosts (for testing)
      * New configuration parameter mem_extended_perfdata
	sends more performance data on Linux (see
	check manual for details)
      * many improvements of Multiadmin web pages: optionally
	filter out services which are (not) currently in downtime
	(host or service itself), optionally (not) filter out summary
	hosts, show host status (down hosts), new action
	for removing all scheduled downtimes of a service.
	Search results will be refreshed every 90 seconds.
	Choose between two different sorting orders.
	Multadmin now also supports user authentication
      * New configuration option define_timeperiods, which
	allows to create Nagios timeperiod definitions.
	This also enables the Multiadmin tools to filter
	out services which are currently not in their
	notification interval.
      * NIC check for Linux (netctr.combined) now supports
	checking of error rates
      * fc_brocade_port: New possibility of monitoring
	CRC errors and C3 discards
      * Fixed bug: snmp_info_single was missing
        in precompiled host checks

1.0.38:
      * New: check_mk's multiadmin tool (Python based
	web page). It allows mass administration of
	services (enable/disable checks/notifications,
	acknowledgements, downtimes). It does not need
	Nagios service- or host groups but works with
	a freeform search.
      * Remove duplicate <?php from the four new
	PNP templates of 1.0.37.
      * Linux Agent: Kill hanging NFS with signal 9
	(signal 15 does not always help)
      * Some improvements in autodetection. Also make
	debug mode: ./autodetect.py: This helps to
	find problems in autodetection.
      * New configuration variables generate_hostconf and
	generate_dummy_commands, which allows to suppress
	generation of host definitions for Nagios, or
	dummy commands, resp.
      * Now also SNMP based checks use cache files.
      * New major options --backup and --restore for
	intelligent backup and restore of configuration
	and runtime data
      * New variable simulation_mode allows you to dry
	run your Nagios with data from another installation.
      * Fixed inventory of Linux cpu.loads and cpu.threads
      * Fixed several examples in checks manpages
      * Fixed problems in install_nagios_on_lenny.sh
      * ./setup.sh now understands option --yes: This
        will not output anything except error messages
	and assumes 'yes' to all questions
      * Fix missing 'default.php' in templates for
	local

1.0.37:
      * IMPORTANT: Semantics of check "cpu.loads" has changed.
	Levels are now regarded as *per CPU*. That means, that
	if your warning level is at 4.0 on a 2 CPU machine, then
	a level of 8.0 is applied.
      * On check_mk -v now also ouputs version of check_mk
      * logfile_patterns can now contain host specific entries.
	Please refer to updated online documentation for details.
      * Handling wrapping of performance counters. 32 and 64 bit
	counters should be autodetected and handled correctly.
	Counters wrapping over twice within one check cycle
	cannot be handled, though.
      * Fixed bug in diskstat: Throughput was computed twice
	too high, since /proc/diskstats counts in sectors (512 Bytes)
	not in KB
      * The new configuration variables bulkwalk_hosts and
	non_bulkwalk_hosts, that allow 	to specify, which hosts
	support snmpbulkwalk (which is
	faster than snmpwalk) and which not. In previos versions,
	always bulk walk was used, but some devices do not support
	that.
      * New configuration variable non_aggregated_hosts allows
	to exclude hosts generally from service aggregation.
      * New SNMP based check for Rittal CMC TC
	(ComputerMultiControl-TopConcept) Temperature sensors
      * Fixed several problems in autodetection of setup
      * Fixed inventory check: exit code was always 0
	for newer Python versions.
      * Fixed optical problem in check manual pages with
	newer version of less.
      * New template check_mk-local.php that tries to
	find and include service name specific templates.
	If none is found, default.php will be used.
      * New PNP templates check_mk-kernel.php for major page
	faults, context switches and process creation
      * New PNP template for cpu.threads (Number of threads)
      * Check nfsmounts now detects stale NFS handles and
	triggers a warning state in that case

1.0.36:
      * New feature of Linux/UNIX Agent: "MRPE" allows
	you to call Nagios plugins by the agent. Please
	refer to online documentation for details.
      * Fix bug in logwatch.php: Logfiles names containing spaces
	now work.
      * Setup.sh now automatically creates cfg_dir if
	none found in nagios.cfg (which is the case for the
	default configuration of a self compiled Nagios)
      * Fix computation of CPU usage for VMS.
      * snmp_hosts now allows config-list syntax. If you do
	not define snmp_hosts at all, all hosts with tag
	'snmp' are considered to be SNMP hosts. That is
	the new preferred way to do it. Please refer
	to the new online documentation.
      * snmp_communities now also allows config-list syntax
	and is compatible to datasource_programs. This allows
	to define different SNMP communities by making use
	of host tags.
      * Check ifoperstatus: Monitoring of unused ports is
	now controlled via ifoperstatus_monitor_unused.
      * Fix problem in Windows-Agent with cluster filesystems:
	temporarily non-present cluster-filesystems are ignored by
	the agent now.
      * Linux agent now supports /dev/cciss/d0d0... in section
	<<<diskstat>>>
      * host configuration for Nagios creates now a variable
	'name host_$HOSTNAME' for each host. This allows
	you to add custom Nagios settings to specific hosts
	in a quite general way.
      * hosts' parents can now be specified with the
	variable 'parents'. Please look at online documentation
	for details.
      * Summary hosts now automatically get their real host as a
	parent. This also holds for summary cluster hosts.
      * New option -X, --config-check that checks your configuration
	for invalid variables. You still can use your own temporary
	variables if you prefix them with an underscore.
	IMPORTANT: Please check your configuration files with
	this option. The check may become an implicit standard in
	future versions.
      * Fixed problem with inventory check on older Python
	versions.
      * Updated install_nagios_on_lenny.sh to Nagios version
	3.2.0 and fixed several bugs.

1.0.35:
      * New option -R/--restart that does -S, -H and -C and
	also restarts Nagios, but before that does a Nagios
	config check. If that fails, everything is rolled
	back and Nagios keeps running with the old configuration.
      * PNP template for PING which combines RTA and LOSS into
	one graph.
      * Host check interval set to 1 in default templates.
      * New check for hanging NFS mounts (currently only
	on Linux)
      * Changed check_mk_templates.cfg for PING-only hosts:
	No performance data is processed for the PING-Check
	since the PING data is already processed via the
	host check (avoid duplicate RRDs)
      * Fix broken notes_url for logwatch: Value from setup.sh
	was ignored and always default value taken.
      * Renamed config variable mknagios_port to agent_port
	(please updated main.mk if you use that variable)
      * Renamed config variable mknagios_min_version to
	agent_min_version (update main.mk if used)
      * Renamed config variable mknagios_autochecksdir to
	autochecksdir (update main.mk if used)
      * configuration directory for Linux/UNIX agents is
	now configurable (default is /etc/check_mk)
      * Add missing configuration variable to precompiled
	checks (fix problem when using clusters)
      * Improved multipath-check: Inventory now determines
	current number of paths. And check output is more
	verbose.
      * Mark config files as config files in RPM. RPM used
	to overwrite main.mk on update!

1.0.34:
      * Ship agents for AIX and SunOS/Solaris (beta versions).
      * setup script now autodetects paths and settings of your
	running Nagios
      * Debian package of check_mk itself is now natively build
	with paths matching the prepackaged Nagios on Debian 5.0
      * checks/df: Fix output of check: percentage shown in output
	did include reserved space for root where check logic did
	not. Also fix logic: account reserved space as used - not
	as avail.
      * checks/df: Exclude filesystems with size 0 from inventory.
      * Fix bug with host tags in clusters -> precompile did not
	work.
      * New feature "Inventory Check": Check for new services. Setting
	inventory_check_interval=120 in main.mk will check for new services
	every 2 hours on each host. Refer to online documentation
	for more details.
      * Fixed bug: When agent sends invalid information or check
	has bug, check_mk now handles this gracefully
      * Fixed bug in checks/diskstat and in Linux agent. Also
	IDE disks are found. The inventory does now work correctly
	if now disks are found.
      * Determine common group of Apache and Nagios at setup.
	Auto set new variable www_group which replaces logwatch_groupid.
	Fix bug: logwatch directories are now created with correct
	ownership when check_mk is called manually as root.
      * Default templates: notifications options for hosts and
	services now include also recovery, flapping and warning
	events.
      * Windows agent: changed computation of RAM and SWAP usage
	(now we assume that "totalPageFile" includes RAM *and*
	SWAP).
      * Fix problem with Nagios configuration files: remove
	characters Nagios considers as illegal from service
	descriptions.
      * Processing of performance data (check_icmp) for host
        checks and PING-only-services now set to 1 in default
	templates check_mk_templates.cfg.
      * New SNMP checks for querying FSC ServerView Agent: fsc_fans,
	fsc_temp and fsc_subsystems. Successfully tested with agents
	running	on Windows and Linux.
      * RPM packaged agent tested to be working on VMWare ESX 4.0
	(simply install RPM package with rpm -i ... and open port
	in firewall with "esxcfg-firewall -o 6556,tcp,in,check_mk")
      * Improve handling of cache files: inventory now uses cache
	files only if they are current and if the hosts are not
	explicitely specified.

1.0.33:
      * Made check_mk run on Python 2.3.4 (as used in CentOS 4.7
	und RedHat 4.7).
      * New option -M that prints out manual pages of checks.
	Only a few check types are documented yet, but more will
	be following.
      * Package the empty directory /usr/lib/check_mk_agent/plugins
	and ../local into the RPM and DEB package of the agent
      * New feature: service_dependencies. check_mk lets you comfortably
	create Nagios servicedependency definitions for you and also
	supports them by executing the checks in an optimal order.
      * logwatch.php: New button for hiding the context messages.
	This is a global setting for all logfiles and its state is
	stored in a cookie.

1.0.32:
      * IMPORTANT: Configuration variable datasource_programs is now
        analogous to that of host_groups. That means: the order of
        program and hostlist must be swapped!
      * New option --fake-dns, useful for tests with non-existing
	hosts.
      * Massive speed improvement for -S, -H and -C
      * Fixed bug in inventory of clusters: Clustered services where
	silently dropped (since introduction of host tags). Fixed now.
      * Fixed minor bug in inventory: Suppress DNS lookup when using
	--no-tcp
      * Fixed bug in cluster handling: Missing function strip_tags()
	in check_mk_base.py was eliminated.
      * Changed semantics of host_groups, summary_host_groups,
	host_contactgroups, and summary_host_groups for clusters.
	Now the cluster names will be relevant, not
	the names of the nodes. This allows the cluster hosts to
	have different host/contactgroups than the nodes. And it is more
	consistent with other parts of the configuration.
      * Fixed bug: datasource_programs on cluster nodes did not work
	when precompiling

1.0.31:
      * New option -D, --dump that dumps all configuration information
	about one, several or all hosts
	New config variables 'ignored_checktypes' and 'ignored_services',
        which allow to include certain checktypes in general or
        some services from some hosts from inventory
      * Config variable 'clustered_services' now has the same semantics
	as ignored_checktypes and allows to make it host dependent.
      * Allow magic tags PHYSICAL_HOSTS, CLUSTER_HOSTS and ALL_HOSTS at
	all places, where lists of hosts are expected (except checks).
	This fixes various problems that arise when using all_hosts at
	those places:
	  * all_hosts might by changed by another file in conf.d
	  * all_hosts does not contain the cluster hosts
      * Config file 'final.mk' is read after all other config files -
	if it exists. You can put debug code there that prints the
	contents of your variables.
      * Use colored output only, if stdout is a tty. If you have
	problems with colors, then you can pipe the output
	through cat or less
      * Fixed bug with host tags: didn't strip off tags when
	processing configuration lists (occurs when using
	custom host lists)
      * mk_logwatch is now aware of inodes of logfiles. This
	is important for fast rotating files: If the inode
	of a logfile changes between two checks mk_logwatch
	assumes that the complete content is new, even if
	the new file is longer than the old one.
      * check_mk makes sure that you do not have duplicate
	hosts in all_hosts or clusters.

1.0.30:
      * Windows agent now automatically monitors all existing
	event logs, not only "System" and "Application".

1.0.29:
      * Improved default Nagios configuration file:
	added some missing templates, enter correct URLs
	asked at setup time.
      * IMPORANT: If you do not use the new default
	Nagios configuration file you need to rename
	the template for aggregated services (summary
	services) to check_mk_summarizes (old name
	was 'check_mk_passive-summary'). Aggregated
	services are *always* passive and do *never*
	have performance data.
      * Hopefully fixed CPU usage output on multi-CPU
	machines
      * Fixed Problem in Windows Agent: Eventlog monitoring
	does now also work, if first record has not number 1
	(relevant for larger/older eventlogs)
      * Fixed bug in administration.html: Filename for Nagios
	must be named check_mk.cfg and *not* main.mk. Nagios
	does not read files without the suffix .cfg.
      * magic factor for df, that allows to automatgically
        adapt levels for very big or very small filesystems.
      * new concept of host tags simplyfies configuration.
      * IMPORTANT: at all places in the configuration where
	lists of hosts are used those are not any longer
	interpreted as regular expressions. Hostnames
	must match exactly. Therefore the list [ "" ] does
	not any longer represent the list of all hosts.
	It is a bug now. Please write all_hosts instead
	of [ "" ]. The semantics for service expressions
	has not changed.
      * Fixed problem with logwatch.php: Begin with
	<?php, not with <?. This makes some older webservers
	happy.
      * Fixed problem in check ipmi: Handle corrupt output
	from agent
      * Cleaned up code, improved inline documentation
      * Fixed problem with vms_df: default_filesystem_levels,
	filesystem_levels and df magic number now are used
	for df, vms_df and df_netapp together. Works now also
	when precompiled.

1.0.28:
      * IMPORTANT: the config file has been renamed from
	check_mk.cfg to main.mk. This has been suggested
	by several of my customers in order to avoid
	confusion with Nagios configuration files. In addition,
	all check_mk's configuration file have to end in
	'.mk'. This also holds for the autochecks. The
	setup.sh script will automatically rename all relevant
	files. Users of RPM or DEB installations have to remove
	the files themselves - sorry.
      * Windows agent supports eventlogs. Current all Warning
        and Error messages from 'System' and 'Application' are
        being sent to check_mk. Events can be filtered on the
	Nagios host.
      * Fixed bug: direct RRD update didn't work. Should now.
      * Fixed permission problems when run as root.
      * Agent is expected to send its version in <<<check_mk>>>
	now (not any longer in <<<mknagios>>>
      * Fixed bug in Windows agent. Performance counters now output
	correct values
      * Change checks/winperf: Changed 'ops/sec' into MB/s.
	That measures read and write disk throughput
	(now warn/crit levels possible yet)
      * new SNMP check 'ifoperstatus' for checking link
        of network interfaces via SNMP standard MIB
      * translated setup script into english
      * fixed bug with missing directories in setup script
      * made setup script's output nicer, show version information
      * NEW: mk_logwatch - a new plugin for the linux/UNIX agent
	for watching logfiles
      * Better error handling with Nagios pipe
      * Better handling of global error: make check_mk return
	CRIT, when no data can retrieved at all.
      * Added missing template 'check_mk_pingonly' in sample
	Nagios config file (is needed for hosts without checks)

1.0.27:
      * Ship source code of windows agent
      * fix several typos
      * fix bug: option --list-hosts did not work
      * fix bug: precompile "-C" did not work because
	of missing extension .py
      * new option -U,--update: It combines -S, -H and
	-U and writes the Nagios configuration into a
	file (not to stdout).
      * ship templates for PNP4Nagios matching most check_mk-checks.
	Standard installation path is /usr/share/check_mk/pnp-templates

1.0.26:
      -	Changed License to GNU GPL Version 2
      * modules check_mk_admin and check_mk_base are both shipped
	uncompiled.
      * source code of windows agent togehter with Makefile shipped
	with normal distribution
      * checks/md now handles rare case where output of /proc/mdstat
	shows three lines per array

1.0.25:
      * setup skript remembers paths

1.0.24:
      * fixed bug with precompile: Version of Agent was always 0

1.0.23:
      * fixed bug: check_config_variables was missing in precompiled
	files
      * new logwatch agent in Python plus new logwatch-check that
	handles both the output from the old and the new agent

1.0.22:
      * Default timeout for TCP transfer increased from 3.0 to 60.0
      * Windows agent supports '<<<mem>>>' that is compatible with Linux
      * Windows agents performance counters output fixed
      * Windows agent can now be cross-compiled with mingw on Linux
      * New checktype winperf.cpuusage that retrieves the percentage
	of CPU usage from windows (still has to be tested on Multi-CPU
	machine)
      * Fixed bug: logwatch_dir and logwatch_groupid got lost when
	precompiling.
      * arithmetic for CPU usage on VMS multi-CPU machines changed

1.0.21:
      * fixed bug in checks/df: filesystem levels did not work
	with precompiled checks

1.0.20:
      * new administration guide in doc/
      * fixed bug: option -v now works independent of order
      * fixed bug: in statgrab_net: variable was missing (affected -C)
      * fixed bug: added missing variables, imported re (affected -C)
      * check ipmi: new option ipmi_summarize: create only one check for all sensors
      * new pnp-template for ipmi summarized ambient temperature

1.0.19:
      * Monitoring of Windows Services
      * Fixed bug with check-specific default parameters
      * Monitoring of VMS (agent not included yet)
      * Retrieving of data via an external programm (e.g. SSH/RSH)
      * setup.sh does not overwrite check_mk.cfg but installs
	the new default file as check_mk.cfg-1.0.19
      * Put hosts into default hostgroup if none is configured<|MERGE_RESOLUTION|>--- conflicted
+++ resolved
@@ -1,11 +1,9 @@
 1.2.7i2:
-<<<<<<< HEAD
+    Checks & Agents:
+    * 2323 FIX: df: Fix new graphs for all filesystem checks in case of existing inode information
+
     Multisite:
     * 2260 Improved load time of Check_MK GUI...
-=======
-    Checks & Agents:
-    * 2323 FIX: df: Fix new graphs for all filesystem checks in case of existing inode information
->>>>>>> e48eb338
 
 
 1.2.7i1:
