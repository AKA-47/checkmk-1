--- conflicted
+++ resolved
@@ -98,12 +98,9 @@
       unique. The color of the supply unit is reported in a dedicated OID and added to the
       check item name to have a unique name now.
     * printer_supply: Added simple pnp template to have better graph formating for the check results
-<<<<<<< HEAD
     * check_mk.only_from: new check for monitoring the IP address access restriction of the
       agent. The current Linux and Windows agents provide this information.
-=======
     * snmp_info check: Recoded not to use snmp_info_single anymore
->>>>>>> 430f8256
 
     Multisite:
     * The custom open/close states of custom links are now stored for each
