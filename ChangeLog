1.1.11i2:
    Core, Setup, etc.:
    * FIX: sort output of cmk --list-hosts alphabetically
    
    Checks & Agents:
    * FIX: apc_symmetra: fix remaining runtime calculation (by factor 100)
    * FIX: Added PNP-template for winperf_phydisk
    * FIX: if64: fix UNKNOWN in case of non-unique ifAlias
    * brocade_port: check for Brocade FC ports has been rewritten with
      lots of new features.
    * AIX agent now simulates <<<netctr>>> output (by Jörg Linge)
    * mbg_lantime_state: Handling refclock offsets correctly now; Changed
      default thresholds to 5/10 refclock offset
    * brocade_port: parameter for phystate, opstate and admstate can now
      also be lists of allowed states.
    * lnx_if: treat interfaces without information from ethtool as
      softwareLoopback interface. The will not be found by inventory now.
<<<<<<< HEAD
      (Thanks to Karl-Heinz Fiebig)
=======
>>>>>>> 968e8df5

    Multisite:
    * FIX: make non-Ascii characters in services names work again
    * FIX: Avoid exceptions in sidebar on Nagios restart
    * FIX: printer_supply perfometer: Using white font for black toners
    * FIX: ipmi: Skipping items with invalid data (0.000 val, "unspecified"
      unit) in summary mode
    * FIX: ipmi: Improved output formating in summary mode
    * Introduced basic infrastructure for multilanguage support in Multisite
    * Make 'Views' snapin foldable

    WATO:
    * Configration files can now be administered via the WEB UI
      (config_files in multisite.mk is obsolete)
    * Snapin is tree-based and foldable
    * Bulk operation on host lists (inventory, tags changed, etc)
    * Easy search operation in host lists
    * Dialog for global host search
    * Services dialog now tries to use cached data. On SNMP hosts
      no scan will be done until new button "Full Scan" is pressed.

    BI:
    * Fixed displaying of host states (after i18n introduction)h

    MK Livestatus:
    * FIX: fix compile problem on Debian unstable (Thanks to Sven Velt)
    * Column aggregation (Stats) now also works for perf_data

1.1.11i1:
    Core, Setup, etc.:
    * FIX: Avoid duplicate SNMP scan of checktypes containing a period
    * FIX: honor ignored_checktypes also on SNMP scan
    * FIX: cmk -II also refreshes cluster checks, if all nodes are specified
    * FIX: avoid floating points with 'e' in performance data
    * FIX: cmk -D: drop obsolete (and always empty) Notification:
    * FIX: better handling of broken checks returning empty services
    * FIX: fix computation of weight when averaging
    * FIX: fix detection of missing OIDs (led to empty lines) 
    * SNMP scan functions can now call oid(".1.3.6.1.4.1.9.9.13.1.3.1.3.*")
      That will return the *first* OID beginning with .1.3.6.1.4.1.9.9.13.1.3.1.3
    * New config option: Set check_submission = "file" in order to write
      check result files instead of using Nagios command pipe (safes
      CPU ressources)
    * Agent simulation mode (for internal use and check development)
    * Call snmpgetnext with the option -Cf (fixes some client errors)
    * Call snmp(bulk)walk always with the option -Cc (fixes problems in some
      cases where OIDs are missing)
    * Allow merging of dictionary based check parameters
    * --debug now implies -v
    * new option --debug: creates execution profile of check_mk itself
    * sped up use of stored snmp walks
    * find configuration file in subdirectories of conf.d also
    * check_mk_templates.cfg: make check-mk-ping take arguments

    Multisite:
    * FIX: Display limit-exceeded message also in multi site setups
    * FIX: Tactical Overview: fix unhandled host problems view
    * FIX: customlinks snapin: Suppressing exception when no links configured
    * FIX: webservice: suppress livestatus errors in multi-site setups
    * FIX: install missing example icons in web/htdocs/images/icons
    * FIX: Nagios-Snapin: avoid duplicate slash in URL
    * FIX: custom_style_sheet now also honored by sidebar
    * FIX: ignore case when sorting groups in ...groups snapin
    * FIX: Fixed handling of embedded graphs to support the changes made to
    * FIX: avoid duplicate import of plugins in OMD local installation
    the PNP webservice
    * FIX: Added host_is_active and host_flapping columns for NagStaMon views
    * Added snmp_uptime, uptime and printer_supply perfometers
    * Allow for displaying service data in host tables
    * View editor foldable states are now permament per user
    * New config variable filter_columns (default is 2)

    BI:
    * Added new component BI to Multisite.

    WATO:
    * FIX: fix crash when saving services after migration from old version
    * Allow moving hosts from one to another config file

    Checks & Agents:
    * FIX: hr_mem: ignore devices that report zero memory
    * FIX: cisco_power: fix syntax error in man page (broke also Multisite)
    * FIX: local: fixed search for custom templates PNP template
    * FIX: if/if64: always generate unique items (in case ifAlias is used)
    * FIX: ipmi: fix ugly ouput in case of warning and error
    * FIX: vms_df: fix, was completely broken due to conversion to df.include
    * FIX: blade_bays: add missing SNMP OIDs (check was always UNKNOWN)
    * FIX: df: fix layout problems in PNP template
    * FIX: df: fix trend computation (thanks to Sebastian Talmon)
    * FIX: df: fix status in case of critical trend and warning used
    * FIX: df: fix display of trend warn/crit in PNP-graph
    * FIX: cmctc: fix inventory in case of incomplete entries
    * FIX: cmctc: add scan function
    * FIX: ucd_cpu_load and ucd_cpu_util: make scan function find Rittal
    * FIX: ucd_cpu_util: fix check in case of missing hi, si and st
    * FIX: mk_logwatch: improve implementation in order to save RAM
    * FIX: mk_oracle: Updated tablespace query to use 'used blocks' instead of 'user blocks'
    * FIX: mk_oracle: Fixed computation for TEMP table spaces
    * FIX: bluecoat_sensors: Using scale parameter provided by the host for reported values
    * FIX: fjdarye60_devencs, fjdarye60_disks.summary: added snmp scan functions
    * FIX: decru_*: added snmp scan functions
    * FIX: heartbeat_rscstatus handles empty agent output correctly
    * FIX: hp_procurve_cpu: fix synatx error in man page
    * FIX: hp_procurve_memory: fix syntax error in man page
    * FIX: fc_brocade_port_detailed: fix PNP template in MULTIPLE mode
    * FIX: ad_replication.bat only generates output on domain controllers now.
           This is useful to prevent checks on non DC hosts (Thanks to Alex Greenwood)
    * FIX: cisco_temp_perf: handle sensors without names correctly
    * printer_supply: Changed order of tests. When a printer reports -3 this
      is used before the check if maxlevel is -2.
    * printer_supply: Skipping inventory of supplies which have current value
    and maxlevel both set to -2.
    * cisco_locif: The check has been removed. Please switch to if/if64
      has not the index 1
    * cisco_temp/cisco_temp_perf: scan function handles sensors not beginning
      with index 1
    * df: split PNP graphs for growth/trend into two graphs
    * omd_status: new check for checking status of OMD sites
    * printer_alerts: Added new check for monitoring alert states reported by
      printers using the PRINTER-MIB
    * diskstat: rewritten check: now show different devices, r+w in one check
    * canon_pages: Added new check for monitoring processed pages on canon
    printer/multi-function devices
    * strem1_sensors: added check to monitor sensors attached to Sensatorinc EM1 devices
    * windows_update: Added check to monitor windows update states on windows
      clients. The check monitors the number of pending updates and checks if
      a reboot is needed after updates have been installed.
    * lnx_if: new check for Linux NICs compatible with if/if64 replacing 
      netif.* and netctr.
    * if/if64: also output performance data if operstate not as expected
    * if/if64: scan function now also detects devices where the first port
    * if/if64: also show perf-o-meter if speed is unknown
    * f5_bigip_pool: status of F5 BIP/ip load balancing pools
    * f5_bigip_vserver: status of F5 BIP/ip virtual servers
    * ipmi: new configuration variable ipmi_ignored_sensors (see man page)
    * hp_procurve_cpu: rename services description to CPU utilization
    * ipmi: Linux agent now (asynchronously) caches output of ipmitool for 20 minutes
    * windows: agent has new output format for performance counters
    * winperf_process.util: new version of winperf.cpuusage supporting new agent
    * winperf_system.diskio: new version of winperf.diskstat supporting new agent
    * winperf_msx_queues: new check for MS Exchange message queues
    * winperf_phydisk: new check compatible with Linux diskstat (Disk IO per device!)
    * smart.temp/smart.stats: added new check for monitoring health of HDDs
      using S.M.A.R.T
    * mcdata_fcport: new check for ports of MCData FC Switches
    * hp_procurve_cpu: add PNP template
    * hp_procurve_cpu: rename load to utilization, rename service to CPU utilizition
    * df,df_netapp,df_netapp32,hr_fs,vms_df: convert to mergeable dictionaries
    * mbg_lantime_state,mbg_lantime_refclock: added new checks to monitor 
      Meinberg LANTIME GPS clocks

    Livestatus:
    * Updated Perl API to version 0.74 (thanks to Sven Nierlein)

1.1.10:
    Core, Setup, etc.:
    * --flush now also deletes all autochecks 
    
    Checks & Agents:
    * FIX: hr_cpu: fix inventory on 1-CPU systems (thanks to Ulrich Kiermayr)


1.1.10b2:
    Core, Setup, etc.:
    * FIX: setup.sh on OMD: fix paths for cache and counters
    * FIX: check_mk -D did bail out if host had no ip address
    * cleanup: all OIDs in checks now begin with ".1.3.6", not "1.3.6"

    WATO:
    * FIX: Fixed bug that lost autochecks when using WATO and cmk -II together

    Checks & Agents:
    * Added check man pages for systemtime, multipath, snmp_info, sylo,
      ad_replication, fsc_fans, fsc_temp, fsc_subsystems
    * Added SNMP uptime check which behaves identical to the agent uptime check


1.1.10b1:
    Core, Setup, etc.:
    * FIX: do not assume 127.0.0.1 as IP address for usewalk_hosts if
      they are not SNMP hosts.
    * FIX: precompile: make sure check includes are added before actual
      checks
    * FIX: setup.sh: do not prepend current directory to url_prefix
    * FIX: output agent version also for mixed (tcp|snmp) hosts
    * RPM: use BuildArch: noarch in spec file rather than as a command
      line option (thanks to Ulrich Kiermayr)
    * setup.sh: Allow to install Check_MK into existing OMD site (>= 0.46).
      This is still experimental!

    Checks & Agents:
    * FIX: Windows agent: fix output of event ID of log messages
    * FIX: if/if64: output speed correctly (1.50MB/s instead of 1MB/s)
    * FIX: drbd now handles output of older version without an ep field
    * FIX: repaired df_netapp32
    * FIX: Added SNMP scan function of df_netapp and df_netapp32
    * FIX: repaired apc_symmetra (was broken due to new option -Ot 
      for SNMP)
    * FIX: df, hr_fs and other filesystem checks: fix bug if using
      magic number. levels_low is now honored.
    * FIX: scan function avoids hr_cpu and ucd_cpu_utilization
      at the same time
    * FIX: HP-UX agent: fixed output of df for long mount points
      (thanks to Claas Rockmann-Buchterkirche)
    * FIX: df_netapp/32: fixed output of used percentage (was always
      0% due to integer division)
    * FIX: fixed manual of df (magic_norm -> magic_normsize)
    * FIX: removed filesystem_trend_perfdata. It didn't work. Use
      now df-parameter "trend_perfdata" (see new man page of df)
    * FIX: cisco_temp_perf: fix return state in case of WARNING (was 0 = OK)
    * FIX: repair PNP template for df when using trends
    * FIX: cisco_qos: fix WATO exception (was due to print command in check)
    * FIX: check_mk check: fixed template for execution time
    * FIX: blade_health, fc_brocade_port_detailed removed debug outputs
    * FIX: netapp_volumes: The check handled 64-bit aggregates correctly
    * FIX: netapp_volumes: Fixed snmp scan function
    * FIX: blade_*: Fixed snmp scan function
    * FIX: nfsmount: fix exception in check in case of 'hanging'
    * systemtime: new simple check for time synchronization on Windows
      (needs agent update)
    * Added Perf-O-Meter for non-df filesystem checks (e.g. netapp)
    * hp_proliant_*: improve scan function (now just looks for "proliant")

    Multisite:
    * FIX: fix json/python Webservice

1.1.9i9:
    Core, Setup, etc.:
    * FIX: check_mk_templates.cfg: add missing check_period for hosts
      (needed for Shinken)
    * FIX: read *.include files before checks. Fixes df_netapp not finding
      its check function
    * FIX: inventory checks on SNMP+TCP hosts ignored new TCP checks
    * local.mk: This file is read after final.mk and *not* backup up
      or restored
    * read all files in conf.d/*.mk in alphabetical order now.
    * use snmp commands always with -Ot: output time stamps as UNIX epoch
      (thanks to Ulrich Kiermayr)

    Checks & Agents:
    * ucd_cpu_load: new check for CPU load via UCD SNMP agent
    * ucd_cpu_util: new check for CPU utilization via UCD SNMP agent
    * steelhead_status: new check for overall health of Riverbed Steelhead appliance
    * steelhead_connections: new check for Riverbed Steelhead connections
    * df, df_netapp, df_netapp32, hr_fs, vms_df: all filesystem checks now support
      trends. Please look at check manpage of df for details.
    * FIX: heartbeat_nodes: Fixed error handling when node is active but at least one link is dead
    * 3ware_units: Handling INITIALIZING state as warning now
    * FIX: 3ware_units: Better handling of outputs from different tw_cli versions now
    * FIX: local: PNP template for local now looks in all template directories for
      specific templates (thanks to Patrick Schaaf)

    Multisite:
    * FIX: fix "too many values to unpack" when editing views in single layout
      mode (such as host or service detail)
    * FIX: fix PNP icon in cases where host and service icons are displayed in 
      same view (found by Wolfgang Barth)
    * FIX: Fixed view column editor forgetting pending changes to other form
           fields
    * FIX: Customlinks snapin persists folding states again
    * FIX: PNP timerange painter option field takes selected value as default now
    * FIX: Fixed perfometer styling in single dataset layouts
    * FIX: Tooltips work in group headers now
    * FIX: Catching exceptions caused by unset bandwidth in interface perfometer

    WATO:
    * FIX: fix problem with vanishing services on Windows. Affected were services
      containing colons (such as fs_C:/).

    Livestatus:
    * FIX: fix most compiler warnings (thanks to patch by Sami Kerola)
    * FIX: fix memory leak. The leak caused increasing check latency in some
      situations
    
1.1.9i8:
    Multisite:
    * New "web service" for retrieving data from views as JSON or 
      Python objects. This allows to connect with NagStaMon 
      (requires patch in NagStaMon). Simply add &output_format=json
      or &output_format=python to your view URL.
    * Added two builtin views for NagStaMon.
    * Acknowledgement of problem now has checkboxes for sticky,
      send notification and persisten comment
    * Downtimes: allow to specify fixed/flexible downtime
    * new display_options d/D for switching on/off the tab "Display"
    * Improved builtin views for downtimes
    * Bugfix: Servicegroups can be searched with the quicksearch snapin using
      the 'sg:' prefix again

    WATO:
    * Fixed problem appearing at restart on older Python version (RH)

1.1.9i7:
    Core, Setup, etc.:
    * Fix crash on Python 2.4 (e.g. RedHat) with fake_file
    * Fixed clustering of SNMP hosts
    * Fix status output of Check_MK check in mixed cluster setups

    Checks & Agents:
    * PNP templates for if/if64: fix bugs: outgoing packets had been
      same as incoming, errors and discards were swapped (thanks to 
      Paul Freeman)
    * Linux Agent: Added suport for vdx and xvdx volumes (KVM+Virtio, XEN+xvda)

    Multisite:
    * Fix encoding problem when host/service groups contain non-ascii
      characters.

    WATO:
    * Fix too-long-URL problem in cases of many services on one host


1.1.9i6:
    INCOMPATIBLE CHANGES:
    * Removed out-dated checks blade_misc, ironport_misc and snia_sml. Replaced
      with dummy checks begin always UNKNOWN.

    Core, Setup, etc.:
    * cmk -D: show ip address of host 
    * Fix SNMP inventory find snmp misc checks inspite of negative scan function
    * Fix output of MB and GB values (fraction part was zero)

    Checks & Agents:
    * megaraid_ldisks: remove debug output
    * fc_brocade_port: hide on SNMP scan, prefer fc_brocade_port_detailed
    * fc_brocade_port_detailed: improve scan function, find more devices
    * New agent for HP-UX
    * hpux_cpu: new check for monitoring CPU load average on HP-UX
    * hpux_if: New check for monitoring NICs on HP-UX (compatible to if/if64)
    * hpux_multipath: New check for monitoring Multipathing on HP-UX
    * hpux_lvm: New check for monitoring LVM mirror state on HP-UX
    * hpux_serviceguard: new check for monitoring HP-UX Serviceguard
    * drbd: Fixed var typo which prevented inventory of drbd general check
      (Thanks to Andreas Behler)
    * mk_oracle: new agent plugin for monitoring ORACLE (currently only
      on Linux and HP-UX, but easily portable to other Unices)
    * oracle_sessions: new check for monitoring the current number of active
      database sessions.
    * oracle_logswitches: new check for monitoring the number of logswitches
      of an ORACLE instances in the last 60 minutes.
    * oracle_tablespaces: new check for monitoring size, state and autoextension
      of ORACLE tablespaces.
    * h3c_lanswitch_cpu: new check for monitoring CPU usage of H3C/HP/3COM switches
    * h3c_lanswitch_sensors: new check for monitoring hardware sensors of H3C/HP/3COM switches
    * superstack3_sensors: new check for monitoring hardware sensors of 3COM Superstack 3 switches

    Multisite:
    * Fixed aligns/widths of snapin contents and several small styling issues
    * Fixed links and border-styling of host matrix snapin
    * Removed jQuery hover menu and replaced it with own code

1.1.9i5:
    Multisite:
    * custom notes: new macros $URL_PREFIX$ and $SITE$, making 
      multi site setups easier
    * new intelligent logwatch icon, using url_prefix in multi site
      setups


1.1.9i4:
    Core, Setup, etc.:
    * added missing 'register 0' to host template
    * setup: fix creation of symlink cmk if already existing

    Multisite:
    * New reschedule icon now also works for non-local sites.
    * painter options are now persisted on a per-user-base
    * new optional column for displaying host and service comments
      (not used in shipped views but available in view editor)

    Livestatus:
    * Check for buffer overflows (replace strcat with strncat, etc.)
    * Reduce number of log messages (reclassify to debug)

    Checks & Agents:
    * apc_symmetra: handle empty SNMP variables and treat as 0.


1.1.9i3:
    INCOMPATIBLE CHANGES:
    * You need a current version of Livestatus for Multisite to work!
    * Multisite: removed (undocumented) view parameters show_buttons and show_controls.
      Please use display_options instead.
    * Finally removed deprecated filesystem_levels. Please use check_parameters instead.
    * Livestatus: The StatsGroupBy: header is still working but now deprecated.
      Please simply use Columns: instead. If your query contains at least one Stats:-
      header than Columns: has the meaning of the old StatsGroupBy: header

    Core, Setup, etc.:
    * Create alias 'cmk' for check_mk in bin/ (easier typing)
    * Create alias 'mkp' for check_mk -P in bin/ (easier typing) 

    Multisite:
    * Each column can now have a tooltip showing another painter (e.g.
      show the IP address of a host when hovering over its name)
    * Finally show host/services icons from the nagios value "icon_image".
      Put your icon files in /usr/share/check_mk/web/htdocs/images/icons.
      OMD users put the icons into ~/local/share/check_mk/web/htdocs/images/icons.
    * New automatic PNP-link icons: These icons automatically appear, if
      the new livestatus is configured correctly (see below). 
    * new view property "hidebutton": allow to hide context button to a view.
    * Defaults views 'Services: OK', 'Services: WARN, etc. do now not create
      context buttons (cleans up button bar).
    * new HTML parameter display_options, which allows to switch off several
      parts of the output (e.g. the HTML header, external links, etc).
    * View hoststatus: show PNP graph of host (usually ping stats)
    * new tab "Display": here the user can choose time stamp
      display format and PNP graph ranges
    * new column "host_tags", showing the Check_MK host tags of a host
    * new datasource "alert_stats" for computing alert statistics
    * new view "Alert Statistics" showing alert statistics for all hosts
      and services
    * Sidebar: Fixed snapin movement to the bottom of the snapin list in Opera
    * Sidebar: Fixed scroll position saving in Opera
    * Fixed reloading button animation in Chrome/IE (Changed request to async mode)
    * Sidebar: Removed scrollbars of in older IE versions and IE8 with compat mode
    * Sidebar: Fixed scrolling problem in IE8 with compat mode (or maybe older IE versions)
      which broke the snapin titles and also the tactical overview table
    * Sidebar: Fixed bulletlist positioning
    * Sidebar: The sidebar quicksearch snapin is case insensitive again
    * Fixed header displaying on views when the edit button is not shown to the user
    * View pages are not refreshed when at least one form (Filter, Commands,
      Display Options) is open
    * Catching javascript errors when pages from other domain are opened in content frame
    * Columns in view editor can now be added/removed/moved easily

    Checks & Agents:
    * Fixed problem with OnlyFrom: in Linux agent (df didn't work properly)
    * cups_queues: fixed plugin error due to invalid import of datetime,
      converted other checks from 'from datetime import...' to 'import datetime'.
    * printer_supply: handle the case where the current value is missing
    * megaraid_ldisks: Fixed item detection to be compatible with different versions of megaraid
    * Linux Agent: Added new 3ware agent code to support multiple controllers
      (Re-inventory of 3ware checks needed due to changed check item names)

    Livestatus:
    * new column pnpgraph_present in table host and service. In order for this
      column to work you need to specify the base directory of the PNP graphs
      with the module option pnp_path=, e.g. pnp_path=/omd/sites/wato/var/pnp4nagios/perfdata
    * Allow more than one column for StatsGroupBy:
    * Do not use function is_contact_member_of_contactgroup anymore (get compatible
      with Nagios CVS)
    * Livestatus: log timeperiod transitions (active <-> inactive) into Nagios
      log file. This will enable us to create availability reports more simple
      in future.

    Multisite:
    * allow include('somefile.mk') in multisite.mk: Include other files.
      Paths not beginning with '/' are interpreted relative to the directory
      of multisite.mk

    Livestatus:
    * new columns services_with_info: similar to services_with_state but with
      the plugin output appended as additional tuple element. This tuple may
      grow in future so do not depend on its length!

1.1.9i2:
    Checks & Agents:
    * ibm_imm_health: fix inventory function
    * if/if64: fix average line in PNP-template, fix display of speed for 20MBit
      lines (e.g. Frame Relay)

    Multisite:
    * WATO: Fixed omd mode/site detection and help for /etc/sudoers
    * WATO: Use and show common log for pending changes 
    * Sidebar Quicksearch: Now really disabling browser built-in completion
      dropdown selections
    
1.1.9i1:
    INCOMPATIBLE CHANGES:
    * TCP / SNMP: hosts using TCP and SNMP now must use the tags 'tcp'
      and 'snmp'. Hosts with the tag 'ping' will not inventorize any
      service. New configuration variable tcp_hosts.
    * Inventory: The call syntax for inventory has been simplified. Just
      call check_mk -I HOSTNAME now. Omit the "tcp" or "snmp". If you
      want to do inventory just for certain check types, type "check_mk --checks=snmp_info,if -I hostnames..."
      instead
    * perfdata_format now defaults to "pnp". Previous default was "standard".
      You might have to change that in main.mk if you are not using PNP (only
      relevant for MRPE checks)
    * inventory_check_severity defaults to 1 now (WARNING)
    * aggregation_output_format now defaults to "multiline"
    * Removed non_bulkwalk_hosts. You can use bulkwalk_hosts with NEGATE
      instead (see docu)
    * snmp_communites is now initialized with [], not with {}. It cannot
      be a dict any longer.
    * bulkwalk_hosts is now initizlized with []. You can do += here just
      as with all other rule variables.
    * Configuration check (-X) is now always done. It is now impossible to
      call any Check_MK action with an invalid configuration. This saves
      you against mistyped variables.
    * Check kernel: converted performance data from counters to rates. This
      fixes RRD problems (spikes) on reboots and also allows better access 
      to the peformance data for the Perf-O-Meters.  Also changed service 
      descriptions. You need to reinventurize the kernel checks. Your old
      RRDs will not be deleted, new ones will be created.
    * Multisite: parameters nagios_url, nagios_cgi_url and pnp_url are now
      obsolete. Instead the new parameter url_prefix is used (which must
      end with a /).

    Core, Setup, etc.:
    * Improve error handling: if hosts are monitored with SNMP *and* TCP,
      then after an error with one of those two agents checks from the
      other haven't been executed. This is fixed now. Inventory check
      is still not complete in that error condition.
    * Packages (MKP): Allow to create and install packages within OMD!
      Files are installed below ~/local/share/check_mk. No root permissions
      are neccessary
    * Inventory: Better error handling on invalid inventory result of checks
    * setup.sh: fix problem with missing package_info (only appears if setup
      is called from another directory)
    * ALL_SERVICES: Instead of [ "" ] you can now write ALL_SERVICES
    * debug_log: also output Check_MK version, check item and check parameters
    * Make sure, host has no duplicate service - this is possible e.g. by
      monitoring via agent and snmp in parallel. duplicate services will
      make Nagios reject the configuration.
    * --snmpwalk: do not translate anymore, use numbers. All checks work
      with numbers now anyway.
    * check_mk -I snmp will now try all checktypes not having an snmp scan
      function. That way all possible checks should be inventorized.
    * new variable ignored_checks: Similar to ignored_checktypes, but allows
      per-host configuration
    * allow check implementations to use common include files. See if/if64
      for an example
    * Better handling for removed checks: Removed exceptions in check_mk calls
      when some configured checks have been removed/renamed

    Checks & Agents:
    * Renamed check functions of imm_health check from test_imm to imm_health
      to have valid function and check names. Please remove remove from
      inventory and re-inventory those checks.
    * fc_brocade_port_detailed: allow to specify port state combinations not 
      to be critical
    * megaraid_pdisks: Using the real enclosure number as check item now
    * if/if64: allow to configure averaging of traffic over time (e.g. 15 min) 
      and apply traffic levels and averaged values. Also allow to specify relative
      traffic levels. Allow new parameter configuration via dictionary. Also
      allow to monitor unused ports and/or to ignore link status.
    * if/if64: Added expected interface speed to warning output
    * if/if64: Allow to ignore speed setting (set target speed to None)
    * wut_webtherm: handle more variants of WuT Webtherms (thanks to Lefty)
    * cisco_fan: Does not inventorize 'notPresent' sensors anymore. Improved output
    * cisco_power: Not using power source as threshold anymore. Improved output
    * cisco_fan: Does not inventorize 'notPresent' sensors anymore. Improved output
    * cisco_power: Not using power source as threshold anymore. Improved output
    * cisco_power: Excluding 'notPresent' devices from inventory now
    * cisco_temp_perf: Do not crash if device does not send current temperature
    * tcp_conn_stats: new check for monitoring number of current TCP connections
    * blade_*: Added snmp scan functions for better automatic inventory
    * blade_bays: Also inventorizes standby blades and has a little more
                  verbose output.
    * blade_blowers: Can handle responses without rpm values now. Improved output
    * blade_health: More detailed output on problems
    * blade_blades: Added new check for checking the health-, present- and
                    power-state of IBM Bladecenter blades
    * win_dhcp_pools: Several cleanups in check
    * Windows agent: allow restriction to ip addresses with only_hosts (like xinetd)
    * heartbeat_rscstatus: Catching empty output from agent correctly
    * tcp_conn_stats: Fixed inventory function when no conn stats can be inventoried
    * heartbeat_nodes: fix Linux agent for hostname with upper case letters (thanks to
            Thorsten Robers)
    * heartbeat_rscstatus: Catching empty output from agent correctly
    * heartbeat_rscstatus: Allowing a list as expected state to expect multiple OK states
    * win_dhcp_pools agent plugin: Filtering additional error message on
      systems without dhcp server
    * j4p_performance: Added experimental agent plugin fetching data via 
      jmx4perl agent (does not need jmx4perl on Nagios)
    * j4p_performance.mem: added new experimental check for memory usage via JMX.
    * if/if64: added Perf-O-Meter for Multisite
    * sylo: fix performance data: on first execution (counter wrap) the check did
      output only one value instead of three. That lead to an invalid RRD.
    * Cleaned up several checks to meet the variable naming conventions
    * drbd: Handling unconfigured drbd devices correctly. These devices are
      ignored during nventory
    * printer_supply: In case of OKI c5900 devices the name of the supply units ins not
      unique. The color of the supply unit is reported in a dedicated OID and added to the
      check item name to have a unique name now.
    * printer_supply: Added simple pnp template to have better graph formating for the check results
    * check_mk.only_from: new check for monitoring the IP address access restriction of the
      agent. The current Linux and Windows agents provide this information.
    * snmp_info check: Recoded not to use snmp_info_single anymore
    * Linux Agent: Fixed <<<cpu>>> output on SPARC machines with openSUSE
    * df_netapp/df_netapp32: Made check inventory resistant against empty size values
    * df_netapp32: Added better detection for possible 32bit counter wrap
    * fc_brocade_port_detailed: Made check handle phystate "noSystemControlAccessToSlot" (10)
      The check also handles unknown states better now
    * printer_supply: Added new parameter "printer_supply_some_remaining_status" to
      configure the reported state on small remaining capacity.
    * Windows agent: .vbs scripts in agents plugins/ directory are executed
      automatically with "cscript.exe /Nologo" to prevent wrong file handlers
    * aironet_clients: Only counting clients which don't have empty values for strength
    * statgrab_disk: Fixed byte calculation in plugin output
    * statgrab_disk: Added inventory function
    * 3ware_disks: Ignoring devices in state NOT-PRESENT during inventory

    Multisite:
    * The custom open/close states of custom links are now stored for each
      user
    * Setting doctype in sidebar frame now
    * Fixed invalid sidebar css height/width definition
    * Fixed repositioning the sidebar scroll state after refreshing the page
    * Fixed mousewheel scrolling in opera/chrome
    * Fixed resize bug on refresh in chrome
    * New view for all services of a site
    * Sidebar snapin site_status: make link target configurable
    * Multisite view "Recently changed services": sort newest first
    * Added options show_header and show_controls to remove the page headers
      from views
    * Cool: new button for an immediate reschedule of a host or service
      check: the view is redisplayed exactly at the point of time when
      Nagios has finished the check. This makes use of MK Livestatus'
      unique waiting feature.

   Livestatus:
    * Added no_more_notifications and check_flapping_recovery_notification
      fields to host table and no_more_notifications field to service table.
      Thanks to Matthew Kent

1.1.8:
    Core, Setup, etc.:
    * setup.sh: turn off Python debugging
    * Cleaned up documentation directory
    * cluster host: use real IP address for host check if cluster has
      one (e.g. service IP address)

    Checks & Agents:
    * Added missing PNP template for check_mk-hr_cpu
    * hr_fs: inventory now ignores filesystem with size 0,
      check does not longer crash on filesystems with size 0
    * logwatch: Fixed typo in 'too many unacknowledged logs' error message
    * ps: fix bug: inventory with fixed user name now correctly puts
      that user name into the resulting check - not None.
    * ps: inventory with GRAB_USER: service description may contain
      %u. That will be replaced with the user name and thus makes the
      service description unique.
    * win_dhcp_pools: better handle invalid agent output
    * hp_proliant_psu: Fixed multiple PSU detection on one system (Thanks to Andreas Döhler)
    * megaraid_pdisks: Fixed coding error
    * cisco_fan: fixed check bug in case of critical state
    * nfsmounts: fix output (free and used was swapped), make output identical to df

    Livestatus:
    * Prohibit { and } in regular expressions. This avoids a segmentation
      fault caused by regcomp in glibc for certain (very unusual) regular
      expressions.
    * Table status: new columns external_command_buffer_slots,
      external_command_buffer_usage and external_command_buffer_max
      (this was implemented according to an idea and special request of
       Heinz Fiebig. Please sue him if this breaks anything for you. I was
       against it, but he thinks that it is absolutely neccessary to have
       this in version 1.1.8...)
    * Table status: new columns external_commands and external_commands_rate
      (also due to Mr. Fiebig - he would have quit our workshop otherwise...)
    * Table downtimes/comments: new column is_service

    Multisite:
    * Snapin Performance: show external command per second and usage and
      size of external command buffer
    * Downtimes view: Group by hosts and services - just like comments
    * Fix links for items containing + (e.g. service descriptionen including
      spaces)
    * Allow non-ASCII character in downtimes and comments
    * Added nagvis_base_url to multisite.mk example configuration
    * Filter for host/service groups: use name instead of alias if 
      user has no permissions for groups

1.1.8b3:
    Core, Setup, etc.:
    * Added some Livestatus LQL examples to documentation
    * Removed cleanup_autochecks.py. Please use check_mk -u now.
    * RRA configuration for PNP: install in separate directory and do not
      use per default, since they use an undocumented feature of PNP.

    Checks & Agents:
    * postfix_mailq: Changed limit last 6 lines which includes all needed
		information
    * hp_proliant_temp/hp_proliant_fans: Fixed wrong variable name
    * hp_procurve_mem: Fixed wrong mem usage calculation
    * ad_replication: Works no with domain controller hostnames like DC02,DC02
    * aironet_client: fix crash on empty variable from SNMP output
    * 3ware_disks, 3ware_units: hopefully repaired those checks
    * added rudimentary agent for HP-UX (found in docs/)

    Multisite:
    * added Perf-O-Meter to "Problems of Host" view
    * added Perf-O-Meter to "All Services" view
    * fix bug with cleaning up persistent connections
    * Multisite now only fetches the available PNP Graphs of hosts/services
    * Quicksearch: limit number of items in dropdown to 80
      (configurable via quicksearch_dropdown_limit)
    * Views of hosts: make counts of OK/WARN/CRIT klickable, new views
      for services of host in a certain state
    * Multisite: sort context buttons in views alphabetically
    * Sidebar drag scrolling: Trying to compensate lost mouse events when
	leaving the sidebar frame while dragging

    Livestatus:
    * check for event_broker_options on start
    * Fix memory leakage caused by Filter: headers using regular expressions
    * Fix two memory leaks in logfile parser

1.1.8b2:
    Core, Setup, etc.:
    * Inventory: skip SNMP-only hosts on non-SNMP checktypes (avoids timeouts)
    * Improve error output for invalid checks
    
    Checks & Agents:
    * fix bug: run local and plugins also when spaces are in path name
      (such as C:\Program Files\Check_MK\plugins
    * mem.vmalloc: Do not create a check for 64 bit architectures, where
      vmalloc is always plenty
    * postfix_mailq: limit output to 1000 lines
    * multipath: handle output of SLES 11 SP1 better
    * if/if64: output operstatus in check output
    * if/if64: inventory now detects type 117 (gigabitEthernet) for 3COM
    * sylo: better handling of counter wraps.

    Multisite:
    * cleanup implementation of how user settings are written to disk
    * fix broken links in 'Edit view -> Try out' situation
    * new macros $HOSTNAME_LOWER$, $HOSTNAME_UPPER$ and $HOSTNAME_TITLE$ for
      custom notes

1.1.8b1:
    Core, Setup, etc.:
    * SNMPv3: allow privProtocol and privPassword to be specified (thanks
      to Josef Hack)
    * install_nagios.sh: fix problem with broken filenames produced by wget
    * install_nagios.sh: updated software to newest versions
    * install_nagios.sh: fix Apache configuration problem
    * install_nagios.sh: fix configuration vor PNP4Nagios 0.6.6
    * config generation: fix host check of cluster hosts
    * config generation: add missing contact groups for summary hosts
    * RPM package of agent: do not overwrite xinetd.d/check_mk, but install
      new version with .rpmnew, if admin has changed his one
    * legacy_checks: fix missing perfdata, template references where in wrong
      direction (thanks Daniel Nauck for his precise investigation)

    Checks & Agents:
    * New check imm_health by Michael Nieporte
    * rsa_health: fix bug: detection of WARNING state didn't work (was UNKNOWN
            instead)
    * check_mk_agent.solaris: statgrab now excludes filesystems. This avoids hanging
      in case of an NFS problem. Thanks to Divan Santana.
    * multipath: Handle new output of multipath -l (found on SLES11 SP1)
    * ntp: fix typo in variable ntp_inventory_mode (fixes inventory problem)
    * if64: improve output formatting of link speed
    * cisco_power: inventory function now ignores non-redundant power supplies
    * zpool_status: new check from Darin Perusich for Solaris zpools

    Multisite:
    * fix several UTF-8 problems: allow non-ascii characters in host names
      (must be UTF 8 encoded!)
    * improve compatibility with Python 2.3
    * Allow loading custom style sheet overriding Check_MK styles by setting
      custom_style_sheet in multisite.mk
    * Host icons show link to detail host, on summary hosts.
    * Fix sidebar problem: Master Control did not display data correctly
    * status_host: honor states even if sites hosting status hosts is disabled
      (so dead-detection works even if local site is disabled)
    * new config variable start_url: set url for welcome page
    * Snapin Quicksearch: if no host is matching, automatically search for
      services
    * Remove links to legacy Nagios GUI (can be added by user if needed)
    * Sidebar Quicksearch: fix several annoyances
    * Views with services of one host: add title with host name and status

    Livestatus:
    * fix memory leak: lost ~4K on memory on each StatsAnd: or StatsOr:
      header (found by Sven Nierlein)
    * fix invalid json output for empty responses (found by Sven Nierlein)
    * fix Stats: avg ___ for 0 matching elements. Output was '-nan' and is
      now '0.0'
    * fix output of floating point numbers: always use exponent and make
      sure a decimal point is contained (this makes JSON/Python detect
      the correct type)

1.1.7i5:
    Core, Setup, etc.:
    * SNMP: do not load any MIB files (speeds up snmpwalk a lot!)
    * legacy_checks: new config variable allowing creating classical
      non-Check_MK checks while using host tags and config options
    * check_mk_objects.cfg: beautify output, use tabs instead of spaces
    * check_mk -II: delete only specified checktypes, allow to reinventorize
      all hosts
    * New option -O, --reload: Does the same as -R, but reloads Nagios
      instead of restarting it.
    * SNMP: Fixed string detection in --snmpwalk calls
    * SNMP: --snmpwalk does walk the enterprises tree correctly now
    * SNMP: Fixed missing OID detection in SNMP check processing. There was a problem
      when the first column had OID gaps in the middle. This affected e.g. the cisco_locif check.
    * install_nagios.sh: correctly detect Ubuntu 10.04.1
    * Config output: make order of service deterministic
    * fix problem with missing default hostgroup

    Multisite:
    * Sidebar: Improved the quicksearch snapin. It can search for services, 
      servicegroups and hostgroups now. Simply add a prefix "s:", "sg:" or "hg:"
      to search for other objects than hosts.
    * View editor: fix bug which made it impossible to add more than 10 columns
    * Service details: for Check_MK checks show description from check manual in
      service details
    * Notes: new column 'Custom notes' which allows customizable notes
      on a per host / per service base (see online docu for details)
    * Configuration: new variable show_livestatus_errors which can be set
      to False in order to hide error about unreachable sites
    * hiding views: new configuration variables hidden_views and visible_views
    * View "Service problems": hide problems of down or unreachable hosts. This
      makes the view consistant with "Tactical Overview"

    Checks & Agents:
    * Two new checks: akcp_sensor_humidity and akcp_sensor_temp (Thanks to Michael Nieporte)
    * PNP-template for kernel: show average of displayed range
    * ntp and ntp.time: Inventory now per default just creates checks for ntp.time (summary check).
      This is controlled by the new variable ntp_inventory_mode (see check manuals).
    * 3ware: Three new checks by Radoslav Bak: 3ware_disks, 3ware_units, 3ware_info
    * nvidia: agent now only queries GPUCoreTemp and GPUErrors. This avoids
      a vmalloc leakage of 32kB per call (bug in NVIDIA driver)
    * Make all SNMP based checks independent of standard MIB files
    * ad_replication: Fixed syntax errors and unhandled date output when
      not replicated yet
    * ifoperstatus: Allowing multiple target states as a list now
    * cisco_qos: Added new check to monitor traffic in QoS classes on Cisco routers
    * cisco_power: Added scan function
    * if64/if/cisco_qos: Traffic is displayed in variable byte scales B/s,KB/s,MB/s,GB/s
      depending on traffic amount.
    * if64: really using ifDescr with option if_inventory_uses_description = True
    * if64: Added option if_inventory_uses_alias to using ifAlias for the item names
    * if64/if: Fixed bug displaying the out traffic (Perfdata was ok)
    * if64/if: Added WARN/CRIT thresholds for the bandwidth usage to be given as rates
    * if64/if: Improved PNP-Templates
    * if64/if: The ifoperstatus check in if64/if can now check for multiple target states
    * if64/if: Removing all null bytes during hex string parsing (These signs Confuse nagios pipe)
    * Fixed hr_mem and hr_fs checks to work with new SNMP format
    * ups_*: Inventory works now on Riello UPS systems
    * ups_power: Working arround wrong implemented RFC in some Riello UPS systems (Fixing negative power
      consumption values)
    * FreeBSD Agent: Added sections: df mount mem netctr ipmitool (Thanks to Florian Heigl)
    * AIX: exclude NFS and CIFS from df (thanks to Jörg Linge)
    * cisco_locif: Using the interface index as item when no interface name or description are set

    Livestatus:
    * table columns: fix type of num_service_* etc.: was list, is now int (thanks to Gerhard Laußer)
    * table hosts: repair semantics of hard_state (thanks to Michael Kraus). Transition was one
      cycle to late in certain situations.

1.1.7i4:
    Core, Setup, etc.:
    * Fixed automatic creation of host contactgroups
    * templates: make PNP links work without rewrite

    Multisite:
    * Make page handler modular: this allows for custom pages embedded into
      the Multisite frame work and thus using Multisite for other tasks as
      well.
    * status_host: new state "waiting", if status host is still pending
    * make PNP links work without rewrite
    * Fix visibility problem: in multisite setups all users could see
      all objects.

1.1.7i3:
    Core, Setup, etc.:
    * Fix extra_nagios_conf: did not work in 1.1.7i2
    * Service Check_MK now displays overall processing time including
      agent communication and adds this as performance data
    * Fix bug: define_contactgroups was always assumed True. That led to duplicate
      definitions in case of manual definitions in Nagios 

    Checks & Agents:
    * New Check: hp_proliant_da_phydrv for monitoring the state of physical disks
      in HP Proliant Servers
    * New Check: hp_proliant_mem for monitoring the state of memory modules in
      HP Proliant Servers
    * New Check: hp_proliant_psu for monitoring the state of power supplies in
      HP Proliant Servers
    * PNP-templates: fix several templates not working with MULTIPLE rrds
    * new check mem.vmalloc for monitoring vmalloc address space in Linux kernel.
    * Linux agent: add timeout of 2 secs to ntpq 
    * wmic_process: make check OK if no matching process is found

    Livestatus:
    * Remove obsolete parameter 'accept_timeout'
    * Allow disabling idle_timeout and query_timeout by setting them to 0.

    Multisite:
    * logwatch page: wrap long log lines

1.1.7i2:
    Incompatible Changes:
    * Remove config option define_timeperiods and option --timeperiods.
      Check_MK does not longer define timeperiod definitions. Please
      define them manually in Nagios.
    * host_notification_period has been removed. Use host_extra_conf["notification_period"]
      instead. Same holds for service_notification_periods, summary_host_notification_periods
      and summary_service_notification_periods.
    * Removed modes -H and -S for creating config data. This now does
      the new option -N. Please set generate_hostconf = False if you
      want only services to be defined.

    Core, Setup, etc.:
    * New config option usewalk_hosts, triggers --usewalk during
      normal checking for selected hosts.
    * new option --scan-parents for automatically finding and 
      configuring parent hosts (see online docu for details)
    * inventory check: put detailed list of unchecked items into long
      plugin output (to be seen in status details)
    * New configuration variable check_parameters, that allows to
      override default parameters set by inventory, without defining 
      manual checks!

    Checks & Agents:
    * drbd: changed check parameters (please re-inventorize!)
    * New check ad_replication: Checks active directory replications
      of domain controllers by using repadm
    * New check postifx_mailq: Checks mailqueue lengths of postifx mailserves
    * New check hp_procurve_cpu: Checks the CPU load on HP Procurve switches
    * New check hp_procurve_mem: Checks the memory usage on HP Procurve switches
    * New check hp_procurve_sensors: Checks the health of PSUs, FANs and
      Temperature on HP Procurve switches
    * New check heartbeat_crm: Monitors the general state of heartbeat clusters
      using the CRM
    * New check heartbeat_crm_resources: Monitors the state of resources and nodes
      in heartbeat clusters using the CRM
    * *nix agents: output AgentOS: in header
    * New agent for FreeBSD: It is based on the linux agent. Most of the sections
      could not be ported easily so the FreeBSD agent provides information for less
      checks than the linux agent.
    * heartbeat_crm and heartbeat_crm.resources: Change handling of check parameters.
      Please reinvenurize and read the updated man page of those checks
    * New check hp_proliant_cpu: Check the physical state of CPUs in HP Proliant servers
    * New check hp_proliant_temp: Check the temperature sensors of HP Proliant servers
    * New check hp_proliant_fans: Check the FAN sensors of HP Proliant servers

    Multisite:
    * fix chown problem (when nagios user own files to be written
      by the web server)
    * Sidebar: Fixed snapin movement problem using older firefox
      than 3.5.
    * Sidebar: Fixed IE8 and Chrome snapin movement problems
    * Sidebar: Fixed IE problem where sidebar is too small
    * Multisite: improve performance in multi site environments by sending
      queries to sites in parallel
    * Multisite: improve performance in high latency situations by
      allowing persistent Livestatus connections (set "persist" : True 
      in sites, use current Livestatus version)

    Livestatus:
    * Fix problems with in_*_period. Introduce global
      timeperiod cache. This also improves performance
    * Table timeperiods: new column 'in' which is 0/1 if/not the
      timeperiod is currently active
    * New module option idle_timeout. It sets the time in ms
      Livestatus waits for the next query. Default is 300000 ms (5 min).
    * New module option query_timeout. It limits the time between
      two lines of a query (in ms). Default is 10000 ms (10 sec).

1.1.7i1: Core, Setup, etc.:
    * New option -u for reordering autochecks in per-host-files
      (please refer to updated documentation about inventory for
       details)
    * Fix exception if check_mk is called without arguments. Show
      usage in that case.
    * install_nagios.sh: Updated to NagVis 1.5 and fixed download URL
    * New options --snmpwalk and --usewalk help implemeting checks
      for SNMP hardware which is not present
    * SNMP: Automatically detect missing entries. That fixes if64
      on some CISCO switches.
    * SNMP: Fix hex string detection (hopefully)
    * Do chown only if running as root (avoid error messages)
    * SNMP: SNMPv3 support: use 4-tuple of security level, auth protocol,
      security name and password instead of a string in snmp_communities
      for V3 hosts.
    * SNMP: Fixed hexstring detection on empty strings
    * New option -II: Is like -I, but removes all previous autochecks
      from inventorized hosts
    * install_nagios.sh: Fix detection of PNP4Nagios URL and URL of
      NagVis
    * Packager: make sanity check prohibiting creating of package files
      in Check MK's directories
    * install_nagios.sh: Support Ubuntu 10.04 (Thanks to Ben)
      
    Checks & Agents:
    * New check ntp.time: Similar to 'ntp' but only honors the system peer
      (that NTP peer where ntpq -p prints a *).
    * wmic_process: new check for ressource consumption of windows processes
    * Windows agent supports now plugins/ and local/ checks
    * [FIX] ps.perf now correctly detects extended performance data output
      even if number of matching processes is 0
    * renamed check cisco_3640_temp to cisco_temp, renamed cisco_temp
      to cisco_temp_perf, fixed snmp detection of those checks
    * New check hr_cpu - checking the CPU utilization via SNMP
    * New check hr_fs - checking filesystem usage via SNMP
    * New check hr_mem - checking memory usage via SNMP
    * ps: inventory now can configured on a per host / tag base
    * Linux: new check nvidia.temp for monitoring temperature of NVIDIA graphics card
    * Linux: avoid free-ipmi hanging forever on hardware that does not support IPMI
    * SNMP: Instead of an artificial index column, which some checks use, now
      the last component of the OID is used as index. That means that inventory
      will find new services and old services will become UNKNOWN. Please remove
      the outdated checks.
    * if: handle exception on missing OIDs
    * New checks hp_blade* - Checking health of HP BladeSystem Enclosures via SNMP
    * New check drbd - Checking health of drbd nodes
    * New SNMP based checks for printers (page counter, supply), contributed
      by Peter Lauk (many thanks!)
    * New check cups_queues: Checking the state of cups printer queues
    * New check heartbeat_nodes: Checking the node state and state of the links
      of heartbeat nodes
    * New check heartbeat_rscstatus: Checks the local resource status of
      a heartbeat node
    * New check win_dhcp_pools: Checks the usage of Windows DHCP Server lease pools
    * New check netapp_volumes: Checks on/offline-condition and states of netapp volumes 

    Multisite:
    * New view showing all PNP graphs of services with the same description
    * Two new filters for host: notifications_enabled and acknowledged
    * Files created by the webserver (*.mk) are now created with the group
      configured as common group of Nagios and webserver. Group gets write
      permissions on files and directories.
    * New context view: all services of a host group
    * Fix problems with Umlauts (non-Ascii-characters) in performance data
    * New context view: all services of a host group
    * Sidebar snapins can now fetch URLs for the snapin content instead of
      building the snapin contents on their own.
    * Added new nagvis_maps snapin which displays all NagVis maps available
      to the user. Works with NagVis 1.5 and newer.

1.1.6:
    Core, Setup, etc.:
    * Service aggregation: new config option aggregation_output_format.
      Settings this to "multiline" will produce Nagios multiline output
      with one line for each individual check.

    Multisite:
    * New painter for long service plugin output (Currently not used
      by any builtin view)

    Checks & Agents:
    * Linux agent: remove broken check for /dev/ipmi0

1.1.6rc3:
    Core, Setup, etc.:
    * New option --donate for donating live host data to the community.
      Please refer to the online documentation for details.
    * Tactical Overview: Fixed refresh timeout typo
      (Was 16 mins instead of 10 secs)

    Livestatus:
    * Assume strings are UTF-8 encoded in Nagios. Convert from latin-1 only
      on invalid UTF-8 sequences (thanks to Alexander Yegorov)

    Multisite:
    * Correctly display non-ascii characters (fixes exception with 'ascii codec')
      (Please also update Livestatus to 1.1.6rc3)

1.1.6rc2:
    Multisite:
    * Fix bug in Master control: other sites vanished after klicking buttons.
      This was due to connection error detection in livestatus.py (Bug found
      by Benjamin Odenthal)
    * Add theme and baseurl to links to PNP (using features of new PNP4Nagios
      0.6.4)

    Core, Setup, etc.:
    * snmp: hopefully fix HEX/string detection now

    Checks & Agents:
    * md: fix inventory bug on resync=PENDING (Thanks to Darin Perusich)

1.1.6rc1:
    Multisite:
    * Repair Perf-O-Meters on webkit based browsers (e.g. Chrome, Safari)
    * Repair layout on IE7/IE8. Even on IE6 something is working (definitely
      not transparent PNGs though). Thanks to Lars.
    * Display host state correct if host is pending (painter "host with state")
    * Logfile: new filter for plugin output
    * Improve dialog flow when cloning views (button [EDIT] in views snapin)
    * Quicksearch: do not open search list if text did not change (e.g. Shift up),
      close at click into field or snapin.

    Core, Setup, etc.:
    * Included three patched from Jeff Dairiki dealing with compile flags
      and .gitignore removed from tarballs
    * Fix problem with clustered_services_of[]: services of one cluster
      appeared also on others
    * Packager: handle broken files in package dir
    * snmp handling: better error handling in cases where multiple tables
      are merged (e.g. fc_brocade_port_detailed)
    * snmp: new handling of unprintable strings: hex dumps are converted
      into binary strings now. That way all strings can be displayed and
      no information is lost - nevertheless.
      
    Checks & Agents:
    * Solaris agent: fixed rare df problems on Solaris 10, fix problem with test -f
      (thanks to Ulf Hoffmann)
    * Converted all PNP templates to format of 0.6.X. Dropped compatibility
      with 0.4.X.
    * Do not use ipmi-sensors if /dev/ipmi0 is missing. ipmi-sensors tries
      to fiddle around with /dev/mem in that case and miserably fails
      in some cases (infinite loop)
    * fjdary60_run: use new binary encoding of hex strings
    * if64: better error handling for cases where clients do not send all information
    * apc_symmetra: handle status 'smart boost' as OK, not CRITICAL

    Livestatus:
    * Delay starting of threads (and handling of socket) until Nagios has
      started its event loop. This prevents showing services as PENDING 
      a short time during program start.

1.1.6b3:
    Multisite:
    * Quicksearch: hide complete host list if field is emptied via Backspace or Del.
      Also allow handle case where substring match is unique.

1.1.6b2:
    Core, Setup, etc.:
    * Packager: fix unpackaged files (sounds, etc)

    Multisite:
    * Complete new design (by Tobias Roeckl, Kopf & Herz)
    * New filters for last service check and last service state change
    * New views "Recently changed services" and "Unchecked services"
    * New page for adding sidebar snapins
    * Drag & Drop for sidebar snapins (thanks to Lars)
    * Grab & Move for sidebar scrolling (thanks to Lars)
    * Filter out summary hosts in most views.
    * Set browser refresh to 30 secs for most views
    * View host status: added a lot of missing information
    * View service status: also added information here
    * Make sure, enough columns can be selected in view editor
    * Allow user to change num columns and refresh directly in view
    * Get back to where you came after editing views
    * New sidebar snapin "Host Matrix"
    * New feature "status_host" for remote sites: Determine connection
      state to remote side by considering a certain host state. This
      avoids livestatus time outs to dead sites.
    * Sidebar snapin site status: fix reload problem
    * New Perf-O-Meters displaying service performance data
    * New snapin "Custom Links" where you easily configure your own
      links via multisite.mk (see example in new default config file)
    * Fixed problem when using only one site and that is not local

    Livestatus:
    * new statistics columns: log_messages and log_messages_rate
    * make statistics average algorithm more sluggish

1.1.5i3:
     Core, Setup, etc.:
     * New Check_MK packager (check_mk -P)

1.1.5i2:
     Core, Setup, etc.:
     * install_nagios.sh: add missing package php5-iconv for SLES11

     Checks & Agents:
     * if64: new SNMP check for network interfaces. Like if, but uses 64 bit
       counters of modern switches. You might need to configure bulkwalk_hosts.
     * Linux agent: option -d enabled debug output
     * Linux agent: fix ipmi-sensors cache corruption detection
     * New check for temperature on Cisco devices (cisco_3640_temp)
     * recompiled waitmax with dietlibc (fixed incompatibility issues
       on older systems)

     Multisite:
     * Filters for groups are negateable.

1.1.5i1:
     Checks & Agents:
     * uptime: new check for system uptime (Linux)
     * if: new SNMP check for network interfaces with very detailed traffic,
       packet and error statistics - PNP graphs included

     Multisite:
     * direct integration of PNP graphs into Multisite views
     * Host state filter: renamed HTML variables (collision with service state). You
       might need to update custom views using a filter on host states.
     * Tactical overview: exclude services of down hosts from problems, also exclude
       summary hosts
     * View host problems/service problems: exclude summary hosts, exclude services
       of down hosts
     * Simplified implementation of sidebar: sidebar is not any longer embeddeable.
     * Sidebar search: Added host site to be able to see the context links on
       the result page
     * Sidebar search: Hitting enter now closes the hint dropdown in all cases

1.1.5i0:
      Core, Setup, etc.:
      * Ship check-specific rra.cfg's for PNP4Nagios (save much IO and disk space)
      * Allow sections in agent output to apear multiple times
      * cleanup_autochecks.py: new option -f for directly activating new config
      * setup.sh: better detection for PNP4Nagios 0.6
      * snmpwalk: use option -Oa, inhibit strings to be output as hex if an umlaut
        is contained.

      Checks & Agents:
      * local: allow more than once performance value, separated by pipe (|)
      * ps.perf: also send memory and CPU usage (currently on Linux and Solaris)
      * Linux: new check for filesystems mount options
      * Linux: new very detailed check for NTP synchronization
      * ifoperstatus: inventory honors device type, per default only Ethernet ports
        will be monitored now
      * kernel: now inventory is supported and finds pgmajfault, processes (per/s)
        and context switches
      * ipmi_sensors: Suppress performance data for fans (save much IO/space)
      * dual_lan_check: fix problem which using MRPE
      * apc_symmetra: PNP template now uses MIN for capacity (instead of AVERAGE)
      * fc_brocade_port_detailed: PNP template now uses MAX instead of AVERAGE
      * kernel: fix text in PNP template
      * ipmi_sensors: fix timeout in agent (lead to missing items)
      * multipath: allow alias as item instead of uuid
      * caching agent: use /var/cache/check_mk as cache directory (instead of /etc/check_mk)
      * ifoperstatus: is now independent of MIB

      Multisite:
      * New column host painter with link to old Nagios services
      * Multisite: new configuration parameter default_user_role
      
      Livestatus:
      * Add missing LDFLAGS for compiling (useful for -g)

1.1.4:
      Summary:
      * A plentitude of problem fixes (including MRPE exit code bug)
      * Many improvements in new Multisite GUI
      * Stability and performance improvements in Livestatus

      Core, Setup, etc.:
      * Check_MK is looking for main.mk not longer in the current and home
        directory
      * install_nagios.sh: fix link to Check_MK in sidebar
      * install_nagios.sh: switch PNP to version 0.6.3
      * install_nagios.sh: better Apache-Config for Multisite setup
      * do not search main.mk in ~ and . anymore (brought only trouble) 
      * clusters: new variable 'clustered_services_of', allowing for overlapping
         clusters (as proposed by Jörg Linge)
      * install_nagios.sh: install snmp package (needed for snmp based checks)
      * Fix ower/group of tarballs: set them to root/root
      * Remove dependency from debian agent package    
      * Fixed problem with inventory when using clustered_services
      * tcp_connect_timeout: Applies now only for connect(), not for
        time of data transmission once a connection is established
      * setup.sh now also works for Icinga
      * New config parameter debug_log: set this to a filename in main.mk and you
        will get a debug log in case if 'invalid output from plugin...'
      * ping-only-hosts: When ping only hosts are summarized, remove Check_MK and
        add single PING to summary host.
      * Service aggregation: fix state relationship: CRIT now worse than UNKNOWN 
      * Make extra_service_conf work also for autogenerated PING on ping-only-hosts
        (groups, contactgroups still missing)

      Checks & Agents:
      * mrpe in Linux agent: Fix bug introduced in 1.1.3: Exit status of plugins was
        not honored anymore (due to newline handling)
      * mrpe: allow for sending check_command to PNP4Nagios (see MRPE docu)
      * Logwatch GUI: fix problem on Python 2.4 (thanks to Lars)
      * multipath: Check is now less restrictive when parsing header lines with
        the following format: "<alias> (<id>)"
      * fsc_ipmi_mem_status: New check for monitoring memory status (e.g. ECC)
         on FSC TX-120 (and maybe other) systems.
      * ipmi_sensors in Linux agent: Fixed compatibility problem with new ipmi
        output. Using "--legacy-output" parameter with newer freeipmi versions now.
      * mrpe: fix output in Solaris agent (did never work)
      * IBM blade center: new checks for chassis blowers, mediatray and overall health
      * New caching agent (wrapper) for linux, supporting efficient fully redundant
        monitoring (please read notes in agents/check_mk_caching_agent)
      * Added new smbios_sel check for monitoring the System Event Log of SMBIOS.
      * fjdarye60_rluns: added missing case for OK state
      * Linux agent: The xinetd does not log each request anymore. Only
        failures are logged by xinetd now. This can be changed in the xinetd
	configuration files.
      * Check df: handle mountpoints containing spaces correctly 
        (need new inventorization if you have mountpoints with spaces)
      * Check md on Linux: handle spare disks correctly
      * Check md on Linux: fix case where (auto-read-only) separated by space
      * Check md on Linux: exclude RAID 0 devices from inventory (were reported as critical)
      * Check ipmi: new config variable ipmi_ignore_nr
      * Linux agent: df now also excludes NFSv4
      * Wrote man-page for ipmi check
      * Check mrpe: correctly display multiline output in Nagios GUI
      * New check rsa_health for monitoring IBM Remote Supervisor Adapter (RSA)
      * snmp scan: suppress error messages of snmpget
      * New check: cpsecure_sessions for number of sessions on Content Security Gateway
      * Logwatch GUI: move acknowledge button to top, use Multisite layout,
         fix several layout problem, remove list of hosts
      * Check logwatch: limit maximum size of stored log messages (configurable
        be logwatch_max_filesize)
      * AIX agent: fix output of MRPE (state and description was swapped)
      * Linux agent: fixed computation of number of processors on S390
      * check netctr: add missing perfdata (was only sent on OK case)
      * Check sylo: New check for monitoring the sylo state
      
      Livestatus:
      * Table hosts: New column 'services' listing all services of that host
      * Column servicegroups:members: 'AuthUser' is now honored
      * New columns: hosts:services_with_state and servicegroups:members_with_state
      * New column: hostgroup:members_with_state
      * Columns hostgroup:members and hostgroup:members_with_state honor AuthUser
      * New rudimentary API for C++
      * Updates API for Python
      * Make stack size of threads configurable
      * Set stack size of threads per default o 64 KB instead of 8 MB
      * New header Localtime: for compensating time offsets of remote sites
      * New performance counter for fork rate
      * New columns for hosts: last_time_{up,down,unreachable}
      * New columns for services: last_time_{ok,warning,critical,unknown}
      * Columns with counts honor now AuthUser
      * New columns for hosts/services: modified_attributes{,_list}
      * new columns comments_with_info and downtimes_with_info
      * Table log: switch output to reverse chronological order!
      * Fix segfault on filter on comments:host_services
      * Fix missing -lsocket on Solaris
      * Add missing SUN_LEN (fixed compile problem on Solaris)
      * Separators: remote sanitiy check allowing separators to be equal
      * New output format "python": declares strings as UTF-8 correctly
      * Fix segault if module loaded without arguments

      Multisite:
      * Improved many builtin views
      * new builtin views for host- and service groups
      * Number of columns now configurable for each layout (1..50)
      * New layout "tiled"
      * New painters for lists of hosts and services in one column
      * Automatically compensate timezone offsets of remote sites
      * New datasources for downtimes and comments
      * New experimental datasource for log
      * Introduce limitation, this safes you from too large output
      * reimplement host- and service icons more intelligent
      * Output error messages from dead site in Multisite mode
      * Increase wait time for master control buttons from 4s to 10s
      * Views get (per-view) configurable browser automatic reload interval
      * Playing of alarm sounds (configurable per view)
      * Sidebar: fix bookmark deletion problem in bookmark snapin
      * Fixed problem with sticky debug
      * Improve pending services view
      * New column with icon with link to Nagios GUI
      * New icon showing items out of their notification period.
      * Multisite: fix bug in removing all downtimes
      * View "Hostgroups": fix color and table heading
      * New sidebar snapin "Problem hosts"
      * Tactical overview: honor downtimes
      * Removed filter 'limit'. Not longer needed and made problems
        with new auto-limitation.
      * Display umlauts from Nagios comments correctly (assuming Latin-1),
         inhibit entering of umlauts in new comments (fixes exception)
      * Switched sidebar from synchronous to asynchronous requests
      * Reduced complete reloads of the sidebar caused by user actions
      * Fix reload problem in frameset: Browser reload now only reloads
        content frames, not frameset.


1.1.3:

      Core, Setup, etc.:
      * Makefile: make sure all files are world readable
      * Clusters: make real host checks for clusters (using check_icmp with multiple IP addresses)
      * check_mk_templates: remove action_url from cluster and summary hosts (they have no performance data)
      * check_mk_template.cfg: fix typo in notes_url
      * Negation in binary conf lists via NEGATE (clustered_services, ingored_services,
	bulkwalk_hosts, etc).
      * Better handling of wrapping performance counters
      * datasource_programs: allow <HOST> (formerly only <IP>)
      * new config variable: extra_nagios_conf: string simply added to Nagios
        object configuration (for example for define command, etc.)
      * New option --flush: delete runtime data of some or all hosts
      * Abort installation if livestatus does not compile.
      * PNP4Nagios Templates: Fixed bug in template file detection for local checks
      * nagios_install.sh: Added support for Ubuntu 9.10
      * SNMP: handle multiline output of snmpwalk (e.g. Hexdumps)
      * SNMP: handle ugly error output of snmpwalk
      * SNMP: allow snmp_info to fetch multiple tables
      * check_mk -D: sort hostlist before output
      * check_mk -D: fix output: don't show aggregated services for non-aggregated hosts
      * check_mk_templates.cfg: fix syntax error, set notification_options to n

      Checks & Agents:
      * logwatch: fix authorization problem on web pages when acknowledging
      * multipath: Added unhandled multipath output format (UUID with 49 signs)
      * check_mk-df.php: Fix locale setting (error of locale DE on PNP 0.6.2)
      * Make check_mk_agent.linux executable
      * MRPE: Fix problems with quotes in commands
      * multipath: Fixed bug in output parser
      * cpu: fixed bug: apply level on 15min, not on 1min avg
      * New check fc_brocade_port_detailed
      * netctrl: improved handling of wrapped counters
      * winperf: Better handling of wrapping counters
      * aironet_client: New check for number of clients and signal
        quality of CISCO Aironet access points
      * aironet_errors: New check for monitoring CRC errors on
        CISCO Aironet access points
      * logwatch: When Agent does not send a log anymore and no local logwatch
                  file present the state will be UNKNOWN now (Was OK before).
      * fjdarye60_sum: New check for summary status of Fidary-E60 devices
      * fjdarye60_disks: New check for status of physical disks
      * fjdarye60_devencs: New check for status of device enclosures
      * fjdarye60_cadaps: New check for status of channel adapters
      * fjdarye60_cmods: New check for status of channel modules
      * fjdarye60_cmods_flash: New check for status of channel modules flash
      * fjdarye60_cmods_mem: New check for status of channel modules memory
      * fjdarye60_conencs: New check for status of controller enclosures
      * fjdarye60_expanders: New check for status of expanders
      * fjdarye60_inletthmls: New check for status of inlet thermal sensors
      * fjdarye60_thmls: New check for status of thermal sensors
      * fjdarye60_psus: New check for status of PSUs
      * fjdarye60_syscaps: New check for status of System Capacitor Units
      * fjdarye60_rluns: New check for RLUNs
      * lparstat_aix: New check by Joerg Linge
      * mrpe: Handles multiline output correctly (only works on Linux,
	      Agents for AIX, Solaris still need fix).
      * df: limit warning and critical levels to 50/60% when using a magic number
      * fc_brocade_port_detailed: allow setting levels on in/out traffic, detect
         baudrate of inter switch links (ISL). Display warn/crit/baudrate in
	 PNP-template

      MK Livestatus:
      * fix operators !~ and !~~, they didn't work (ever)
      * New headers for waiting (please refer to online documentation)
      * Abort on errors even if header is not fixed16
      * Changed response codes to better match HTTP
      * json output: handle tab and other control characters correctly
      * Fix columns host:worst_service_state and host:worst_service_hard_state
      * New tables servicesbygroup, servicesbyhostgroup and hostsbygroup
      * Allow to select columns with table prefix, e.g. host_name instead of name
        in table hosts. This does not affect the columns headers output by
	ColumnHeaders, though.
      * Fix invalid json output of group list column in tables hosts and services
      * Fix minor compile problem.
      * Fix hangup on AuthUser: at certain columns
      * Fix some compile problems on Solaris

      Multisite:
      * Replaced Multiadmin with Multisite.


1.1.2:
      Summary:
      * Lots of new checks
      * MK Livestatus gives transparent access to log files (nagios.log, archive/*.log)
      * Many bug fixes

      MK Livestatus:
      * Added new table "log", which gives you transparent access to the Nagios log files!
      * Added some new columns about Nagios status data to stable 'status'
      * Added new table "comments"
      * Added logic for count of pending service and hosts
      * Added several new columns in table 'status' 
      * Added new columns flap_detection and obsess_over_services in table services
      * Fixed bug for double columns: filter truncated double to int
      * Added new column status:program_version, showing the Nagios version
      * Added new column num_services_pending in table hosts
      * Fixed several compile problems on AIX
      * Fixed bug: queries could be garbled after interrupted connection
      * Fixed segfault on downtimes:contacts
      * New feature: sum, min, max, avg and std of columns in new syntax of Stats:

      Checks & Agents:
      * Check ps: this check now supports inventory in a very flexible way. This simplifies monitoring a great number of slightly different processes such as with ORACLE or SAP.
      * Check 'md': Consider status active(auto-read-only) as OK
      * Linux Agent: fix bug in vmware_state
      * New Checks for APC Symmetra USV
      * Linux Agent: made <<<meminfo>>> work on RedHat 3.
      * New check ps.perf: Does the same as ps, but without inventory, but with performance data
      * Check kernel: fixed missing performance data
      * Check kernel: make CPU utilization work on Linux 2.4
      * Solaris agent: don't use egrep, removed some bashisms, output filesystem type zfs or ufs
      * Linux agent: fixed problem with nfsmount on SuSE 9.3/10.0
      * Check 'ps': fix incompability with old agent if process is in brackets
      * Linux agent: 'ps' now no longer supresses kernel processes
      * Linux agent: make CPU count work correctly on PPC-Linux
      * Five new checks for monitoring DECRU SANs
      * Some new PNP templates for existing checks that still used the default templates
      * AIX Agent: fix filesystem output
      * Check logwatch: Fix problem occuring at empty log lines
      * New script install_nagios.sh that does the same as install_nagios_on_lenny.sh, but also works on RedHat/CentOS 5.3.
      * New check using the output of ipmi-sensors from freeipmi (Linux)
      * New check for LSI MegaRAID disks and arrays using MegaCli (based on the driver megaraid_sas) (Linux)
      * Added section <<<cpu>>> to AIX and Solaris agents
      * New Check for W&T web thermograph (webthermometer)
      * New Check for output power of APC Symmetra USP
      * New Check for temperature sensors of APC Symmetra WEB/SNMP Management Card.
      * apc_symmetra: add remaining runtime to output
      * New check for UPS'es using the generic UPS-MIB (such as GE SitePro USP)
      * Fix bug in PNP-template for Linux NICs (bytes and megabytes had been mixed up).
      * Windows agent: fix bug in output of performance counters (where sometimes with , instead of .)
      * Windows agent: outputs version if called with 'version'
      
      Core, Setup, etc.:
      * New SNMP scan feature: -I snmp scans all SNMP checks (currently only very few checks support this, though)
      * make non-bulkwalk a default. Please edit bulkwalk_hosts or non_bulkwalk_hosts to change that
      * Improve setup autodetection on RedHat/CentOS.  Also fix problem with Apache config for Mutliadmin: On RedHat Check_MK's Apache conf file must be loaded after mod_python and was thus renamed to zzz_check_mk.conf.
      * Fix problem in Agent-RPM: mark xinetd-configfile with %config -> avoid data loss on update
      * Support PNP4Nagios 0.6.2
      * New setup script "install_nagios.sh" for installing Nagios and everything else on SLES11
      * New option define_contactgroups: will automatically create contactgroup definitions for Nagios

1.1.0:
      * Fixed problems in Windows agent (could lead
        to crash of agent in case of unusal Eventlog
	messages)
      * Fixed problem sind 1.0.39: recompile waitmax for
        32 Bit (also running on 64)
      * Fixed bug in cluster checks: No cache files
        had been used. This can lead to missing logfile
	messages.
      * Check kernel: allow to set levels (e.g. on 
	pgmajfaults)
      * Check ps now allows to check for processes owned
        by a specific user (need update of Linux agent)
      * New configuration option aggregate_check_mk: If
        set to True, the summary hosts will show the
	status auf check_mk (default: False)
      * Check winperf.cpuusage now supports levels
        for warning and critical. Default levels are
	at 101 / 101
      * New check df_netapp32 which must be used
        for Netapps that do not support 64 bit 
	counters. Does the same as df_netapp
      * Symlink PNP templates: df_netapp32 and
        df_netapp use same template as df
      * Fix bug: ifoperstatus does not produce performance
        data but said so.
      * Fix bug in Multiadmin: Sorting according to
        service states did not work
      * Fix two bugs in df_netapp: use 64 bit counters
        (32 counter wrap at 2TB filesystems) and exclude
       	snapshot filesystems with size 0 from inventory.
      * Rudimentary support for monitoring ESX: monitor
        virtual filesystems with 'vdf' (using normal df
	check of check_mk) and monitor state of machines 
	with vcbVmName -s any (new check vmware_state).
      * Fixed bug in MRPE: check failed on empty performance
        data (e.g. from check_snmp: there is emptyness
        after the pipe symbol sometimes)
      * MK Livestatus is now multithreaded an can
        handle up to 10 parallel connections (might
        be configurable in a future version).
      * mk_logwatch -d now processes the complete logfile
        if logwatch.state is missing or not including the
	file (this is easier for testing)
      * Added missing float columns to Livestatus.
      * Livestatus: new header StatsGroupBy:
      * First version with "Check_MK Livestatus Module"!
        setup.sh will compile, install and activate
	Livestatus per default now. If you do not want
	this, please disable it by entering <tt>no</tt>,
	when asked by setup.
      * New Option --paths shows all installation, config
        and data paths of Check_mk and Nagios
      * New configuration variable define_hostgroups and
        define service_groups allow you to automatically
        create host- and service groups - even with aliases.
      * Multiadmin has new filter for 'active checks enabled'.
      * Multiadmin filter for check_command is now a drop down list.
      * Dummy commands output error message when passive services
        are actively checked (by accident)
      * New configuration option service_descriptions allows to
        define customized service descriptions for each check type
      * New configuration options extra_host_conf, extra_summary_host_conf
        and extra_service_conf allow to define arbitrary Nagios options
	in host and service defitions (notes, icon_image, custom variables,
        etc)
      * Fix bug: honor only_hosts also at option -C


1.0.39:
      * New configuration variable only_hosts allows
	you to limit check_mk to a subset of your
	hosts (for testing)
      * New configuration parameter mem_extended_perfdata
	sends more performance data on Linux (see 
	check manual for details)
      * many improvements of Multiadmin web pages: optionally 
	filter out services which are (not) currently in downtime
	(host or service itself), optionally (not) filter out summary
	hosts, show host status (down hosts), new action
	for removing all scheduled downtimes of a service.
	Search results will be refreshed every 90 seconds.
	Choose between two different sorting orders.
	Multadmin now also supports user authentication
      * New configuration option define_timeperiods, which
	allows to create Nagios timeperiod definitions.
	This also enables the Multiadmin tools to filter
	out services which are currently not in their
	notification interval.
      * NIC check for Linux (netctr.combined) now supports
	checking of error rates
      * fc_brocade_port: New possibility of monitoring
	CRC errors and C3 discards
      * Fixed bug: snmp_info_single was missing
        in precompiled host checks
	
1.0.38:
      * New: check_mk's multiadmin tool (Python based
	web page). It allows mass administration of
	services (enable/disable checks/notifications, 
	acknowledgements, downtimes). It does not need
	Nagios service- or host groups but works with
	a freeform search.
      * Remove duplicate <?php from the four new 
	PNP templates of 1.0.37.
      * Linux Agent: Kill hanging NFS with signal 9
	(signal 15 does not always help)
      * Some improvements in autodetection. Also make
	debug mode: ./autodetect.py: This helps to
	find problems in autodetection.
      * New configuration variables generate_hostconf and
	generate_dummy_commands, which allows to suppress
	generation of host definitions for Nagios, or 
	dummy commands, resp.
      * Now also SNMP based checks use cache files.
      * New major options --backup and --restore for
	intelligent backup and restore of configuration
	and runtime data
      * New variable simulation_mode allows you to dry
	run your Nagios with data from another installation.
      * Fixed inventory of Linux cpu.loads and cpu.threads
      * Fixed several examples in checks manpages
      * Fixed problems in install_nagios_on_lenny.sh
      * ./setup.sh now understands option --yes: This
        will not output anything except error messages
	and assumes 'yes' to all questions
      * Fix missing 'default.php' in templates for
	local
	
1.0.37:
      * IMPORTANT: Semantics of check "cpu.loads" has changed.
	Levels are now regarded as *per CPU*. That means, that
	if your warning level is at 4.0 on a 2 CPU machine, then 
	a level of 8.0 is applied.
      * On check_mk -v now also ouputs version of check_mk
      * logfile_patterns can now contain host specific entries.
	Please refer to updated online documentation for details.
      * Handling wrapping of performance counters. 32 and 64 bit
	counters should be autodetected and handled correctly.
	Counters wrapping over twice within one check cycle
	cannot be handled, though.
      * Fixed bug in diskstat: Throughput was computed twice
	too high, since /proc/diskstats counts in sectors (512 Bytes)
	not in KB
      * The new configuration variables bulkwalk_hosts and
	non_bulkwalk_hosts, that allow 	to specify, which hosts 
	support snmpbulkwalk (which is
	faster than snmpwalk) and which not. In previos versions,
	always bulk walk was used, but some devices do not support
	that.
      * New configuration variable non_aggregated_hosts allows
	to exclude hosts generally from service aggregation.
      * New SNMP based check for Rittal CMC TC 
	(ComputerMultiControl-TopConcept) Temperature sensors 
      * Fixed several problems in autodetection of setup
      * Fixed inventory check: exit code was always 0
	for newer Python versions.
      * Fixed optical problem in check manual pages with
	newer version of less.
      * New template check_mk-local.php that tries to
	find and include service name specific templates.
	If none is found, default.php will be used.
      * New PNP templates check_mk-kernel.php for major page
	faults, context switches and process creation
      * New PNP template for cpu.threads (Number of threads)
      * Check nfsmounts now detects stale NFS handles and
	triggers a warning state in that case

1.0.36:
      * New feature of Linux/UNIX Agent: "MRPE" allows
	you to call Nagios plugins by the agent. Please
	refer to online documentation for details.
      * Fix bug in logwatch.php: Logfiles names containing spaces
	now work.
      * Setup.sh now automatically creates cfg_dir if
	none found in nagios.cfg (which is the case for the
	default configuration of a self compiled Nagios)
      * Fix computation of CPU usage for VMS.
      * snmp_hosts now allows config-list syntax. If you do
	not define snmp_hosts at all, all hosts with tag
	'snmp' are considered to be SNMP hosts. That is 
	the new preferred way to do it. Please refer
	to the new online documentation.
      * snmp_communities now also allows config-list syntax
	and is compatible to datasource_programs. This allows
	to define different SNMP communities by making use
	of host tags.
      * Check ifoperstatus: Monitoring of unused ports is
	now controlled via ifoperstatus_monitor_unused.
      * Fix problem in Windows-Agent with cluster filesystems:
	temporarily non-present cluster-filesystems are ignored by
	the agent now.
      * Linux agent now supports /dev/cciss/d0d0... in section
	<<<diskstat>>>
      * host configuration for Nagios creates now a variable
	'name host_$HOSTNAME' for each host. This allows
	you to add custom Nagios settings to specific hosts
	in a quite general way.
      * hosts' parents can now be specified with the
	variable 'parents'. Please look at online documentation
	for details.
      * Summary hosts now automatically get their real host as a
	parent. This also holds for summary cluster hosts.
      * New option -X, --config-check that checks your configuration
	for invalid variables. You still can use your own temporary
	variables if you prefix them with an underscore.
	IMPORTANT: Please check your configuration files with
	this option. The check may become an implicit standard in
	future versions.
      * Fixed problem with inventory check on older Python 
	versions.
      * Updated install_nagios_on_lenny.sh to Nagios version
	3.2.0 and fixed several bugs.

1.0.35:
      * New option -R/--restart that does -S, -H and -C and
	also restarts Nagios, but before that does a Nagios
	config check. If that fails, everything is rolled
	back and Nagios keeps running with the old configuration.
      * PNP template for PING which combines RTA and LOSS into
	one graph.
      * Host check interval set to 1 in default templates.
      * New check for hanging NFS mounts (currently only
	on Linux)
      * Changed check_mk_templates.cfg for PING-only hosts:
	No performance data is processed for the PING-Check
	since the PING data is already processed via the
	host check (avoid duplicate RRDs)
      * Fix broken notes_url for logwatch: Value from setup.sh
	was ignored and always default value taken.
      * Renamed config variable mknagios_port to agent_port
	(please updated main.mk if you use that variable)
      * Renamed config variable mknagios_min_version to
	agent_min_version (update main.mk if used)
      * Renamed config variable mknagios_autochecksdir to 
	autochecksdir (update main.mk if used)
      * configuration directory for Linux/UNIX agents is
	now configurable (default is /etc/check_mk)
      * Add missing configuration variable to precompiled
	checks (fix problem when using clusters)
      * Improved multipath-check: Inventory now determines
	current number of paths. And check output is more
	verbose.
      * Mark config files as config files in RPM. RPM used
	to overwrite main.mk on update!
	
1.0.34:
      * Ship agents for AIX and SunOS/Solaris (beta versions).
      * setup script now autodetects paths and settings of your
	running Nagios
      * Debian package of check_mk itself is now natively build
	with paths matching the prepackaged Nagios on Debian 5.0
      * checks/df: Fix output of check: percentage shown in output
	did include reserved space for root where check logic did
	not. Also fix logic: account reserved space as used - not
	as avail.
      * checks/df: Exclude filesystems with size 0 from inventory.
      * Fix bug with host tags in clusters -> precompile did not
	work.
      * New feature "Inventory Check": Check for new services. Setting
	inventory_check_interval=120 in main.mk will check for new services
	every 2 hours on each host. Refer to online documentation
	for more details.
      * Fixed bug: When agent sends invalid information or check
	has bug, check_mk now handles this gracefully
      * Fixed bug in checks/diskstat and in Linux agent. Also
	IDE disks are found. The inventory does now work correctly
	if now disks are found.
      * Determine common group of Apache and Nagios at setup.
	Auto set new variable www_group which replaces logwatch_groupid.
	Fix bug: logwatch directories are now created with correct
	ownership when check_mk is called manually as root.
      * Default templates: notifications options for hosts and
	services now include also recovery, flapping and warning
	events.
      * Windows agent: changed computation of RAM and SWAP usage
	(now we assume that "totalPageFile" includes RAM *and*
	SWAP).
      * Fix problem with Nagios configuration files: remove
	characters Nagios considers as illegal from service
	descriptions.
      * Processing of performance data (check_icmp) for host
        checks and PING-only-services now set to 1 in default
	templates check_mk_templates.cfg.
      * New SNMP checks for querying FSC ServerView Agent: fsc_fans,
	fsc_temp and fsc_subsystems. Successfully tested with agents
	running	on Windows and Linux.
      * RPM packaged agent tested to be working on VMWare ESX 4.0 
	(simply install RPM package with rpm -i ... and open port 
	in firewall with "esxcfg-firewall -o 6556,tcp,in,check_mk")
      * Improve handling of cache files: inventory now uses cache
	files only if they are current and if the hosts are not
	explicitely specified.
	
1.0.33:
      * Made check_mk run on Python 2.3.4 (as used in CentOS 4.7
	und RedHat 4.7). 
      * New option -M that prints out manual pages of checks.
	Only a few check types are documented yet, but more will
	be following.
      * Package the empty directory /usr/lib/check_mk_agent/plugins
	and ../local into the RPM and DEB package of the agent
      * New feature: service_dependencies. check_mk lets you comfortably
	create Nagios servicedependency definitions for you and also
	supports them by executing the checks in an optimal order.
      * logwatch.php: New button for hiding the context messages.
	This is a global setting for all logfiles and its state is
	stored in a cookie.
	
1.0.32:
      * IMPORTANT: Configuration variable datasource_programs is now
        analogous to that of host_groups. That means: the order of
        program and hostlist must be swapped!
      * New option --fake-dns, useful for tests with non-existing
	hosts.
      * Massive speed improvement for -S, -H and -C
      * Fixed bug in inventory of clusters: Clustered services where
	silently dropped (since introduction of host tags). Fixed now.
      * Fixed minor bug in inventory: Suppress DNS lookup when using
	--no-tcp
      * Fixed bug in cluster handling: Missing function strip_tags()
	in check_mk_base.py was eliminated.
      * Changed semantics of host_groups, summary_host_groups,
	host_contactgroups, and summary_host_groups for clusters. 
	Now the cluster names will be relevant, not
	the names of the nodes. This allows the cluster hosts to
	have different host/contactgroups than the nodes. And it is more
	consistent with other parts of the configuration.
      * Fixed bug: datasource_programs on cluster nodes did not work
	when precompiling

1.0.31:
      * New option -D, --dump that dumps all configuration information
	about one, several or all hosts
	New config variables 'ignored_checktypes' and 'ignored_services',
        which allow to include certain checktypes in general or
        some services from some hosts from inventory
      * Config variable 'clustered_services' now has the same semantics
	as ignored_checktypes and allows to make it host dependent.
      * Allow magic tags PHYSICAL_HOSTS, CLUSTER_HOSTS and ALL_HOSTS at
	all places, where lists of hosts are expected (except checks).
	This fixes various problems that arise when using all_hosts at
	those places:
	  * all_hosts might by changed by another file in conf.d
	  * all_hosts does not contain the cluster hosts
      * Config file 'final.mk' is read after all other config files -
	if it exists. You can put debug code there that prints the
	contents of your variables.
      * Use colored output only, if stdout is a tty. If you have
	problems with colors, then you can pipe the output
	through cat or less
      * Fixed bug with host tags: didn't strip off tags when
	processing configuration lists (occurs when using
	custom host lists)
      * mk_logwatch is now aware of inodes of logfiles. This
	is important for fast rotating files: If the inode
	of a logfile changes between two checks mk_logwatch
	assumes that the complete content is new, even if
	the new file is longer than the old one.
      * check_mk makes sure that you do not have duplicate
	hosts in all_hosts or clusters.

1.0.30:
      * Windows agent now automatically monitors all existing
	event logs, not only "System" and "Application".

1.0.29:
      * Improved default Nagios configuration file:
	added some missing templates, enter correct URLs
	asked at setup time.
      * IMPORANT: If you do not use the new default 
	Nagios configuration file you need to rename
	the template for aggregated services (summary
	services) to check_mk_summarizes (old name
	was 'check_mk_passive-summary'). Aggregated
	services are *always* passive and do *never*
	have performance data.
      * Hopefully fixed CPU usage output on multi-CPU
	machines
      * Fixed Problem in Windows Agent: Eventlog monitoring
	does now also work, if first record has not number 1
	(relevant for larger/older eventlogs)
      * Fixed bug in administration.html: Filename for Nagios
	must be named check_mk.cfg and *not* main.mk. Nagios
	does not read files without the suffix .cfg. 
      * magic factor for df, that allows to automatgically 
        adapt levels for very big or very small filesystems.
      * new concept of host tags simplyfies configuration.
      * IMPORTANT: at all places in the configuration where
	lists of hosts are used those are not any longer
	interpreted as regular expressions. Hostnames
	must match exactly. Therefore the list [ "" ] does
	not any longer represent the list of all hosts.
	It is a bug now. Please write all_hosts instead
	of [ "" ]. The semantics for service expressions
	has not changed.
      * Fixed problem with logwatch.php: Begin with
	<?php, not with <?. This makes some older webservers
	happy.
      * Fixed problem in check ipmi: Handle corrupt output
	from agent
      * Cleaned up code, improved inline documentation
      * Fixed problem with vms_df: default_filesystem_levels,
	filesystem_levels and df magic number now are used
	for df, vms_df and df_netapp together. Works now also
	when precompiled.
	
1.0.28:
      * IMPORTANT: the config file has been renamed from
	check_mk.cfg to main.mk. This has been suggested
	by several of my customers in order to avoid 
	confusion with Nagios configuration files. In addition,
	all check_mk's configuration file have to end in
	'.mk'. This also holds for the autochecks. The 
	setup.sh script will automatically rename all relevant
	files. Users of RPM or DEB installations have to remove
	the files themselves - sorry.
      * Windows agent supports eventlogs. Current all Warning
        and Error messages from 'System' and 'Application' are
        being sent to check_mk. Events can be filtered on the
	Nagios host.
      * Fixed bug: direct RRD update didn't work. Should now.
      * Fixed permission problems when run as root.
      * Agent is expected to send its version in <<<check_mk>>>
	now (not any longer in <<<mknagios>>>
      * Fixed bug in Windows agent. Performance counters now output
	correct values
      * Change checks/winperf: Changed 'ops/sec' into MB/s.
	That measures read and write disk throughput
	(now warn/crit levels possible yet)
      * new SNMP check 'ifoperstatus' for checking link
        of network interfaces via SNMP standard MIB
      * translated setup script into english
      * fixed bug with missing directories in setup script
      * made setup script's output nicer, show version information
      * NEW: mk_logwatch - a new plugin for the linux/UNIX agent
	for watching logfiles
      * Better error handling with Nagios pipe
      * Better handling of global error: make check_mk return
	CRIT, when no data can retrieved at all.
      * Added missing template 'check_mk_pingonly' in sample
	Nagios config file (is needed for hosts without checks)
	
1.0.27:
      * Ship source code of windows agent
      * fix several typos
      * fix bug: option --list-hosts did not work
      * fix bug: precompile "-C" did not work because
	of missing extension .py
      * new option -U,--update: It combines -S, -H and
	-U and writes the Nagios configuration into a
	file (not to stdout).
      * ship templates for PNP4Nagios matching most check_mk-checks.
	Standard installation path is /usr/share/check_mk/pnp-templates
	
1.0.26:
      -	Changed License to GNU GPL Version 2
      * modules check_mk_admin and check_mk_base are both shipped
	uncompiled.
      * source code of windows agent togehter with Makefile shipped
	with normal distribution
      * checks/md now handles rare case where output of /proc/mdstat
	shows three lines per array

1.0.25:
      * setup skript remembers paths

1.0.24:
      * fixed bug with precompile: Version of Agent was always 0

1.0.23:
      * fixed bug: check_config_variables was missing in precompiled
	files
      * new logwatch agent in Python plus new logwatch-check that
	handles both the output from the old and the new agent

1.0.22:
      * Default timeout for TCP transfer increased from 3.0 to 60.0
      * Windows agent supports '<<<mem>>>' that is compatible with Linux
      * Windows agents performance counters output fixed
      * Windows agent can now be cross-compiled with mingw on Linux
      * New checktype winperf.cpuusage that retrieves the percentage
	of CPU usage from windows (still has to be tested on Multi-CPU
	machine)
      * Fixed bug: logwatch_dir and logwatch_groupid got lost when
	precompiling. 
      * arithmetic for CPU usage on VMS multi-CPU machines changed

1.0.21:
      * fixed bug in checks/df: filesystem levels did not work
	with precompiled checks

1.0.20:
      * new administration guide in doc/
      * fixed bug: option -v now works independent of order
      * fixed bug: in statgrab_net: variable was missing (affected -C)
      * fixed bug: added missing variables, imported re (affected -C)
      * check ipmi: new option ipmi_summarize: create only one check for all sensors
      * new pnp-template for ipmi summarized ambient temperature
 
1.0.19:
      * Monitoring of Windows Services
      * Fixed bug with check-specific default parameters
      * Monitoring of VMS (agent not included yet)
      * Retrieving of data via an external programm (e.g. SSH/RSH)
      * setup.sh does not overwrite check_mk.cfg but installs
	the new default file as check_mk.cfg-1.0.19
      * Put hosts into default hostgroup if none is configured<|MERGE_RESOLUTION|>--- conflicted
+++ resolved
@@ -15,10 +15,6 @@
       also be lists of allowed states.
     * lnx_if: treat interfaces without information from ethtool as
       softwareLoopback interface. The will not be found by inventory now.
-<<<<<<< HEAD
-      (Thanks to Karl-Heinz Fiebig)
-=======
->>>>>>> 968e8df5
 
     Multisite:
     * FIX: make non-Ascii characters in services names work again
