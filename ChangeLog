--- conflicted
+++ resolved
@@ -1,14 +1,10 @@
 1.2.3i1:
     Core:
-<<<<<<< HEAD
-    * New feature: agents can send data for other hosts "piggyback".
-=======
     * Agents can send data for other hosts "piggyback". This is being
       used by the vSphere and SAP plugins
 
     Multisite:
     * New availability view for arbitrary host/service collections
->>>>>>> 6dd32b7e
 
     Event Console:
     * New rule feature: automatically delete event after actions
