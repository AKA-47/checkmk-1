1.1.11i1:
    Core, Setup, etc.:
    * FIX: fix computation of weight when averaging
    * FIX: fix detection of missing OIDs (led to empty lines) 
    * SNMP scan functions can now call oid(".1.3.6.1.4.1.9.9.13.1.3.1.3.*")
      That will return the *first* OID beginning with .1.3.6.1.4.1.9.9.13.1.3.1.3
    * New config option: Set check_submission = "file" in order to write
      check result files instead of using Nagios command pipe (safes
      CPU ressources)
    * Agent simulation mode (for internal use and check development)
    * Call snmpgetnext with the option -Cf (fixes some client errors)
    * Call snmp(bulk)walk always with the option -Cc (fixes problems in some
      cases where OIDs are missing)

    Multisite:
    * FIX: Nagios-Snapin: avoid duplicate slash in URL
    * FIX: custom_style_sheet now also honored by sidebar
    * FIX: ignore case when sorting groups in ...groups snapin
    * Added snmp_uptime, uptime and printer_supply perfometers

    BI:
    * Added new component BI to Multisite.

    WATO:
    * FIX: fix crash when saving services after migration from old version
    * Allow moving hosts from one to another config file

    Checks & Agents:
    * FIX: if/if64: always generate unique items (in case ifAlias is used)
    * FIX: ipmi: fix ugly ouput in case of warning and error
    * FIX: vms_df: fix, was completely broken due to conversion to df.include
    * FIX: blade_bays: add missing SNMP OIDs (check was always UNKNOWN)
    * FIX: df: fix layout problems in PNP template
    * FIX: df: fix trend computation (thanks to Sebastian Talmon)
    * FIX: df: fix status in case of critical trend and warning used
    * FIX: df: fix display of trend warn/crit in PNP-graph
    * FIX: cmctc: fix inventory in case of incomplete entries
    * FIX: cmctc: add scan function
    * FIX: ucd_cpu_load and ucd_cpu_util: make scan function find Rittal
    * FIX: ucd_cpu_util: fix check in case of missing hi, si and st
    * FIX: mk_logwatch: improve implementation in order to save RAM
    * FIX: mk_oracle: Updated tablespace query to use 'used blocks' instead of 'user blocks'
    * FIX: mk_oracle: Fixed computation for TEMP table spaces
    * FIX: bluecoat_sensors: Using scale parameter provided by the host for reported values
    * FIX: fjdarye60_devencs, fjdarye60_disks.summary: added snmp scan functions
    * FIX: decru_*: added snmp scan functions
    * FIX: heartbeat_rscstatus handles empty agent output correctly
    * FIX: hp_procurve_cpu: fix synatx error in man page
    * FIX: hp_procurve_memory: fix syntax error in man page
    * printer_supply: Changed order of tests. When a printer reports -3 this
      is used before the check if maxlevel is -2.
    * printer_supply: Skipping inventory of supplies which have current value
    and maxlevel both set to -2.
    * cisco_locif: The check has been removed. Please switch to if/if64
      has not the index 1
    * cisco_temp/cisco_temp_perf: scan function handles sensors not beginning
      with index 1
    * df: split PNP graphs for growth/trend into two graphs
    * omd_status: new check for checking status of OMD sites
    * printer_alerts: Added new check for monitoring alert states reported by
      printers using the PRINTER-MIB
    * diskstat: rewritten check: now show different devices, r+w in one check
    * canon_pages: Added new check for monitoring processed pages on canon
    printer/multi-function devices
    * strem1_sensors: added check to monitor sensors attached to Sensatorinc EM1 devices
    * windows_update: Added check to monitor windows update states on windows
      clients. The check monitors the number of pending updates and checks if
      a reboot is needed after updates have been installed.
    * lnx_if: new check for Linux NICs compatible with if/if64 replacing 
      netif.* and netctr.
    * if/if64: also output performance data if operstate not as expected
    * if/if64: scan function now also detects devices where the first port
    * if/if64: also show perf-o-meter if speed is unknown
    * f5_bigip_pool: status of F5 BIP/ip load balancing pools
    * f5_bigip_vserver: status of F5 BIP/ip virtual servers
<<<<<<< HEAD
    * smart.temp/smart.stats: added new check for monitoring health of HDDs
      using S.M.A.R.T

=======
    * ipmi: new configuration variable ipmi_ignored_sensors (see man page)
    * hp_procurve_cpu: rename services description to CPU utilization
    * ipmi: Linux agent now (asynchronously) caches output of ipmitool for 20 minutes
    * windows: agent has new output format for performance counters
    * winperf_process.util: new version of winperf.cpuusage supporting new agent
    * winperf_system.diskio: new version of winperf.diskstat supporting new agent
    * winperf_msx_queues: new check for MS Exchange message queues
>>>>>>> 8b43f767

1.1.10:
    Core, Setup, etc.:
    * --flush now also deletes all autochecks 
    
    Checks & Agents:
    * FIX: hr_cpu: fix inventory on 1-CPU systems (thanks to Ulrich Kiermayr)


1.1.10b2:
    Core, Setup, etc.:
    * FIX: setup.sh on OMD: fix paths for cache and counters
    * FIX: check_mk -D did bail out if host had no ip address
    * cleanup: all OIDs in checks now begin with ".1.3.6", not "1.3.6"

    WATO:
    * FIX: Fixed bug that lost autochecks when using WATO and cmk -II together

    Checks & Agents:
    * Added check man pages for systemtime, multipath, snmp_info, sylo,
      ad_replication, fsc_fans, fsc_temp, fsc_subsystems
    * Added SNMP uptime check which behaves identical to the agent uptime check


1.1.10b1:
    Core, Setup, etc.:
    * FIX: do not assume 127.0.0.1 as IP address for usewalk_hosts if
      they are not SNMP hosts.
    * FIX: precompile: make sure check includes are added before actual
      checks
    * FIX: setup.sh: do not prepend current directory to url_prefix
    * FIX: output agent version also for mixed (tcp|snmp) hosts
    * RPM: use BuildArch: noarch in spec file rather than as a command
      line option (thanks to Ulrich Kiermayr)
    * setup.sh: Allow to install Check_MK into existing OMD site (>= 0.46).
      This is still experimental!

    Checks & Agents:
    * FIX: Windows agent: fix output of event ID of log messages
    * FIX: if/if64: output speed correctly (1.50MB/s instead of 1MB/s)
    * FIX: drbd now handles output of older version without an ep field
    * FIX: repaired df_netapp32
    * FIX: Added SNMP scan function of df_netapp and df_netapp32
    * FIX: repaired apc_symmetra (was broken due to new option -Ot 
      for SNMP)
    * FIX: df, hr_fs and other filesystem checks: fix bug if using
      magic number. levels_low is now honored.
    * FIX: scan function avoids hr_cpu and ucd_cpu_utilization
      at the same time
    * FIX: HP-UX agent: fixed output of df for long mount points
      (thanks to Claas Rockmann-Buchterkirche)
    * FIX: df_netapp/32: fixed output of used percentage (was always
      0% due to integer division)
    * FIX: fixed manual of df (magic_norm -> magic_normsize)
    * FIX: removed filesystem_trend_perfdata. It didn't work. Use
      now df-parameter "trend_perfdata" (see new man page of df)
    * FIX: cisco_temp_perf: fix return state in case of WARNING (was 0 = OK)
    * FIX: repair PNP template for df when using trends
    * FIX: cisco_qos: fix WATO exception (was due to print command in check)
    * FIX: check_mk check: fixed template for execution time
    * FIX: blade_health, fc_brocade_port_detailed removed debug outputs
    * FIX: netapp_volumes: The check handled 64-bit aggregates correctly
    * FIX: netapp_volumes: Fixed snmp scan function
    * FIX: blade_*: Fixed snmp scan function
    * FIX: nfsmount: fix exception in check in case of 'hanging'
    * systemtime: new simple check for time synchronization on Windows
      (needs agent update)
    * Added Perf-O-Meter for non-df filesystem checks (e.g. netapp)
    * hp_proliant_*: improve scan function (now just looks for "proliant")

    Multisite:
    * FIX: fix json/python Webservice

1.1.9i9:
    Core, Setup, etc.:
    * FIX: check_mk_templates.cfg: add missing check_period for hosts
      (needed for Shinken)
    * FIX: read *.include files before checks. Fixes df_netapp not finding
      its check function
    * FIX: inventory checks on SNMP+TCP hosts ignored new TCP checks
    * local.mk: This file is read after final.mk and *not* backup up
      or restored
    * read all files in conf.d/*.mk in alphabetical order now.
    * use snmp commands always with -Ot: output time stamps as UNIX epoch
      (thanks to Ulrich Kiermayr)

    Checks & Agents:
    * ucd_cpu_load: new check for CPU load via UCD SNMP agent
    * ucd_cpu_util: new check for CPU utilization via UCD SNMP agent
    * steelhead_status: new check for overall health of Riverbed Steelhead appliance
    * steelhead_connections: new check for Riverbed Steelhead connections
    * df, df_netapp, df_netapp32, hr_fs, vms_df: all filesystem checks now support
      trends. Please look at check manpage of df for details.
    * FIX: heartbeat_nodes: Fixed error handling when node is active but at least one link is dead
    * 3ware_units: Handling INITIALIZING state as warning now
    * FIX: 3ware_units: Better handling of outputs from different tw_cli versions now
    * FIX: local: PNP template for local now looks in all template directories for
      specific templates (thanks to Patrick Schaaf)

    Multisite:
    * FIX: fix "too many values to unpack" when editing views in single layout
      mode (such as host or service detail)
    * FIX: fix PNP icon in cases where host and service icons are displayed in 
      same view (found by Wolfgang Barth)
    * FIX: Fixed view column editor forgetting pending changes to other form
           fields
    * FIX: Customlinks snapin persists folding states again
    * FIX: PNP timerange painter option field takes selected value as default now
    * FIX: Fixed perfometer styling in single dataset layouts
    * FIX: Tooltips work in group headers now
    * FIX: Catching exceptions caused by unset bandwidth in interface perfometer

    WATO:
    * FIX: fix problem with vanishing services on Windows. Affected were services
      containing colons (such as fs_C:/).

    Livestatus:
    * FIX: fix most compiler warnings (thanks to patch by Sami Kerola)
    * FIX: fix memory leak. The leak caused increasing check latency in some
      situations
    
1.1.9i8:
    Multisite:
    * New "web service" for retrieving data from views as JSON or 
      Python objects. This allows to connect with NagStaMon 
      (requires patch in NagStaMon). Simply add &output_format=json
      or &output_format=python to your view URL.
    * Added two builtin views for NagStaMon.
    * Acknowledgement of problem now has checkboxes for sticky,
      send notification and persisten comment
    * Downtimes: allow to specify fixed/flexible downtime
    * new display_options d/D for switching on/off the tab "Display"
    * Improved builtin views for downtimes
    * Bugfix: Servicegroups can be searched with the quicksearch snapin using
      the 'sg:' prefix again

    WATO:
    * Fixed problem appearing at restart on older Python version (RH)

1.1.9i7:
    Core, Setup, etc.:
    * Fix crash on Python 2.4 (e.g. RedHat) with fake_file
    * Fixed clustering of SNMP hosts
    * Fix status output of Check_MK check in mixed cluster setups

    Checks & Agents:
    * PNP templates for if/if64: fix bugs: outgoing packets had been
      same as incoming, errors and discards were swapped (thanks to 
      Paul Freeman)
    * Linux Agent: Added suport for vdx and xvdx volumes (KVM+Virtio, XEN+xvda)

    Multisite:
    * Fix encoding problem when host/service groups contain non-ascii
      characters.

    WATO:
    * Fix too-long-URL problem in cases of many services on one host


1.1.9i6:
    INCOMPATIBLE CHANGES:
    * Removed out-dated checks blade_misc, ironport_misc and snia_sml. Replaced
      with dummy checks begin always UNKNOWN.

    Core, Setup, etc.:
    * cmk -D: show ip address of host 
    * Fix SNMP inventory find snmp misc checks inspite of negative scan function
    * Fix output of MB and GB values (fraction part was zero)

    Checks & Agents:
    * megaraid_ldisks: remove debug output
    * fc_brocade_port: hide on SNMP scan, prefer fc_brocade_port_detailed
    * fc_brocade_port_detailed: improve scan function, find more devices
    * New agent for HP-UX
    * hpux_cpu: new check for monitoring CPU load average on HP-UX
    * hpux_if: New check for monitoring NICs on HP-UX (compatible to if/if64)
    * hpux_multipath: New check for monitoring Multipathing on HP-UX
    * hpux_lvm: New check for monitoring LVM mirror state on HP-UX
    * hpux_serviceguard: new check for monitoring HP-UX Serviceguard
    * drbd: Fixed var typo which prevented inventory of drbd general check
      (Thanks to Andreas Behler)
    * mk_oracle: new agent plugin for monitoring ORACLE (currently only
      on Linux and HP-UX, but easily portable to other Unices)
    * oracle_sessions: new check for monitoring the current number of active
      database sessions.
    * oracle_logswitches: new check for monitoring the number of logswitches
      of an ORACLE instances in the last 60 minutes.
    * oracle_tablespaces: new check for monitoring size, state and autoextension
      of ORACLE tablespaces.
    * h3c_lanswitch_cpu: new check for monitoring CPU usage of H3C/HP/3COM switches
    * h3c_lanswitch_sensors: new check for monitoring hardware sensors of H3C/HP/3COM switches
    * superstack3_sensors: new check for monitoring hardware sensors of 3COM Superstack 3 switches

    Multisite:
    * Fixed aligns/widths of snapin contents and several small styling issues
    * Fixed links and border-styling of host matrix snapin
    * Removed jQuery hover menu and replaced it with own code

1.1.9i5:
    Multisite:
    * custom notes: new macros $URL_PREFIX$ and $SITE$, making 
      multi site setups easier
    * new intelligent logwatch icon, using url_prefix in multi site
      setups


1.1.9i4:
    Core, Setup, etc.:
    * added missing 'register 0' to host template
    * setup: fix creation of symlink cmk if already existing

    Multisite:
    * New reschedule icon now also works for non-local sites.
    * painter options are now persisted on a per-user-base
    * new optional column for displaying host and service comments
      (not used in shipped views but available in view editor)

    Livestatus:
    * Check for buffer overflows (replace strcat with strncat, etc.)
    * Reduce number of log messages (reclassify to debug)

    Checks & Agents:
    * apc_symmetra: handle empty SNMP variables and treat as 0.


1.1.9i3:
    INCOMPATIBLE CHANGES:
    * You need a current version of Livestatus for Multisite to work!
    * Multisite: removed (undocumented) view parameters show_buttons and show_controls.
      Please use display_options instead.
    * Finally removed deprecated filesystem_levels. Please use check_parameters instead.
    * Livestatus: The StatsGroupBy: header is still working but now deprecated.
      Please simply use Columns: instead. If your query contains at least one Stats:-
      header than Columns: has the meaning of the old StatsGroupBy: header

    Core, Setup, etc.:
    * Create alias 'cmk' for check_mk in bin/ (easier typing)
    * Create alias 'mkp' for check_mk -P in bin/ (easier typing) 

    Multisite:
    * Each column can now have a tooltip showing another painter (e.g.
      show the IP address of a host when hovering over its name)
    * Finally show host/services icons from the nagios value "icon_image".
      Put your icon files in /usr/share/check_mk/web/htdocs/images/icons.
      OMD users put the icons into ~/local/share/check_mk/web/htdocs/images/icons.
    * New automatic PNP-link icons: These icons automatically appear, if
      the new livestatus is configured correctly (see below). 
    * new view property "hidebutton": allow to hide context button to a view.
    * Defaults views 'Services: OK', 'Services: WARN, etc. do now not create
      context buttons (cleans up button bar).
    * new HTML parameter display_options, which allows to switch off several
      parts of the output (e.g. the HTML header, external links, etc).
    * View hoststatus: show PNP graph of host (usually ping stats)
    * new tab "Display": here the user can choose time stamp
      display format and PNP graph ranges
    * new column "host_tags", showing the Check_MK host tags of a host
    * new datasource "alert_stats" for computing alert statistics
    * new view "Alert Statistics" showing alert statistics for all hosts
      and services
    * Sidebar: Fixed snapin movement to the bottom of the snapin list in Opera
    * Sidebar: Fixed scroll position saving in Opera
    * Fixed reloading button animation in Chrome/IE (Changed request to async mode)
    * Sidebar: Removed scrollbars of in older IE versions and IE8 with compat mode
    * Sidebar: Fixed scrolling problem in IE8 with compat mode (or maybe older IE versions)
      which broke the snapin titles and also the tactical overview table
    * Sidebar: Fixed bulletlist positioning
    * Sidebar: The sidebar quicksearch snapin is case insensitive again
    * Fixed header displaying on views when the edit button is not shown to the user
    * View pages are not refreshed when at least one form (Filter, Commands,
      Display Options) is open
    * Catching javascript errors when pages from other domain are opened in content frame
    * Columns in view editor can now be added/removed/moved easily

    Checks & Agents:
    * Fixed problem with OnlyFrom: in Linux agent (df didn't work properly)
    * cups_queues: fixed plugin error due to invalid import of datetime,
      converted other checks from 'from datetime import...' to 'import datetime'.
    * printer_supply: handle the case where the current value is missing
    * megaraid_ldisks: Fixed item detection to be compatible with different versions of megaraid
    * Linux Agent: Added new 3ware agent code to support multiple controllers
      (Re-inventory of 3ware checks needed due to changed check item names)

    Livestatus:
    * new column pnpgraph_present in table host and service. In order for this
      column to work you need to specify the base directory of the PNP graphs
      with the module option pnp_path=, e.g. pnp_path=/omd/sites/wato/var/pnp4nagios/perfdata
    * Allow more than one column for StatsGroupBy:
    * Do not use function is_contact_member_of_contactgroup anymore (get compatible
      with Nagios CVS)
    * Livestatus: log timeperiod transitions (active <-> inactive) into Nagios
      log file. This will enable us to create availability reports more simple
      in future.

    Multisite:
    * allow include('somefile.mk') in multisite.mk: Include other files.
      Paths not beginning with '/' are interpreted relative to the directory
      of multisite.mk

    Livestatus:
    * new columns services_with_info: similar to services_with_state but with
      the plugin output appended as additional tuple element. This tuple may
      grow in future so do not depend on its length!

1.1.9i2:
    Checks & Agents:
    * ibm_imm_health: fix inventory function
    * if/if64: fix average line in PNP-template, fix display of speed for 20MBit
      lines (e.g. Frame Relay)

    Multisite:
    * WATO: Fixed omd mode/site detection and help for /etc/sudoers
    * WATO: Use and show common log for pending changes 
    * Sidebar Quicksearch: Now really disabling browser built-in completion
      dropdown selections
    
1.1.9i1:
    INCOMPATIBLE CHANGES:
    * TCP / SNMP: hosts using TCP and SNMP now must use the tags 'tcp'
      and 'snmp'. Hosts with the tag 'ping' will not inventorize any
      service. New configuration variable tcp_hosts.
    * Inventory: The call syntax for inventory has been simplified. Just
      call check_mk -I HOSTNAME now. Omit the "tcp" or "snmp". If you
      want to do inventory just for certain check types, type "check_mk --checks=snmp_info,if -I hostnames..."
      instead
    * perfdata_format now defaults to "pnp". Previous default was "standard".
      You might have to change that in main.mk if you are not using PNP (only
      relevant for MRPE checks)
    * inventory_check_severity defaults to 1 now (WARNING)
    * aggregation_output_format now defaults to "multiline"
    * Removed non_bulkwalk_hosts. You can use bulkwalk_hosts with NEGATE
      instead (see docu)
    * snmp_communites is now initialized with [], not with {}. It cannot
      be a dict any longer.
    * bulkwalk_hosts is now initizlized with []. You can do += here just
      as with all other rule variables.
    * Configuration check (-X) is now always done. It is now impossible to
      call any Check_MK action with an invalid configuration. This saves
      you against mistyped variables.
    * Check kernel: converted performance data from counters to rates. This
      fixes RRD problems (spikes) on reboots and also allows better access 
      to the peformance data for the Perf-O-Meters.  Also changed service 
      descriptions. You need to reinventurize the kernel checks. Your old
      RRDs will not be deleted, new ones will be created.
    * Multisite: parameters nagios_url, nagios_cgi_url and pnp_url are now
      obsolete. Instead the new parameter url_prefix is used (which must
      end with a /).

    Core, Setup, etc.:
    * Improve error handling: if hosts are monitored with SNMP *and* TCP,
      then after an error with one of those two agents checks from the
      other haven't been executed. This is fixed now. Inventory check
      is still not complete in that error condition.
    * Packages (MKP): Allow to create and install packages within OMD!
      Files are installed below ~/local/share/check_mk. No root permissions
      are neccessary
    * Inventory: Better error handling on invalid inventory result of checks
    * setup.sh: fix problem with missing package_info (only appears if setup
      is called from another directory)
    * ALL_SERVICES: Instead of [ "" ] you can now write ALL_SERVICES
    * debug_log: also output Check_MK version, check item and check parameters
    * Make sure, host has no duplicate service - this is possible e.g. by
      monitoring via agent and snmp in parallel. duplicate services will
      make Nagios reject the configuration.
    * --snmpwalk: do not translate anymore, use numbers. All checks work
      with numbers now anyway.
    * check_mk -I snmp will now try all checktypes not having an snmp scan
      function. That way all possible checks should be inventorized.
    * new variable ignored_checks: Similar to ignored_checktypes, but allows
      per-host configuration
    * allow check implementations to use common include files. See if/if64
      for an example
    * Better handling for removed checks: Removed exceptions in check_mk calls
      when some configured checks have been removed/renamed

    Checks & Agents:
    * Renamed check functions of imm_health check from test_imm to imm_health
      to have valid function and check names. Please remove remove from
      inventory and re-inventory those checks.
    * fc_brocade_port_detailed: allow to specify port state combinations not 
      to be critical
    * megaraid_pdisks: Using the real enclosure number as check item now
    * if/if64: allow to configure averaging of traffic over time (e.g. 15 min) 
      and apply traffic levels and averaged values. Also allow to specify relative
      traffic levels. Allow new parameter configuration via dictionary. Also
      allow to monitor unused ports and/or to ignore link status.
    * if/if64: Added expected interface speed to warning output
    * if/if64: Allow to ignore speed setting (set target speed to None)
    * wut_webtherm: handle more variants of WuT Webtherms (thanks to Lefty)
    * cisco_fan: Does not inventorize 'notPresent' sensors anymore. Improved output
    * cisco_power: Not using power source as threshold anymore. Improved output
    * cisco_fan: Does not inventorize 'notPresent' sensors anymore. Improved output
    * cisco_power: Not using power source as threshold anymore. Improved output
    * cisco_power: Excluding 'notPresent' devices from inventory now
    * cisco_temp_perf: Do not crash if device does not send current temperature
    * tcp_conn_stats: new check for monitoring number of current TCP connections
    * blade_*: Added snmp scan functions for better automatic inventory
    * blade_bays: Also inventorizes standby blades and has a little more
                  verbose output.
    * blade_blowers: Can handle responses without rpm values now. Improved output
    * blade_health: More detailed output on problems
    * blade_blades: Added new check for checking the health-, present- and
                    power-state of IBM Bladecenter blades
    * win_dhcp_pools: Several cleanups in check
    * Windows agent: allow restriction to ip addresses with only_hosts (like xinetd)
    * heartbeat_rscstatus: Catching empty output from agent correctly
    * tcp_conn_stats: Fixed inventory function when no conn stats can be inventoried
    * heartbeat_nodes: fix Linux agent for hostname with upper case letters (thanks to
            Thorsten Robers)
    * heartbeat_rscstatus: Catching empty output from agent correctly
    * heartbeat_rscstatus: Allowing a list as expected state to expect multiple OK states
    * win_dhcp_pools agent plugin: Filtering additional error message on
      systems without dhcp server
    * j4p_performance: Added experimental agent plugin fetching data via 
      jmx4perl agent (does not need jmx4perl on Nagios)
    * j4p_performance.mem: added new experimental check for memory usage via JMX.
    * if/if64: added Perf-O-Meter for Multisite
    * sylo: fix performance data: on first execution (counter wrap) the check did
      output only one value instead of three. That lead to an invalid RRD.
    * Cleaned up several checks to meet the variable naming conventions
    * drbd: Handling unconfigured drbd devices correctly. These devices are
      ignored during nventory
    * printer_supply: In case of OKI c5900 devices the name of the supply units ins not
      unique. The color of the supply unit is reported in a dedicated OID and added to the
      check item name to have a unique name now.
    * printer_supply: Added simple pnp template to have better graph formating for the check results
    * check_mk.only_from: new check for monitoring the IP address access restriction of the
      agent. The current Linux and Windows agents provide this information.
    * snmp_info check: Recoded not to use snmp_info_single anymore
    * Linux Agent: Fixed <<<cpu>>> output on SPARC machines with openSUSE
    * df_netapp/df_netapp32: Made check inventory resistant against empty size values
    * df_netapp32: Added better detection for possible 32bit counter wrap
    * fc_brocade_port_detailed: Made check handle phystate "noSystemControlAccessToSlot" (10)
      The check also handles unknown states better now
    * printer_supply: Added new parameter "printer_supply_some_remaining_status" to
      configure the reported state on small remaining capacity.
    * Windows agent: .vbs scripts in agents plugins/ directory are executed
      automatically with "cscript.exe /Nologo" to prevent wrong file handlers
    * aironet_clients: Only counting clients which don't have empty values for strength
    * statgrab_disk: Fixed byte calculation in plugin output
    * statgrab_disk: Added inventory function
    * 3ware_disks: Ignoring devices in state NOT-PRESENT during inventory

    Multisite:
    * The custom open/close states of custom links are now stored for each
      user
    * Setting doctype in sidebar frame now
    * Fixed invalid sidebar css height/width definition
    * Fixed repositioning the sidebar scroll state after refreshing the page
    * Fixed mousewheel scrolling in opera/chrome
    * Fixed resize bug on refresh in chrome
    * New view for all services of a site
    * Sidebar snapin site_status: make link target configurable
    * Multisite view "Recently changed services": sort newest first
    * Added options show_header and show_controls to remove the page headers
      from views
    * Cool: new button for an immediate reschedule of a host or service
      check: the view is redisplayed exactly at the point of time when
      Nagios has finished the check. This makes use of MK Livestatus'
      unique waiting feature.

   Livestatus:
    * Added no_more_notifications and check_flapping_recovery_notification
      fields to host table and no_more_notifications field to service table.
      Thanks to Matthew Kent

1.1.8:
    Core, Setup, etc.:
    * setup.sh: turn off Python debugging
    * Cleaned up documentation directory
    * cluster host: use real IP address for host check if cluster has
      one (e.g. service IP address)

    Checks & Agents:
    * Added missing PNP template for check_mk-hr_cpu
    * hr_fs: inventory now ignores filesystem with size 0,
      check does not longer crash on filesystems with size 0
    * logwatch: Fixed typo in 'too many unacknowledged logs' error message
    * ps: fix bug: inventory with fixed user name now correctly puts
      that user name into the resulting check - not None.
    * ps: inventory with GRAB_USER: service description may contain
      %u. That will be replaced with the user name and thus makes the
      service description unique.
    * win_dhcp_pools: better handle invalid agent output
    * hp_proliant_psu: Fixed multiple PSU detection on one system (Thanks to Andreas Döhler)
    * megaraid_pdisks: Fixed coding error
    * cisco_fan: fixed check bug in case of critical state
    * nfsmounts: fix output (free and used was swapped), make output identical to df

    Livestatus:
    * Prohibit { and } in regular expressions. This avoids a segmentation
      fault caused by regcomp in glibc for certain (very unusual) regular
      expressions.
    * Table status: new columns external_command_buffer_slots,
      external_command_buffer_usage and external_command_buffer_max
      (this was implemented according to an idea and special request of
       Heinz Fiebig. Please sue him if this breaks anything for you. I was
       against it, but he thinks that it is absolutely neccessary to have
       this in version 1.1.8...)
    * Table status: new columns external_commands and external_commands_rate
      (also due to Mr. Fiebig - he would have quit our workshop otherwise...)
    * Table downtimes/comments: new column is_service

    Multisite:
    * Snapin Performance: show external command per second and usage and
      size of external command buffer
    * Downtimes view: Group by hosts and services - just like comments
    * Fix links for items containing + (e.g. service descriptionen including
      spaces)
    * Allow non-ASCII character in downtimes and comments
    * Added nagvis_base_url to multisite.mk example configuration
    * Filter for host/service groups: use name instead of alias if 
      user has no permissions for groups

1.1.8b3:
    Core, Setup, etc.:
    * Added some Livestatus LQL examples to documentation
    * Removed cleanup_autochecks.py. Please use check_mk -u now.
    * RRA configuration for PNP: install in separate directory and do not
      use per default, since they use an undocumented feature of PNP.

    Checks & Agents:
    * postfix_mailq: Changed limit last 6 lines which includes all needed
		information
    * hp_proliant_temp/hp_proliant_fans: Fixed wrong variable name
    * hp_procurve_mem: Fixed wrong mem usage calculation
    * ad_replication: Works no with domain controller hostnames like DC02,DC02
    * aironet_client: fix crash on empty variable from SNMP output
    * 3ware_disks, 3ware_units: hopefully repaired those checks
    * added rudimentary agent for HP-UX (found in docs/)

    Multisite:
    * added Perf-O-Meter to "Problems of Host" view
    * added Perf-O-Meter to "All Services" view
    * fix bug with cleaning up persistent connections
    * Multisite now only fetches the available PNP Graphs of hosts/services
    * Quicksearch: limit number of items in dropdown to 80
      (configurable via quicksearch_dropdown_limit)
    * Views of hosts: make counts of OK/WARN/CRIT klickable, new views
      for services of host in a certain state
    * Multisite: sort context buttons in views alphabetically
    * Sidebar drag scrolling: Trying to compensate lost mouse events when
	leaving the sidebar frame while dragging

    Livestatus:
    * check for event_broker_options on start
    * Fix memory leakage caused by Filter: headers using regular expressions
    * Fix two memory leaks in logfile parser

1.1.8b2:
    Core, Setup, etc.:
    * Inventory: skip SNMP-only hosts on non-SNMP checktypes (avoids timeouts)
    * Improve error output for invalid checks
    
    Checks & Agents:
    * fix bug: run local and plugins also when spaces are in path name
      (such as C:\Program Files\Check_MK\plugins
    * mem.vmalloc: Do not create a check for 64 bit architectures, where
      vmalloc is always plenty
    * postfix_mailq: limit output to 1000 lines
    * multipath: handle output of SLES 11 SP1 better
    * if/if64: output operstatus in check output
    * if/if64: inventory now detects type 117 (gigabitEthernet) for 3COM
    * sylo: better handling of counter wraps.

    Multisite:
    * cleanup implementation of how user settings are written to disk
    * fix broken links in 'Edit view -> Try out' situation
    * new macros $HOSTNAME_LOWER$, $HOSTNAME_UPPER$ and $HOSTNAME_TITLE$ for
      custom notes

1.1.8b1:
    Core, Setup, etc.:
    * SNMPv3: allow privProtocol and privPassword to be specified (thanks
      to Josef Hack)
    * install_nagios.sh: fix problem with broken filenames produced by wget
    * install_nagios.sh: updated software to newest versions
    * install_nagios.sh: fix Apache configuration problem
    * install_nagios.sh: fix configuration vor PNP4Nagios 0.6.6
    * config generation: fix host check of cluster hosts
    * config generation: add missing contact groups for summary hosts
    * RPM package of agent: do not overwrite xinetd.d/check_mk, but install
      new version with .rpmnew, if admin has changed his one
    * legacy_checks: fix missing perfdata, template references where in wrong
      direction (thanks Daniel Nauck for his precise investigation)

    Checks & Agents:
    * New check imm_health by Michael Nieporte
    * rsa_health: fix bug: detection of WARNING state didn't work (was UNKNOWN
            instead)
    * check_mk_agent.solaris: statgrab now excludes filesystems. This avoids hanging
      in case of an NFS problem. Thanks to Divan Santana.
    * multipath: Handle new output of multipath -l (found on SLES11 SP1)
    * ntp: fix typo in variable ntp_inventory_mode (fixes inventory problem)
    * if64: improve output formatting of link speed
    * cisco_power: inventory function now ignores non-redundant power supplies
    * zpool_status: new check from Darin Perusich for Solaris zpools

    Multisite:
    * fix several UTF-8 problems: allow non-ascii characters in host names
      (must be UTF 8 encoded!)
    * improve compatibility with Python 2.3
    * Allow loading custom style sheet overriding Check_MK styles by setting
      custom_style_sheet in multisite.mk
    * Host icons show link to detail host, on summary hosts.
    * Fix sidebar problem: Master Control did not display data correctly
    * status_host: honor states even if sites hosting status hosts is disabled
      (so dead-detection works even if local site is disabled)
    * new config variable start_url: set url for welcome page
    * Snapin Quicksearch: if no host is matching, automatically search for
      services
    * Remove links to legacy Nagios GUI (can be added by user if needed)
    * Sidebar Quicksearch: fix several annoyances
    * Views with services of one host: add title with host name and status

    Livestatus:
    * fix memory leak: lost ~4K on memory on each StatsAnd: or StatsOr:
      header (found by Sven Nierlein)
    * fix invalid json output for empty responses (found by Sven Nierlein)
    * fix Stats: avg ___ for 0 matching elements. Output was '-nan' and is
      now '0.0'
    * fix output of floating point numbers: always use exponent and make
      sure a decimal point is contained (this makes JSON/Python detect
      the correct type)

1.1.7i5:
    Core, Setup, etc.:
    * SNMP: do not load any MIB files (speeds up snmpwalk a lot!)
    * legacy_checks: new config variable allowing creating classical
      non-Check_MK checks while using host tags and config options
    * check_mk_objects.cfg: beautify output, use tabs instead of spaces
    * check_mk -II: delete only specified checktypes, allow to reinventorize
      all hosts
    * New option -O, --reload: Does the same as -R, but reloads Nagios
      instead of restarting it.
    * SNMP: Fixed string detection in --snmpwalk calls
    * SNMP: --snmpwalk does walk the enterprises tree correctly now
    * SNMP: Fixed missing OID detection in SNMP check processing. There was a problem
      when the first column had OID gaps in the middle. This affected e.g. the cisco_locif check.
    * install_nagios.sh: correctly detect Ubuntu 10.04.1
    * Config output: make order of service deterministic
    * fix problem with missing default hostgroup

    Multisite:
    * Sidebar: Improved the quicksearch snapin. It can search for services, 
      servicegroups and hostgroups now. Simply add a prefix "s:", "sg:" or "hg:"
      to search for other objects than hosts.
    * View editor: fix bug which made it impossible to add more than 10 columns
    * Service details: for Check_MK checks show description from check manual in
      service details
    * Notes: new column 'Custom notes' which allows customizable notes
      on a per host / per service base (see online docu for details)
    * Configuration: new variable show_livestatus_errors which can be set
      to False in order to hide error about unreachable sites
    * hiding views: new configuration variables hidden_views and visible_views
    * View "Service problems": hide problems of down or unreachable hosts. This
      makes the view consistant with "Tactical Overview"

    Checks & Agents:
    * Two new checks: akcp_sensor_humidity and akcp_sensor_temp (Thanks to Michael Nieporte)
    * PNP-template for kernel: show average of displayed range
    * ntp and ntp.time: Inventory now per default just creates checks for ntp.time (summary check).
      This is controlled by the new variable ntp_inventory_mode (see check manuals).
    * 3ware: Three new checks by Radoslav Bak: 3ware_disks, 3ware_units, 3ware_info
    * nvidia: agent now only queries GPUCoreTemp and GPUErrors. This avoids
      a vmalloc leakage of 32kB per call (bug in NVIDIA driver)
    * Make all SNMP based checks independent of standard MIB files
    * ad_replication: Fixed syntax errors and unhandled date output when
      not replicated yet
    * ifoperstatus: Allowing multiple target states as a list now
    * cisco_qos: Added new check to monitor traffic in QoS classes on Cisco routers
    * cisco_power: Added scan function
    * if64/if/cisco_qos: Traffic is displayed in variable byte scales B/s,KB/s,MB/s,GB/s
      depending on traffic amount.
    * if64: really using ifDescr with option if_inventory_uses_description = True
    * if64: Added option if_inventory_uses_alias to using ifAlias for the item names
    * if64/if: Fixed bug displaying the out traffic (Perfdata was ok)
    * if64/if: Added WARN/CRIT thresholds for the bandwidth usage to be given as rates
    * if64/if: Improved PNP-Templates
    * if64/if: The ifoperstatus check in if64/if can now check for multiple target states
    * if64/if: Removing all null bytes during hex string parsing (These signs Confuse nagios pipe)
    * Fixed hr_mem and hr_fs checks to work with new SNMP format
    * ups_*: Inventory works now on Riello UPS systems
    * ups_power: Working arround wrong implemented RFC in some Riello UPS systems (Fixing negative power
      consumption values)
    * FreeBSD Agent: Added sections: df mount mem netctr ipmitool (Thanks to Florian Heigl)
    * AIX: exclude NFS and CIFS from df (thanks to Jörg Linge)
    * cisco_locif: Using the interface index as item when no interface name or description are set

    Livestatus:
    * table columns: fix type of num_service_* etc.: was list, is now int (thanks to Gerhard Laußer)
    * table hosts: repair semantics of hard_state (thanks to Michael Kraus). Transition was one
      cycle to late in certain situations.

1.1.7i4:
    Core, Setup, etc.:
    * Fixed automatic creation of host contactgroups
    * templates: make PNP links work without rewrite

    Multisite:
    * Make page handler modular: this allows for custom pages embedded into
      the Multisite frame work and thus using Multisite for other tasks as
      well.
    * status_host: new state "waiting", if status host is still pending
    * make PNP links work without rewrite
    * Fix visibility problem: in multisite setups all users could see
      all objects.

1.1.7i3:
    Core, Setup, etc.:
    * Fix extra_nagios_conf: did not work in 1.1.7i2
    * Service Check_MK now displays overall processing time including
      agent communication and adds this as performance data
    * Fix bug: define_contactgroups was always assumed True. That led to duplicate
      definitions in case of manual definitions in Nagios 

    Checks & Agents:
    * New Check: hp_proliant_da_phydrv for monitoring the state of physical disks
      in HP Proliant Servers
    * New Check: hp_proliant_mem for monitoring the state of memory modules in
      HP Proliant Servers
    * New Check: hp_proliant_psu for monitoring the state of power supplies in
      HP Proliant Servers
    * PNP-templates: fix several templates not working with MULTIPLE rrds
    * new check mem.vmalloc for monitoring vmalloc address space in Linux kernel.
    * Linux agent: add timeout of 2 secs to ntpq 
    * wmic_process: make check OK if no matching process is found

    Livestatus:
    * Remove obsolete parameter 'accept_timeout'
    * Allow disabling idle_timeout and query_timeout by setting them to 0.

    Multisite:
    * logwatch page: wrap long log lines

1.1.7i2:
    Incompatible Changes:
    * Remove config option define_timeperiods and option --timeperiods.
      Check_MK does not longer define timeperiod definitions. Please
      define them manually in Nagios.
    * host_notification_period has been removed. Use host_extra_conf["notification_period"]
      instead. Same holds for service_notification_periods, summary_host_notification_periods
      and summary_service_notification_periods.
    * Removed modes -H and -S for creating config data. This now does
      the new option -N. Please set generate_hostconf = False if you
      want only services to be defined.

    Core, Setup, etc.:
    * New config option usewalk_hosts, triggers --usewalk during
      normal checking for selected hosts.
    * new option --scan-parents for automatically finding and 
      configuring parent hosts (see online docu for details)
    * inventory check: put detailed list of unchecked items into long
      plugin output (to be seen in status details)
    * New configuration variable check_parameters, that allows to
      override default parameters set by inventory, without defining 
      manual checks!

    Checks & Agents:
    * drbd: changed check parameters (please re-inventorize!)
    * New check ad_replication: Checks active directory replications
      of domain controllers by using repadm
    * New check postifx_mailq: Checks mailqueue lengths of postifx mailserves
    * New check hp_procurve_cpu: Checks the CPU load on HP Procurve switches
    * New check hp_procurve_mem: Checks the memory usage on HP Procurve switches
    * New check hp_procurve_sensors: Checks the health of PSUs, FANs and
      Temperature on HP Procurve switches
    * New check heartbeat_crm: Monitors the general state of heartbeat clusters
      using the CRM
    * New check heartbeat_crm_resources: Monitors the state of resources and nodes
      in heartbeat clusters using the CRM
    * *nix agents: output AgentOS: in header
    * New agent for FreeBSD: It is based on the linux agent. Most of the sections
      could not be ported easily so the FreeBSD agent provides information for less
      checks than the linux agent.
    * heartbeat_crm and heartbeat_crm.resources: Change handling of check parameters.
      Please reinvenurize and read the updated man page of those checks
    * New check hp_proliant_cpu: Check the physical state of CPUs in HP Proliant servers
    * New check hp_proliant_temp: Check the temperature sensors of HP Proliant servers
    * New check hp_proliant_fans: Check the FAN sensors of HP Proliant servers

    Multisite:
    * fix chown problem (when nagios user own files to be written
      by the web server)
    * Sidebar: Fixed snapin movement problem using older firefox
      than 3.5.
    * Sidebar: Fixed IE8 and Chrome snapin movement problems
    * Sidebar: Fixed IE problem where sidebar is too small
    * Multisite: improve performance in multi site environments by sending
      queries to sites in parallel
    * Multisite: improve performance in high latency situations by
      allowing persistent Livestatus connections (set "persist" : True 
      in sites, use current Livestatus version)

    Livestatus:
    * Fix problems with in_*_period. Introduce global
      timeperiod cache. This also improves performance
    * Table timeperiods: new column 'in' which is 0/1 if/not the
      timeperiod is currently active
    * New module option idle_timeout. It sets the time in ms
      Livestatus waits for the next query. Default is 300000 ms (5 min).
    * New module option query_timeout. It limits the time between
      two lines of a query (in ms). Default is 10000 ms (10 sec).

1.1.7i1: Core, Setup, etc.:
    * New option -u for reordering autochecks in per-host-files
      (please refer to updated documentation about inventory for
       details)
    * Fix exception if check_mk is called without arguments. Show
      usage in that case.
    * install_nagios.sh: Updated to NagVis 1.5 and fixed download URL
    * New options --snmpwalk and --usewalk help implemeting checks
      for SNMP hardware which is not present
    * SNMP: Automatically detect missing entries. That fixes if64
      on some CISCO switches.
    * SNMP: Fix hex string detection (hopefully)
    * Do chown only if running as root (avoid error messages)
    * SNMP: SNMPv3 support: use 4-tuple of security level, auth protocol,
      security name and password instead of a string in snmp_communities
      for V3 hosts.
    * SNMP: Fixed hexstring detection on empty strings
    * New option -II: Is like -I, but removes all previous autochecks
      from inventorized hosts
    * install_nagios.sh: Fix detection of PNP4Nagios URL and URL of
      NagVis
    * Packager: make sanity check prohibiting creating of package files
      in Check MK's directories
    * install_nagios.sh: Support Ubuntu 10.04 (Thanks to Ben)
      
    Checks & Agents:
    * New check ntp.time: Similar to 'ntp' but only honors the system peer
      (that NTP peer where ntpq -p prints a *).
    * wmic_process: new check for ressource consumption of windows processes
    * Windows agent supports now plugins/ and local/ checks
    * [FIX] ps.perf now correctly detects extended performance data output
      even if number of matching processes is 0
    * renamed check cisco_3640_temp to cisco_temp, renamed cisco_temp
      to cisco_temp_perf, fixed snmp detection of those checks
    * New check hr_cpu - checking the CPU utilization via SNMP
    * New check hr_fs - checking filesystem usage via SNMP
    * New check hr_mem - checking memory usage via SNMP
    * ps: inventory now can configured on a per host / tag base
    * Linux: new check nvidia.temp for monitoring temperature of NVIDIA graphics card
    * Linux: avoid free-ipmi hanging forever on hardware that does not support IPMI
    * SNMP: Instead of an artificial index column, which some checks use, now
      the last component of the OID is used as index. That means that inventory
      will find new services and old services will become UNKNOWN. Please remove
      the outdated checks.
    * if: handle exception on missing OIDs
    * New checks hp_blade* - Checking health of HP BladeSystem Enclosures via SNMP
    * New check drbd - Checking health of drbd nodes
    * New SNMP based checks for printers (page counter, supply), contributed
      by Peter Lauk (many thanks!)
    * New check cups_queues: Checking the state of cups printer queues
    * New check heartbeat_nodes: Checking the node state and state of the links
      of heartbeat nodes
    * New check heartbeat_rscstatus: Checks the local resource status of
      a heartbeat node
    * New check win_dhcp_pools: Checks the usage of Windows DHCP Server lease pools
    * New check netapp_volumes: Checks on/offline-condition and states of netapp volumes 

    Multisite:
    * New view showing all PNP graphs of services with the same description
    * Two new filters for host: notifications_enabled and acknowledged
    * Files created by the webserver (*.mk) are now created with the group
      configured as common group of Nagios and webserver. Group gets write
      permissions on files and directories.
    * New context view: all services of a host group
    * Fix problems with Umlauts (non-Ascii-characters) in performance data
    * New context view: all services of a host group
    * Sidebar snapins can now fetch URLs for the snapin content instead of
      building the snapin contents on their own.
    * Added new nagvis_maps snapin which displays all NagVis maps available
      to the user. Works with NagVis 1.5 and newer.

1.1.6:
    Core, Setup, etc.:
    * Service aggregation: new config option aggregation_output_format.
      Settings this to "multiline" will produce Nagios multiline output
      with one line for each individual check.

    Multisite:
    * New painter for long service plugin output (Currently not used
      by any builtin view)

    Checks & Agents:
    * Linux agent: remove broken check for /dev/ipmi0

1.1.6rc3:
    Core, Setup, etc.:
    * New option --donate for donating live host data to the community.
      Please refer to the online documentation for details.
    * Tactical Overview: Fixed refresh timeout typo
      (Was 16 mins instead of 10 secs)

    Livestatus:
    * Assume strings are UTF-8 encoded in Nagios. Convert from latin-1 only
      on invalid UTF-8 sequences (thanks to Alexander Yegorov)

    Multisite:
    * Correctly display non-ascii characters (fixes exception with 'ascii codec')
      (Please also update Livestatus to 1.1.6rc3)

1.1.6rc2:
    Multisite:
    * Fix bug in Master control: other sites vanished after klicking buttons.
      This was due to connection error detection in livestatus.py (Bug found
      by Benjamin Odenthal)
    * Add theme and baseurl to links to PNP (using features of new PNP4Nagios
      0.6.4)

    Core, Setup, etc.:
    * snmp: hopefully fix HEX/string detection now

    Checks & Agents:
    * md: fix inventory bug on resync=PENDING (Thanks to Darin Perusich)

1.1.6rc1:
    Multisite:
    * Repair Perf-O-Meters on webkit based browsers (e.g. Chrome, Safari)
    * Repair layout on IE7/IE8. Even on IE6 something is working (definitely
      not transparent PNGs though). Thanks to Lars.
    * Display host state correct if host is pending (painter "host with state")
    * Logfile: new filter for plugin output
    * Improve dialog flow when cloning views (button [EDIT] in views snapin)
    * Quicksearch: do not open search list if text did not change (e.g. Shift up),
      close at click into field or snapin.

    Core, Setup, etc.:
    * Included three patched from Jeff Dairiki dealing with compile flags
      and .gitignore removed from tarballs
    * Fix problem with clustered_services_of[]: services of one cluster
      appeared also on others
    * Packager: handle broken files in package dir
    * snmp handling: better error handling in cases where multiple tables
      are merged (e.g. fc_brocade_port_detailed)
    * snmp: new handling of unprintable strings: hex dumps are converted
      into binary strings now. That way all strings can be displayed and
      no information is lost - nevertheless.
      
    Checks & Agents:
    * Solaris agent: fixed rare df problems on Solaris 10, fix problem with test -f
      (thanks to Ulf Hoffmann)
    * Converted all PNP templates to format of 0.6.X. Dropped compatibility
      with 0.4.X.
    * Do not use ipmi-sensors if /dev/ipmi0 is missing. ipmi-sensors tries
      to fiddle around with /dev/mem in that case and miserably fails
      in some cases (infinite loop)
    * fjdary60_run: use new binary encoding of hex strings
    * if64: better error handling for cases where clients do not send all information
    * apc_symmetra: handle status 'smart boost' as OK, not CRITICAL

    Livestatus:
    * Delay starting of threads (and handling of socket) until Nagios has
      started its event loop. This prevents showing services as PENDING 
      a short time during program start.

1.1.6b3:
    Multisite:
    * Quicksearch: hide complete host list if field is emptied via Backspace or Del.
      Also allow handle case where substring match is unique.

1.1.6b2:
    Core, Setup, etc.:
    * Packager: fix unpackaged files (sounds, etc)

    Multisite:
    * Complete new design (by Tobias Roeckl, Kopf & Herz)
    * New filters for last service check and last service state change
    * New views "Recently changed services" and "Unchecked services"
    * New page for adding sidebar snapins
    * Drag & Drop for sidebar snapins (thanks to Lars)
    * Grab & Move for sidebar scrolling (thanks to Lars)
    * Filter out summary hosts in most views.
    * Set browser refresh to 30 secs for most views
    * View host status: added a lot of missing information
    * View service status: also added information here
    * Make sure, enough columns can be selected in view editor
    * Allow user to change num columns and refresh directly in view
    * Get back to where you came after editing views
    * New sidebar snapin "Host Matrix"
    * New feature "status_host" for remote sites: Determine connection
      state to remote side by considering a certain host state. This
      avoids livestatus time outs to dead sites.
    * Sidebar snapin site status: fix reload problem
    * New Perf-O-Meters displaying service performance data
    * New snapin "Custom Links" where you easily configure your own
      links via multisite.mk (see example in new default config file)
    * Fixed problem when using only one site and that is not local

    Livestatus:
    * new statistics columns: log_messages and log_messages_rate
    * make statistics average algorithm more sluggish

1.1.5i3:
     Core, Setup, etc.:
     * New Check_MK packager (check_mk -P)

1.1.5i2:
     Core, Setup, etc.:
     * install_nagios.sh: add missing package php5-iconv for SLES11

     Checks & Agents:
     * if64: new SNMP check for network interfaces. Like if, but uses 64 bit
       counters of modern switches. You might need to configure bulkwalk_hosts.
     * Linux agent: option -d enabled debug output
     * Linux agent: fix ipmi-sensors cache corruption detection
     * New check for temperature on Cisco devices (cisco_3640_temp)
     * recompiled waitmax with dietlibc (fixed incompatibility issues
       on older systems)

     Multisite:
     * Filters for groups are negateable.

1.1.5i1:
     Checks & Agents:
     * uptime: new check for system uptime (Linux)
     * if: new SNMP check for network interfaces with very detailed traffic,
       packet and error statistics - PNP graphs included

     Multisite:
     * direct integration of PNP graphs into Multisite views
     * Host state filter: renamed HTML variables (collision with service state). You
       might need to update custom views using a filter on host states.
     * Tactical overview: exclude services of down hosts from problems, also exclude
       summary hosts
     * View host problems/service problems: exclude summary hosts, exclude services
       of down hosts
     * Simplified implementation of sidebar: sidebar is not any longer embeddeable.
     * Sidebar search: Added host site to be able to see the context links on
       the result page
     * Sidebar search: Hitting enter now closes the hint dropdown in all cases

1.1.5i0:
      Core, Setup, etc.:
      * Ship check-specific rra.cfg's for PNP4Nagios (save much IO and disk space)
      * Allow sections in agent output to apear multiple times
      * cleanup_autochecks.py: new option -f for directly activating new config
      * setup.sh: better detection for PNP4Nagios 0.6
      * snmpwalk: use option -Oa, inhibit strings to be output as hex if an umlaut
        is contained.

      Checks & Agents:
      * local: allow more than once performance value, separated by pipe (|)
      * ps.perf: also send memory and CPU usage (currently on Linux and Solaris)
      * Linux: new check for filesystems mount options
      * Linux: new very detailed check for NTP synchronization
      * ifoperstatus: inventory honors device type, per default only Ethernet ports
        will be monitored now
      * kernel: now inventory is supported and finds pgmajfault, processes (per/s)
        and context switches
      * ipmi_sensors: Suppress performance data for fans (save much IO/space)
      * dual_lan_check: fix problem which using MRPE
      * apc_symmetra: PNP template now uses MIN for capacity (instead of AVERAGE)
      * fc_brocade_port_detailed: PNP template now uses MAX instead of AVERAGE
      * kernel: fix text in PNP template
      * ipmi_sensors: fix timeout in agent (lead to missing items)
      * multipath: allow alias as item instead of uuid
      * caching agent: use /var/cache/check_mk as cache directory (instead of /etc/check_mk)
      * ifoperstatus: is now independent of MIB

      Multisite:
      * New column host painter with link to old Nagios services
      * Multisite: new configuration parameter default_user_role
      
      Livestatus:
      * Add missing LDFLAGS for compiling (useful for -g)

1.1.4:
      Summary:
      * A plentitude of problem fixes (including MRPE exit code bug)
      * Many improvements in new Multisite GUI
      * Stability and performance improvements in Livestatus

      Core, Setup, etc.:
      * Check_MK is looking for main.mk not longer in the current and home
        directory
      * install_nagios.sh: fix link to Check_MK in sidebar
      * install_nagios.sh: switch PNP to version 0.6.3
      * install_nagios.sh: better Apache-Config for Multisite setup
      * do not search main.mk in ~ and . anymore (brought only trouble) 
      * clusters: new variable 'clustered_services_of', allowing for overlapping
         clusters (as proposed by Jörg Linge)
      * install_nagios.sh: install snmp package (needed for snmp based checks)
      * Fix ower/group of tarballs: set them to root/root
      * Remove dependency from debian agent package    
      * Fixed problem with inventory when using clustered_services
      * tcp_connect_timeout: Applies now only for connect(), not for
        time of data transmission once a connection is established
      * setup.sh now also works for Icinga
      * New config parameter debug_log: set this to a filename in main.mk and you
        will get a debug log in case if 'invalid output from plugin...'
      * ping-only-hosts: When ping only hosts are summarized, remove Check_MK and
        add single PING to summary host.
      * Service aggregation: fix state relationship: CRIT now worse than UNKNOWN 
      * Make extra_service_conf work also for autogenerated PING on ping-only-hosts
        (groups, contactgroups still missing)

      Checks & Agents:
      * mrpe in Linux agent: Fix bug introduced in 1.1.3: Exit status of plugins was
        not honored anymore (due to newline handling)
      * mrpe: allow for sending check_command to PNP4Nagios (see MRPE docu)
      * Logwatch GUI: fix problem on Python 2.4 (thanks to Lars)
      * multipath: Check is now less restrictive when parsing header lines with
        the following format: "<alias> (<id>)"
      * fsc_ipmi_mem_status: New check for monitoring memory status (e.g. ECC)
         on FSC TX-120 (and maybe other) systems.
      * ipmi_sensors in Linux agent: Fixed compatibility problem with new ipmi
        output. Using "--legacy-output" parameter with newer freeipmi versions now.
      * mrpe: fix output in Solaris agent (did never work)
      * IBM blade center: new checks for chassis blowers, mediatray and overall health
      * New caching agent (wrapper) for linux, supporting efficient fully redundant
        monitoring (please read notes in agents/check_mk_caching_agent)
      * Added new smbios_sel check for monitoring the System Event Log of SMBIOS.
      * fjdarye60_rluns: added missing case for OK state
      * Linux agent: The xinetd does not log each request anymore. Only
        failures are logged by xinetd now. This can be changed in the xinetd
	configuration files.
      * Check df: handle mountpoints containing spaces correctly 
        (need new inventorization if you have mountpoints with spaces)
      * Check md on Linux: handle spare disks correctly
      * Check md on Linux: fix case where (auto-read-only) separated by space
      * Check md on Linux: exclude RAID 0 devices from inventory (were reported as critical)
      * Check ipmi: new config variable ipmi_ignore_nr
      * Linux agent: df now also excludes NFSv4
      * Wrote man-page for ipmi check
      * Check mrpe: correctly display multiline output in Nagios GUI
      * New check rsa_health for monitoring IBM Remote Supervisor Adapter (RSA)
      * snmp scan: suppress error messages of snmpget
      * New check: cpsecure_sessions for number of sessions on Content Security Gateway
      * Logwatch GUI: move acknowledge button to top, use Multisite layout,
         fix several layout problem, remove list of hosts
      * Check logwatch: limit maximum size of stored log messages (configurable
        be logwatch_max_filesize)
      * AIX agent: fix output of MRPE (state and description was swapped)
      * Linux agent: fixed computation of number of processors on S390
      * check netctr: add missing perfdata (was only sent on OK case)
      * Check sylo: New check for monitoring the sylo state
      
      Livestatus:
      * Table hosts: New column 'services' listing all services of that host
      * Column servicegroups:members: 'AuthUser' is now honored
      * New columns: hosts:services_with_state and servicegroups:members_with_state
      * New column: hostgroup:members_with_state
      * Columns hostgroup:members and hostgroup:members_with_state honor AuthUser
      * New rudimentary API for C++
      * Updates API for Python
      * Make stack size of threads configurable
      * Set stack size of threads per default o 64 KB instead of 8 MB
      * New header Localtime: for compensating time offsets of remote sites
      * New performance counter for fork rate
      * New columns for hosts: last_time_{up,down,unreachable}
      * New columns for services: last_time_{ok,warning,critical,unknown}
      * Columns with counts honor now AuthUser
      * New columns for hosts/services: modified_attributes{,_list}
      * new columns comments_with_info and downtimes_with_info
      * Table log: switch output to reverse chronological order!
      * Fix segfault on filter on comments:host_services
      * Fix missing -lsocket on Solaris
      * Add missing SUN_LEN (fixed compile problem on Solaris)
      * Separators: remote sanitiy check allowing separators to be equal
      * New output format "python": declares strings as UTF-8 correctly
      * Fix segault if module loaded without arguments

      Multisite:
      * Improved many builtin views
      * new builtin views for host- and service groups
      * Number of columns now configurable for each layout (1..50)
      * New layout "tiled"
      * New painters for lists of hosts and services in one column
      * Automatically compensate timezone offsets of remote sites
      * New datasources for downtimes and comments
      * New experimental datasource for log
      * Introduce limitation, this safes you from too large output
      * reimplement host- and service icons more intelligent
      * Output error messages from dead site in Multisite mode
      * Increase wait time for master control buttons from 4s to 10s
      * Views get (per-view) configurable browser automatic reload interval
      * Playing of alarm sounds (configurable per view)
      * Sidebar: fix bookmark deletion problem in bookmark snapin
      * Fixed problem with sticky debug
      * Improve pending services view
      * New column with icon with link to Nagios GUI
      * New icon showing items out of their notification period.
      * Multisite: fix bug in removing all downtimes
      * View "Hostgroups": fix color and table heading
      * New sidebar snapin "Problem hosts"
      * Tactical overview: honor downtimes
      * Removed filter 'limit'. Not longer needed and made problems
        with new auto-limitation.
      * Display umlauts from Nagios comments correctly (assuming Latin-1),
         inhibit entering of umlauts in new comments (fixes exception)
      * Switched sidebar from synchronous to asynchronous requests
      * Reduced complete reloads of the sidebar caused by user actions
      * Fix reload problem in frameset: Browser reload now only reloads
        content frames, not frameset.


1.1.3:

      Core, Setup, etc.:
      * Makefile: make sure all files are world readable
      * Clusters: make real host checks for clusters (using check_icmp with multiple IP addresses)
      * check_mk_templates: remove action_url from cluster and summary hosts (they have no performance data)
      * check_mk_template.cfg: fix typo in notes_url
      * Negation in binary conf lists via NEGATE (clustered_services, ingored_services,
	bulkwalk_hosts, etc).
      * Better handling of wrapping performance counters
      * datasource_programs: allow <HOST> (formerly only <IP>)
      * new config variable: extra_nagios_conf: string simply added to Nagios
        object configuration (for example for define command, etc.)
      * New option --flush: delete runtime data of some or all hosts
      * Abort installation if livestatus does not compile.
      * PNP4Nagios Templates: Fixed bug in template file detection for local checks
      * nagios_install.sh: Added support for Ubuntu 9.10
      * SNMP: handle multiline output of snmpwalk (e.g. Hexdumps)
      * SNMP: handle ugly error output of snmpwalk
      * SNMP: allow snmp_info to fetch multiple tables
      * check_mk -D: sort hostlist before output
      * check_mk -D: fix output: don't show aggregated services for non-aggregated hosts
      * check_mk_templates.cfg: fix syntax error, set notification_options to n

      Checks & Agents:
      * logwatch: fix authorization problem on web pages when acknowledging
      * multipath: Added unhandled multipath output format (UUID with 49 signs)
      * check_mk-df.php: Fix locale setting (error of locale DE on PNP 0.6.2)
      * Make check_mk_agent.linux executable
      * MRPE: Fix problems with quotes in commands
      * multipath: Fixed bug in output parser
      * cpu: fixed bug: apply level on 15min, not on 1min avg
      * New check fc_brocade_port_detailed
      * netctrl: improved handling of wrapped counters
      * winperf: Better handling of wrapping counters
      * aironet_client: New check for number of clients and signal
        quality of CISCO Aironet access points
      * aironet_errors: New check for monitoring CRC errors on
        CISCO Aironet access points
      * logwatch: When Agent does not send a log anymore and no local logwatch
                  file present the state will be UNKNOWN now (Was OK before).
      * fjdarye60_sum: New check for summary status of Fidary-E60 devices
      * fjdarye60_disks: New check for status of physical disks
      * fjdarye60_devencs: New check for status of device enclosures
      * fjdarye60_cadaps: New check for status of channel adapters
      * fjdarye60_cmods: New check for status of channel modules
      * fjdarye60_cmods_flash: New check for status of channel modules flash
      * fjdarye60_cmods_mem: New check for status of channel modules memory
      * fjdarye60_conencs: New check for status of controller enclosures
      * fjdarye60_expanders: New check for status of expanders
      * fjdarye60_inletthmls: New check for status of inlet thermal sensors
      * fjdarye60_thmls: New check for status of thermal sensors
      * fjdarye60_psus: New check for status of PSUs
      * fjdarye60_syscaps: New check for status of System Capacitor Units
      * fjdarye60_rluns: New check for RLUNs
      * lparstat_aix: New check by Joerg Linge
      * mrpe: Handles multiline output correctly (only works on Linux,
	      Agents for AIX, Solaris still need fix).
      * df: limit warning and critical levels to 50/60% when using a magic number
      * fc_brocade_port_detailed: allow setting levels on in/out traffic, detect
         baudrate of inter switch links (ISL). Display warn/crit/baudrate in
	 PNP-template

      MK Livestatus:
      * fix operators !~ and !~~, they didn't work (ever)
      * New headers for waiting (please refer to online documentation)
      * Abort on errors even if header is not fixed16
      * Changed response codes to better match HTTP
      * json output: handle tab and other control characters correctly
      * Fix columns host:worst_service_state and host:worst_service_hard_state
      * New tables servicesbygroup, servicesbyhostgroup and hostsbygroup
      * Allow to select columns with table prefix, e.g. host_name instead of name
        in table hosts. This does not affect the columns headers output by
	ColumnHeaders, though.
      * Fix invalid json output of group list column in tables hosts and services
      * Fix minor compile problem.
      * Fix hangup on AuthUser: at certain columns
      * Fix some compile problems on Solaris

      Multisite:
      * Replaced Multiadmin with Multisite.


1.1.2:
      Summary:
      * Lots of new checks
      * MK Livestatus gives transparent access to log files (nagios.log, archive/*.log)
      * Many bug fixes

      MK Livestatus:
      * Added new table "log", which gives you transparent access to the Nagios log files!
      * Added some new columns about Nagios status data to stable 'status'
      * Added new table "comments"
      * Added logic for count of pending service and hosts
      * Added several new columns in table 'status' 
      * Added new columns flap_detection and obsess_over_services in table services
      * Fixed bug for double columns: filter truncated double to int
      * Added new column status:program_version, showing the Nagios version
      * Added new column num_services_pending in table hosts
      * Fixed several compile problems on AIX
      * Fixed bug: queries could be garbled after interrupted connection
      * Fixed segfault on downtimes:contacts
      * New feature: sum, min, max, avg and std of columns in new syntax of Stats:

      Checks & Agents:
      * Check ps: this check now supports inventory in a very flexible way. This simplifies monitoring a great number of slightly different processes such as with ORACLE or SAP.
      * Check 'md': Consider status active(auto-read-only) as OK
      * Linux Agent: fix bug in vmware_state
      * New Checks for APC Symmetra USV
      * Linux Agent: made <<<meminfo>>> work on RedHat 3.
      * New check ps.perf: Does the same as ps, but without inventory, but with performance data
      * Check kernel: fixed missing performance data
      * Check kernel: make CPU utilization work on Linux 2.4
      * Solaris agent: don't use egrep, removed some bashisms, output filesystem type zfs or ufs
      * Linux agent: fixed problem with nfsmount on SuSE 9.3/10.0
      * Check 'ps': fix incompability with old agent if process is in brackets
      * Linux agent: 'ps' now no longer supresses kernel processes
      * Linux agent: make CPU count work correctly on PPC-Linux
      * Five new checks for monitoring DECRU SANs
      * Some new PNP templates for existing checks that still used the default templates
      * AIX Agent: fix filesystem output
      * Check logwatch: Fix problem occuring at empty log lines
      * New script install_nagios.sh that does the same as install_nagios_on_lenny.sh, but also works on RedHat/CentOS 5.3.
      * New check using the output of ipmi-sensors from freeipmi (Linux)
      * New check for LSI MegaRAID disks and arrays using MegaCli (based on the driver megaraid_sas) (Linux)
      * Added section <<<cpu>>> to AIX and Solaris agents
      * New Check for W&T web thermograph (webthermometer)
      * New Check for output power of APC Symmetra USP
      * New Check for temperature sensors of APC Symmetra WEB/SNMP Management Card.
      * apc_symmetra: add remaining runtime to output
      * New check for UPS'es using the generic UPS-MIB (such as GE SitePro USP)
      * Fix bug in PNP-template for Linux NICs (bytes and megabytes had been mixed up).
      * Windows agent: fix bug in output of performance counters (where sometimes with , instead of .)
      * Windows agent: outputs version if called with 'version'
      
      Core, Setup, etc.:
      * New SNMP scan feature: -I snmp scans all SNMP checks (currently only very few checks support this, though)
      * make non-bulkwalk a default. Please edit bulkwalk_hosts or non_bulkwalk_hosts to change that
      * Improve setup autodetection on RedHat/CentOS.  Also fix problem with Apache config for Mutliadmin: On RedHat Check_MK's Apache conf file must be loaded after mod_python and was thus renamed to zzz_check_mk.conf.
      * Fix problem in Agent-RPM: mark xinetd-configfile with %config -> avoid data loss on update
      * Support PNP4Nagios 0.6.2
      * New setup script "install_nagios.sh" for installing Nagios and everything else on SLES11
      * New option define_contactgroups: will automatically create contactgroup definitions for Nagios

1.1.0:
      * Fixed problems in Windows agent (could lead
        to crash of agent in case of unusal Eventlog
	messages)
      * Fixed problem sind 1.0.39: recompile waitmax for
        32 Bit (also running on 64)
      * Fixed bug in cluster checks: No cache files
        had been used. This can lead to missing logfile
	messages.
      * Check kernel: allow to set levels (e.g. on 
	pgmajfaults)
      * Check ps now allows to check for processes owned
        by a specific user (need update of Linux agent)
      * New configuration option aggregate_check_mk: If
        set to True, the summary hosts will show the
	status auf check_mk (default: False)
      * Check winperf.cpuusage now supports levels
        for warning and critical. Default levels are
	at 101 / 101
      * New check df_netapp32 which must be used
        for Netapps that do not support 64 bit 
	counters. Does the same as df_netapp
      * Symlink PNP templates: df_netapp32 and
        df_netapp use same template as df
      * Fix bug: ifoperstatus does not produce performance
        data but said so.
      * Fix bug in Multiadmin: Sorting according to
        service states did not work
      * Fix two bugs in df_netapp: use 64 bit counters
        (32 counter wrap at 2TB filesystems) and exclude
       	snapshot filesystems with size 0 from inventory.
      * Rudimentary support for monitoring ESX: monitor
        virtual filesystems with 'vdf' (using normal df
	check of check_mk) and monitor state of machines 
	with vcbVmName -s any (new check vmware_state).
      * Fixed bug in MRPE: check failed on empty performance
        data (e.g. from check_snmp: there is emptyness
        after the pipe symbol sometimes)
      * MK Livestatus is now multithreaded an can
        handle up to 10 parallel connections (might
        be configurable in a future version).
      * mk_logwatch -d now processes the complete logfile
        if logwatch.state is missing or not including the
	file (this is easier for testing)
      * Added missing float columns to Livestatus.
      * Livestatus: new header StatsGroupBy:
      * First version with "Check_MK Livestatus Module"!
        setup.sh will compile, install and activate
	Livestatus per default now. If you do not want
	this, please disable it by entering <tt>no</tt>,
	when asked by setup.
      * New Option --paths shows all installation, config
        and data paths of Check_mk and Nagios
      * New configuration variable define_hostgroups and
        define service_groups allow you to automatically
        create host- and service groups - even with aliases.
      * Multiadmin has new filter for 'active checks enabled'.
      * Multiadmin filter for check_command is now a drop down list.
      * Dummy commands output error message when passive services
        are actively checked (by accident)
      * New configuration option service_descriptions allows to
        define customized service descriptions for each check type
      * New configuration options extra_host_conf, extra_summary_host_conf
        and extra_service_conf allow to define arbitrary Nagios options
	in host and service defitions (notes, icon_image, custom variables,
        etc)
      * Fix bug: honor only_hosts also at option -C


1.0.39:
      * New configuration variable only_hosts allows
	you to limit check_mk to a subset of your
	hosts (for testing)
      * New configuration parameter mem_extended_perfdata
	sends more performance data on Linux (see 
	check manual for details)
      * many improvements of Multiadmin web pages: optionally 
	filter out services which are (not) currently in downtime
	(host or service itself), optionally (not) filter out summary
	hosts, show host status (down hosts), new action
	for removing all scheduled downtimes of a service.
	Search results will be refreshed every 90 seconds.
	Choose between two different sorting orders.
	Multadmin now also supports user authentication
      * New configuration option define_timeperiods, which
	allows to create Nagios timeperiod definitions.
	This also enables the Multiadmin tools to filter
	out services which are currently not in their
	notification interval.
      * NIC check for Linux (netctr.combined) now supports
	checking of error rates
      * fc_brocade_port: New possibility of monitoring
	CRC errors and C3 discards
      * Fixed bug: snmp_info_single was missing
        in precompiled host checks
	
1.0.38:
      * New: check_mk's multiadmin tool (Python based
	web page). It allows mass administration of
	services (enable/disable checks/notifications, 
	acknowledgements, downtimes). It does not need
	Nagios service- or host groups but works with
	a freeform search.
      * Remove duplicate <?php from the four new 
	PNP templates of 1.0.37.
      * Linux Agent: Kill hanging NFS with signal 9
	(signal 15 does not always help)
      * Some improvements in autodetection. Also make
	debug mode: ./autodetect.py: This helps to
	find problems in autodetection.
      * New configuration variables generate_hostconf and
	generate_dummy_commands, which allows to suppress
	generation of host definitions for Nagios, or 
	dummy commands, resp.
      * Now also SNMP based checks use cache files.
      * New major options --backup and --restore for
	intelligent backup and restore of configuration
	and runtime data
      * New variable simulation_mode allows you to dry
	run your Nagios with data from another installation.
      * Fixed inventory of Linux cpu.loads and cpu.threads
      * Fixed several examples in checks manpages
      * Fixed problems in install_nagios_on_lenny.sh
      * ./setup.sh now understands option --yes: This
        will not output anything except error messages
	and assumes 'yes' to all questions
      * Fix missing 'default.php' in templates for
	local
	
1.0.37:
      * IMPORTANT: Semantics of check "cpu.loads" has changed.
	Levels are now regarded as *per CPU*. That means, that
	if your warning level is at 4.0 on a 2 CPU machine, then 
	a level of 8.0 is applied.
      * On check_mk -v now also ouputs version of check_mk
      * logfile_patterns can now contain host specific entries.
	Please refer to updated online documentation for details.
      * Handling wrapping of performance counters. 32 and 64 bit
	counters should be autodetected and handled correctly.
	Counters wrapping over twice within one check cycle
	cannot be handled, though.
      * Fixed bug in diskstat: Throughput was computed twice
	too high, since /proc/diskstats counts in sectors (512 Bytes)
	not in KB
      * The new configuration variables bulkwalk_hosts and
	non_bulkwalk_hosts, that allow 	to specify, which hosts 
	support snmpbulkwalk (which is
	faster than snmpwalk) and which not. In previos versions,
	always bulk walk was used, but some devices do not support
	that.
      * New configuration variable non_aggregated_hosts allows
	to exclude hosts generally from service aggregation.
      * New SNMP based check for Rittal CMC TC 
	(ComputerMultiControl-TopConcept) Temperature sensors 
      * Fixed several problems in autodetection of setup
      * Fixed inventory check: exit code was always 0
	for newer Python versions.
      * Fixed optical problem in check manual pages with
	newer version of less.
      * New template check_mk-local.php that tries to
	find and include service name specific templates.
	If none is found, default.php will be used.
      * New PNP templates check_mk-kernel.php for major page
	faults, context switches and process creation
      * New PNP template for cpu.threads (Number of threads)
      * Check nfsmounts now detects stale NFS handles and
	triggers a warning state in that case

1.0.36:
      * New feature of Linux/UNIX Agent: "MRPE" allows
	you to call Nagios plugins by the agent. Please
	refer to online documentation for details.
      * Fix bug in logwatch.php: Logfiles names containing spaces
	now work.
      * Setup.sh now automatically creates cfg_dir if
	none found in nagios.cfg (which is the case for the
	default configuration of a self compiled Nagios)
      * Fix computation of CPU usage for VMS.
      * snmp_hosts now allows config-list syntax. If you do
	not define snmp_hosts at all, all hosts with tag
	'snmp' are considered to be SNMP hosts. That is 
	the new preferred way to do it. Please refer
	to the new online documentation.
      * snmp_communities now also allows config-list syntax
	and is compatible to datasource_programs. This allows
	to define different SNMP communities by making use
	of host tags.
      * Check ifoperstatus: Monitoring of unused ports is
	now controlled via ifoperstatus_monitor_unused.
      * Fix problem in Windows-Agent with cluster filesystems:
	temporarily non-present cluster-filesystems are ignored by
	the agent now.
      * Linux agent now supports /dev/cciss/d0d0... in section
	<<<diskstat>>>
      * host configuration for Nagios creates now a variable
	'name host_$HOSTNAME' for each host. This allows
	you to add custom Nagios settings to specific hosts
	in a quite general way.
      * hosts' parents can now be specified with the
	variable 'parents'. Please look at online documentation
	for details.
      * Summary hosts now automatically get their real host as a
	parent. This also holds for summary cluster hosts.
      * New option -X, --config-check that checks your configuration
	for invalid variables. You still can use your own temporary
	variables if you prefix them with an underscore.
	IMPORTANT: Please check your configuration files with
	this option. The check may become an implicit standard in
	future versions.
      * Fixed problem with inventory check on older Python 
	versions.
      * Updated install_nagios_on_lenny.sh to Nagios version
	3.2.0 and fixed several bugs.

1.0.35:
      * New option -R/--restart that does -S, -H and -C and
	also restarts Nagios, but before that does a Nagios
	config check. If that fails, everything is rolled
	back and Nagios keeps running with the old configuration.
      * PNP template for PING which combines RTA and LOSS into
	one graph.
      * Host check interval set to 1 in default templates.
      * New check for hanging NFS mounts (currently only
	on Linux)
      * Changed check_mk_templates.cfg for PING-only hosts:
	No performance data is processed for the PING-Check
	since the PING data is already processed via the
	host check (avoid duplicate RRDs)
      * Fix broken notes_url for logwatch: Value from setup.sh
	was ignored and always default value taken.
      * Renamed config variable mknagios_port to agent_port
	(please updated main.mk if you use that variable)
      * Renamed config variable mknagios_min_version to
	agent_min_version (update main.mk if used)
      * Renamed config variable mknagios_autochecksdir to 
	autochecksdir (update main.mk if used)
      * configuration directory for Linux/UNIX agents is
	now configurable (default is /etc/check_mk)
      * Add missing configuration variable to precompiled
	checks (fix problem when using clusters)
      * Improved multipath-check: Inventory now determines
	current number of paths. And check output is more
	verbose.
      * Mark config files as config files in RPM. RPM used
	to overwrite main.mk on update!
	
1.0.34:
      * Ship agents for AIX and SunOS/Solaris (beta versions).
      * setup script now autodetects paths and settings of your
	running Nagios
      * Debian package of check_mk itself is now natively build
	with paths matching the prepackaged Nagios on Debian 5.0
      * checks/df: Fix output of check: percentage shown in output
	did include reserved space for root where check logic did
	not. Also fix logic: account reserved space as used - not
	as avail.
      * checks/df: Exclude filesystems with size 0 from inventory.
      * Fix bug with host tags in clusters -> precompile did not
	work.
      * New feature "Inventory Check": Check for new services. Setting
	inventory_check_interval=120 in main.mk will check for new services
	every 2 hours on each host. Refer to online documentation
	for more details.
      * Fixed bug: When agent sends invalid information or check
	has bug, check_mk now handles this gracefully
      * Fixed bug in checks/diskstat and in Linux agent. Also
	IDE disks are found. The inventory does now work correctly
	if now disks are found.
      * Determine common group of Apache and Nagios at setup.
	Auto set new variable www_group which replaces logwatch_groupid.
	Fix bug: logwatch directories are now created with correct
	ownership when check_mk is called manually as root.
      * Default templates: notifications options for hosts and
	services now include also recovery, flapping and warning
	events.
      * Windows agent: changed computation of RAM and SWAP usage
	(now we assume that "totalPageFile" includes RAM *and*
	SWAP).
      * Fix problem with Nagios configuration files: remove
	characters Nagios considers as illegal from service
	descriptions.
      * Processing of performance data (check_icmp) for host
        checks and PING-only-services now set to 1 in default
	templates check_mk_templates.cfg.
      * New SNMP checks for querying FSC ServerView Agent: fsc_fans,
	fsc_temp and fsc_subsystems. Successfully tested with agents
	running	on Windows and Linux.
      * RPM packaged agent tested to be working on VMWare ESX 4.0 
	(simply install RPM package with rpm -i ... and open port 
	in firewall with "esxcfg-firewall -o 6556,tcp,in,check_mk")
      * Improve handling of cache files: inventory now uses cache
	files only if they are current and if the hosts are not
	explicitely specified.
	
1.0.33:
      * Made check_mk run on Python 2.3.4 (as used in CentOS 4.7
	und RedHat 4.7). 
      * New option -M that prints out manual pages of checks.
	Only a few check types are documented yet, but more will
	be following.
      * Package the empty directory /usr/lib/check_mk_agent/plugins
	and ../local into the RPM and DEB package of the agent
      * New feature: service_dependencies. check_mk lets you comfortably
	create Nagios servicedependency definitions for you and also
	supports them by executing the checks in an optimal order.
      * logwatch.php: New button for hiding the context messages.
	This is a global setting for all logfiles and its state is
	stored in a cookie.
	
1.0.32:
      * IMPORTANT: Configuration variable datasource_programs is now
        analogous to that of host_groups. That means: the order of
        program and hostlist must be swapped!
      * New option --fake-dns, useful for tests with non-existing
	hosts.
      * Massive speed improvement for -S, -H and -C
      * Fixed bug in inventory of clusters: Clustered services where
	silently dropped (since introduction of host tags). Fixed now.
      * Fixed minor bug in inventory: Suppress DNS lookup when using
	--no-tcp
      * Fixed bug in cluster handling: Missing function strip_tags()
	in check_mk_base.py was eliminated.
      * Changed semantics of host_groups, summary_host_groups,
	host_contactgroups, and summary_host_groups for clusters. 
	Now the cluster names will be relevant, not
	the names of the nodes. This allows the cluster hosts to
	have different host/contactgroups than the nodes. And it is more
	consistent with other parts of the configuration.
      * Fixed bug: datasource_programs on cluster nodes did not work
	when precompiling

1.0.31:
      * New option -D, --dump that dumps all configuration information
	about one, several or all hosts
	New config variables 'ignored_checktypes' and 'ignored_services',
        which allow to include certain checktypes in general or
        some services from some hosts from inventory
      * Config variable 'clustered_services' now has the same semantics
	as ignored_checktypes and allows to make it host dependent.
      * Allow magic tags PHYSICAL_HOSTS, CLUSTER_HOSTS and ALL_HOSTS at
	all places, where lists of hosts are expected (except checks).
	This fixes various problems that arise when using all_hosts at
	those places:
	  * all_hosts might by changed by another file in conf.d
	  * all_hosts does not contain the cluster hosts
      * Config file 'final.mk' is read after all other config files -
	if it exists. You can put debug code there that prints the
	contents of your variables.
      * Use colored output only, if stdout is a tty. If you have
	problems with colors, then you can pipe the output
	through cat or less
      * Fixed bug with host tags: didn't strip off tags when
	processing configuration lists (occurs when using
	custom host lists)
      * mk_logwatch is now aware of inodes of logfiles. This
	is important for fast rotating files: If the inode
	of a logfile changes between two checks mk_logwatch
	assumes that the complete content is new, even if
	the new file is longer than the old one.
      * check_mk makes sure that you do not have duplicate
	hosts in all_hosts or clusters.

1.0.30:
      * Windows agent now automatically monitors all existing
	event logs, not only "System" and "Application".

1.0.29:
      * Improved default Nagios configuration file:
	added some missing templates, enter correct URLs
	asked at setup time.
      * IMPORANT: If you do not use the new default 
	Nagios configuration file you need to rename
	the template for aggregated services (summary
	services) to check_mk_summarizes (old name
	was 'check_mk_passive-summary'). Aggregated
	services are *always* passive and do *never*
	have performance data.
      * Hopefully fixed CPU usage output on multi-CPU
	machines
      * Fixed Problem in Windows Agent: Eventlog monitoring
	does now also work, if first record has not number 1
	(relevant for larger/older eventlogs)
      * Fixed bug in administration.html: Filename for Nagios
	must be named check_mk.cfg and *not* main.mk. Nagios
	does not read files without the suffix .cfg. 
      * magic factor for df, that allows to automatgically 
        adapt levels for very big or very small filesystems.
      * new concept of host tags simplyfies configuration.
      * IMPORTANT: at all places in the configuration where
	lists of hosts are used those are not any longer
	interpreted as regular expressions. Hostnames
	must match exactly. Therefore the list [ "" ] does
	not any longer represent the list of all hosts.
	It is a bug now. Please write all_hosts instead
	of [ "" ]. The semantics for service expressions
	has not changed.
      * Fixed problem with logwatch.php: Begin with
	<?php, not with <?. This makes some older webservers
	happy.
      * Fixed problem in check ipmi: Handle corrupt output
	from agent
      * Cleaned up code, improved inline documentation
      * Fixed problem with vms_df: default_filesystem_levels,
	filesystem_levels and df magic number now are used
	for df, vms_df and df_netapp together. Works now also
	when precompiled.
	
1.0.28:
      * IMPORTANT: the config file has been renamed from
	check_mk.cfg to main.mk. This has been suggested
	by several of my customers in order to avoid 
	confusion with Nagios configuration files. In addition,
	all check_mk's configuration file have to end in
	'.mk'. This also holds for the autochecks. The 
	setup.sh script will automatically rename all relevant
	files. Users of RPM or DEB installations have to remove
	the files themselves - sorry.
      * Windows agent supports eventlogs. Current all Warning
        and Error messages from 'System' and 'Application' are
        being sent to check_mk. Events can be filtered on the
	Nagios host.
      * Fixed bug: direct RRD update didn't work. Should now.
      * Fixed permission problems when run as root.
      * Agent is expected to send its version in <<<check_mk>>>
	now (not any longer in <<<mknagios>>>
      * Fixed bug in Windows agent. Performance counters now output
	correct values
      * Change checks/winperf: Changed 'ops/sec' into MB/s.
	That measures read and write disk throughput
	(now warn/crit levels possible yet)
      * new SNMP check 'ifoperstatus' for checking link
        of network interfaces via SNMP standard MIB
      * translated setup script into english
      * fixed bug with missing directories in setup script
      * made setup script's output nicer, show version information
      * NEW: mk_logwatch - a new plugin for the linux/UNIX agent
	for watching logfiles
      * Better error handling with Nagios pipe
      * Better handling of global error: make check_mk return
	CRIT, when no data can retrieved at all.
      * Added missing template 'check_mk_pingonly' in sample
	Nagios config file (is needed for hosts without checks)
	
1.0.27:
      * Ship source code of windows agent
      * fix several typos
      * fix bug: option --list-hosts did not work
      * fix bug: precompile "-C" did not work because
	of missing extension .py
      * new option -U,--update: It combines -S, -H and
	-U and writes the Nagios configuration into a
	file (not to stdout).
      * ship templates for PNP4Nagios matching most check_mk-checks.
	Standard installation path is /usr/share/check_mk/pnp-templates
	
1.0.26:
      -	Changed License to GNU GPL Version 2
      * modules check_mk_admin and check_mk_base are both shipped
	uncompiled.
      * source code of windows agent togehter with Makefile shipped
	with normal distribution
      * checks/md now handles rare case where output of /proc/mdstat
	shows three lines per array

1.0.25:
      * setup skript remembers paths

1.0.24:
      * fixed bug with precompile: Version of Agent was always 0

1.0.23:
      * fixed bug: check_config_variables was missing in precompiled
	files
      * new logwatch agent in Python plus new logwatch-check that
	handles both the output from the old and the new agent

1.0.22:
      * Default timeout for TCP transfer increased from 3.0 to 60.0
      * Windows agent supports '<<<mem>>>' that is compatible with Linux
      * Windows agents performance counters output fixed
      * Windows agent can now be cross-compiled with mingw on Linux
      * New checktype winperf.cpuusage that retrieves the percentage
	of CPU usage from windows (still has to be tested on Multi-CPU
	machine)
      * Fixed bug: logwatch_dir and logwatch_groupid got lost when
	precompiling. 
      * arithmetic for CPU usage on VMS multi-CPU machines changed

1.0.21:
      * fixed bug in checks/df: filesystem levels did not work
	with precompiled checks

1.0.20:
      * new administration guide in doc/
      * fixed bug: option -v now works independent of order
      * fixed bug: in statgrab_net: variable was missing (affected -C)
      * fixed bug: added missing variables, imported re (affected -C)
      * check ipmi: new option ipmi_summarize: create only one check for all sensors
      * new pnp-template for ipmi summarized ambient temperature
 
1.0.19:
      * Monitoring of Windows Services
      * Fixed bug with check-specific default parameters
      * Monitoring of VMS (agent not included yet)
      * Retrieving of data via an external programm (e.g. SSH/RSH)
      * setup.sh does not overwrite check_mk.cfg but installs
	the new default file as check_mk.cfg-1.0.19
      * Put hosts into default hostgroup if none is configured<|MERGE_RESOLUTION|>--- conflicted
+++ resolved
@@ -73,11 +73,6 @@
     * if/if64: also show perf-o-meter if speed is unknown
     * f5_bigip_pool: status of F5 BIP/ip load balancing pools
     * f5_bigip_vserver: status of F5 BIP/ip virtual servers
-<<<<<<< HEAD
-    * smart.temp/smart.stats: added new check for monitoring health of HDDs
-      using S.M.A.R.T
-
-=======
     * ipmi: new configuration variable ipmi_ignored_sensors (see man page)
     * hp_procurve_cpu: rename services description to CPU utilization
     * ipmi: Linux agent now (asynchronously) caches output of ipmitool for 20 minutes
@@ -85,7 +80,8 @@
     * winperf_process.util: new version of winperf.cpuusage supporting new agent
     * winperf_system.diskio: new version of winperf.diskstat supporting new agent
     * winperf_msx_queues: new check for MS Exchange message queues
->>>>>>> 8b43f767
+    * smart.temp/smart.stats: added new check for monitoring health of HDDs
+      using S.M.A.R.T
 
 1.1.10:
     Core, Setup, etc.:
