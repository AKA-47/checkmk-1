--- conflicted
+++ resolved
@@ -33,12 +33,9 @@
       the running state, number of sessions and number of requests now. Can be
       extended via agent configuration (j4p.cfg).
     * Added some preflight checks to --scan-parents code
-<<<<<<< HEAD
-    * megaraid_pdisks: Better handling of MegaCli output (Thanks to Bastian Kuhn)
-=======
     * New checks netapp_cluster, netapp_vfiler for checking NetAPP filer 
       running as cluster or running vfilers.
->>>>>>> 08820697
+    * megaraid_pdisks: Better handling of MegaCli output (Thanks to Bastian Kuhn)
 
     Multisite:
     * FIX: make non-Ascii characters in services names work again
