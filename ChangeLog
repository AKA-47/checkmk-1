--- conflicted
+++ resolved
@@ -45,11 +45,8 @@
     * 0370 FIX: brocade_mlx_module*: Improved output of checks
     * 0372 FIX: megaraid_ldisks: Ignoring adapters without configured logical disks...
     * 0345 FIX: Linux agent: fix detaching of background plugins...
-<<<<<<< HEAD
     * 0378 FIX: agent_vsphere.pysphere: Trying to deal with permissions only on some guests/hosts
-=======
     * 0245 FIX: Inline SNMP now longer throws an exception when using SNMPv3 credentials...
->>>>>>> 094fc3a5
 
     Multisite:
     * 0371 Added log class filter to hostsvcevents view
