1.2.5i6:
    Core & Setup:
    * 1008 Overall check timeout for Check_MK checks now defaults to CRIT state...
    * 1373 SEC: Do not ouput complete command line when datasource programs fail...

    Checks & Agents:
    * 0185 knuerr_rms_humidity, knuerr_rms_temp: Two new Checks to Monitor the Temperature and the Humidity on Knürr RMS Devices
    * 1065 heartbeat_crm / heartbeat_crm.resources: Rewrote checks / formalized parameters...
    * 1068 livedump: Added optional check interval (detect staleness) / option to encrypt mails...
    * 1093 windows agent: performance counter can now be specified by name...
    * 0189 docsis_channels: Support for Frequency of Downstream Channels for Devices with DOCSIS MIB
    * 0190 docsis_channels_upstream: New check for monitoring upstream channels on cable modems with DOCSIS MIB
    * 0193 docsis_cm_status: New Check Status Check for Cable Modems with Docsis MIB.
    * 1070 printer_input/printer_output: New checks to monitor input/output sub-units of printers...
    * 0196 esx_vsphere_hostsystem: New subcheck for maintenance mode...
    * 0197 check_uniserv: New Check for Uniserv Data Management Services...
    * 0199 veeam_client: Check rewritten to get a nicer output
    * 0200 arris_cmts_cpu,arris_cmts_temp: New Checks for Arris CMTS Devices ( Temperature and CPU Utilization)
    * 0202 cisco_temp_sensor: It is now possible to configure this check in WATO....
    * 1172 New check sap.value_groups...
    * 1173 cisco_secure: Check creates now a summary instead one service by port...
            NOTE: Please refer to the migration notes!
    * 1174 rms200_temp: New Temperature check for RMS200 Devices
    * 1175 dell_idrac_disks: New Check for Harddisks using Dell iDrac
    * 0644 adva_fsp_if: instead of lower warning and critical levels check now supports lower and upper levels
            NOTE: Please refer to the migration notes!
    * 1006 printer_pages: add Perf-O-Meter and PNP template
    * 0646 brocade_fcport: the administrative states for which ports are inventorized can now be configured in WATO
    * 1010 chrony: new check for NTP synchronization via chrony on Linux...
    * 1011 ibm_svc_systemstats.disk_latency: introduce levels for alerting...
    * 1372 cisco_vss: new check for monitoring state of Cisco Virtual Switches
    * 0648 brocade_fcport: new speed calculation of isl_ports...
    * 0649 f5_bigip_pool: check now also prints the node names of down nodes
    * 1374 arc_raid_status: moved plugin into main Linux agent...
            NOTE: Please refer to the migration notes!
    * 1375 vxvm_enclosures, vxvm_multipath, vxvm_objstatus: joined into one agent plugin called vxvm...
    * 1376 dmraid: moved plugin code into normal Linux agent...
    * 1377 Renamed agent plugin resolve_hostname into dnsclient, make portable to all Unices...
    * 1146 nfsmounts: supported by AIX agent now...
    * 1103 windows agent: now able to omit context text of logfiles...
    * 1150 netstat: new check for monitoring TCP/UDP connections and Linux and AIX...
    * 0654 oracle_instance: now also monitors the log mode
    * 1176 winperf_msx_queues: The list of counters for inventory can now be configured host based using wato
    * 0656 brocade_fcport: inventory rule can now choose upon physical und operations states as well, state choices were also updated
    * 1177 Hivemanger: New agent to check hivemanager devices
    * 1051 FIX: tcp_conn_stats: fix missing performance data...
    * 1142 FIX: winperf_ts_sessions: fix computation, check has never really worked
    * 1090 FIX: zfsget: fixed exception which happened on incomplete zfs entries
    * 0187 FIX: hp_proliant_power: Fixed Wato configuration
    * 0192 FIX: oracle_rman_backups: Not longer try to make a inventory for broken plugin outputs
    * 0194 FIX: raritan_pdu_inlet: Check now outputs the correct values...
            NOTE: Please refer to the migration notes!
    * 1071 FIX: oracle_rman_backups: Only inventorize ARCHIVELOG / DB FULL / DB INCR entries...
    * 0195 FIX: fc_port: Check temporary disabled cause of problems with automatic detection...
            NOTE: Please refer to the migration notes!
    * 1152 FIX: mk-job: The check now captures currently running jobs and their start time...
    * 0198 FIX: cisco_temp_sensor: Removed dicey detection for temperature value....
    * 0645 FIX: brocade_fcport: since in newer firmware (7.*) swFCPortSpeed is deprecated, we then calculate port speed from IF-MIB::ifHighSpeed
    * 1097 FIX: windows_agent: preventing missing agent sections on first query...
    * 1009 FIX: df: deal with space in file system type for PlayStation file system...
    * 1098 FIX: esx_vsphere_counters.diskio: Now reports unknown when counter data is missing
    * 1143 FIX: dell_powerconnect_temp: fix configuration via WATO...
    * 1144 FIX: blade_bx_temp, dell_chassis_temp, emerson_temp, ibm_svc_enclosurestats, ups_bat_temp: rename service description...
            NOTE: Please refer to the migration notes!
    * 1145 FIX: windows_tasks: handle case correctly where task is currently running...
    * 1378 FIX: mk_logwatch: remove exceeding \n when rewriting message and using \0...
    * 1147 FIX: upc_capacity, ups_socomec_capacity: Fix checking of battery left levels...
    * 1099 FIX: tsm_scratch: now returns the variable name instead the values during inventory...
    * 0650 FIX: f5_bigip_pool: limits to the number of active nodes are now correctly applied...
            NOTE: Please refer to the migration notes!
    * 1102 FIX: esx_vsphere_counters: no longer raise false alarms because of invalid data from ESX Host...
    * 1149 FIX: check_mk-ibm_svc_systemstats.diskio, check_mk-ibm_svc_systemstats.iops: fix exception in Perf-O-Meter
<<<<<<< HEAD
    * 0651 FIX: f5_bigip_interfaces: Fix invalid throughput values, detect newer F5 devices...
=======
    * 0651 FIX: f5_bigip_interfaces: indentation error and oid to determine the interface state fixed...
    * 1393 FIX: casa_cpu_temp, casa_cpu_util: Change service description to standard...
            NOTE: Please refer to the migration notes!
>>>>>>> b70b6fd8

    Multisite:
    * 1066 Implemented Dashboard Designer...
    * 1392 WATO Folder filter: show only the paths a user is allowed to see
    * 1067 FIX: Fixed login problem in LDAP connector when no user filter specified...
    * 1094 FIX: sidebar snaping 'Tree of folders': fixed exception
    * 1154 FIX: Availability: Fixed unwanted redirect to edit annotation page after editing availability options...

    WATO:
    * 1096 New WATO webservices: manage hosts via webinterface...
    * 1155 NagVis map edit/view permissions can now be set using roles/groups...
    * 1064 FIX: Fixed rare issue with WATO communication in distributed setups (different OS versions)...
    * 1089 FIX: Snapshot restore: fixed exception during exception handling......
    * 1091 FIX: logwatch patterns: allow unicode text in pattern comment
    * 1092 FIX: logwatch: now able to enter unicode text into the "Pattern (Regex)" field
    * 0191 FIX: Added swp files to the ignore list for the WATO git feature...
    * 1153 FIX: Changed custom user attributes can now be used immediately...
    * 0201 FIX: Fixed error message in Rulelist of RBN...
    * 1100 FIX: WATO backup domains: fixed bug were excluded files still got deleted on snapshot restore...
    * 1101 FIX: WATO check parameter: renamed 'Nominal Voltages' to 'Voltage Levels..'

    Notifications:
    * 1151 Add variables (HOST/SERVICE)ACK(AUTHOR/COMMENT) to notification context...
    * 1156 FIX: Graphs in HTML mails are now sent again where they where missing...
    * 1157 FIX: Fixed SMS plugin on at least debian (distrs which have no sendsms/smssend)...

    Event Console:
    * 1148 Allow execution of actions when cancelling events...
    * 1007 FIX: check_mkevents: fix case where events contain binary zeroes

    HW/SW-Inventory:
    * 0643 windows inventory: OS now contains the install date, reg_uninstall now contains the path...
            NOTE: Please refer to the migration notes!
    * 0652 windows software inventory gives some more details about OS and installed software...
            NOTE: Please refer to the migration notes!
    * 0653 script to extract hw/sw inventory data in csv format...
    * 0655 FIX: win_cpuinfo and mk_inventory.ps1 agent: unit of CPU speed fixed, fixes for long output lines in agent


1.2.5i5:
    Core & Setup:
    * 1012 Fix quoting of backslashes in custom checks with nagios core...
            NOTE: Please refer to the migration notes!
    * 1038 Massive speedup of cmk --snmptranslate
    * 1035 FIX: Do not fail on errors in *.mk files anymore - except in interactive mode...
    * 0174 FIX: Fixed appending of --keepalive-fd parameters to checkhelpers...
    * 1053 FIX: Fixed events check always being reporting OK state...
    * 1045 FIX: Gracefully restart check_mk helpers in case of memory leak...
    * 0633 FIX: diskstat: fixed performance data of old legacy disk IO read/write data...

    Checks & Agents:
    * 0168 f5_bigip_pool: Added Wato configuration...
    * 0995 raritan_pdu_outletcount: new check for outlet count of Raritan PX-2000 family PDUs
    * 0169 websphere_mq_channels,ebsphere_mq_queues: New Checks to monitor IBM Websphere MQ Queues and Channels...
    * 1034 Always provide also 64 bit version of Windows agent
    * 0170 hp_proliant_power: New check to monitor the Power Meter on Prolaint Servers and iLO Boards
    * 0172 zfsget: Check is now usable in cluster_mode...
    * 1039 aix_diskiod: new check for disk IO on AIX
    * 0997 New checks and a special agent for ALLNET IP Sensoric devices...
    * 0175 logwatch.groups: New logwatch subcheck who can be used to group logfiles together....
    * 1041 aix_memory: new check for RAM and SWAP on AIX
    * 0998 ibm_imm_health: Trying to recognice newer versions of IBM IMM now too
    * 0628 raritan_pdu_inlet: now also monitors the three phases of the inlet
    * 1073 sni_octopuse_cpu: added PNP graph definition and Perf-O-Meter
    * 0178 mssql_tablespaces: It is now possible to define thresholds
    * 0999 allnet_ip_sensoric.pressure: New Check for Pressure Sensors in ALLNET IP Sensoric devices
    * 1082 windows agent: now also available as msi installer...
    * 0179 check_dns: It is now possible to use the local dns server in wato configuration...
    * 1058 livedump-mail-fetch: Now supporting either quoted-printable or non encoded mails...
    * 0180 sap: It is now possible to add multiple sap instances to the sap.cfg file...
    * 0181 citrix_sessions, citrix_serverload: New checks for Citrix Load (a Score calculated by citrix) and the number of sessions
    * 0637 jolokia_metrics.gc, jolokia_metrics.tp, jolokia_info: two new subchecks for the jolokia_metrics checks and better error handling for jolokia_info...
    * 1000 qlogic_sanbox.temp: New Check for temperature sensors in QLogic SANbox Fibre Channel Switches
    * 1001 qlogic_sanbox.psu: New Check for power supplies in QLogic SANbox Fibre Channel Switches
    * 0182 MegaCli: Agent now also supports the 64bit version (Thanks to Philipp Lemke)
    * 1132 qlogic_fcport: New Check for Fibre Channel Ports in QLogic SANbox FC Switches
    * 1133 qlogic_sanbox_fabric_element: New Check for Fabric Elements in QLogic SANbox Fibre Channel Switches
    * 1134 bintec_sensors.fan: New Check for Fan Speed of Bintec Routers
    * 1135 bintec_sensors.voltage, bintec_sensors.temp: New Checks for Voltage and Temperature Sensors of Bintec Routers
    * 1048 mem.win: support predictive levels...
    * 1136 bintec_brrp_status: New Check for BRRP States on Bintec Routers
    * 0640 jolokia_metrics.gc, jolokia_metrics.tp: now come with its own pnp templates
    * 1088 included check_mk_agent windows msi installer...
    * 0183 sentry_pdu: New check to monitor plugs of sentry PDUs
    * 0184 knuerr_sensors: New Check to monitor Sensors on a Knürr RMS Device
    * 0994 FIX: agent plugin smart: fixed syntax error
    * 0989 FIX: logwatch.ec: Fix forwarding multiple messages via syslog/TCP...
    * 0943 FIX: if.include: fixed incorrect traffic percentage values in the check output of if checks...
    * 0944 FIX: oracle_tablespaces: fixed calculation of space left and number of remaining increments...
    * 1032 FIX: check_traceroute: Fix option Use DNS, worked vice versa
    * 0171 FIX: hp_blade_psu: Fixed pnp template...
    * 0996 FIX: apc_symmetra_test: Handle unknown date of last self test as intended...
    * 0173 FIX: hitachi_hnas_volume: Fixed bug when snmp outputs empty lines
    * 1037 FIX: bintec_info: support bintec RXL12500
    * 0948 FIX: mk_inventory.ps1: increased caching time to 14400, fixed incorrect default cachefile path
    * 0827 FIX: lnx_thermal: Not checking active trip points (e.g. cooling device triggers) anymore
    * 1043 FIX: printer_supply: fix value error in default parameters...
    * 0626 FIX: veeam_jobs: agent now supports output lines longer than 80 chars
    * 1072 FIX: printer_supply: fix colors of Perf-O-Meter on HP OfficeJet...
    * 0950 FIX: check_mkevents: now able to resolve the hostname of the remote hosts...
    * 0177 FIX: esx_vsphere_hostsystem.multipath: Fixed return state in case of paths in standby...
    * 1054 FIX: mysql_slave: Only monitor the age of the slave when it is running
    * 1075 FIX: if, if64: Fixed PNP template in order to correctly scale Y axis
    * 0631 FIX: fc_port: several fixes for the perfometer to display the right values...
    * 0632 FIX: brocade_fcport: fix perfometer output of out bandwidth when averaging is switched on
    * 1055 FIX: mysql_slave: Fixed detecting CRIT states when IO/SQL slaves are not running
    * 0634 FIX: Max Bandwidth for PNP-Graphs of Interface checks corrected...
    * 0635 FIX: fc_port: the check no longer inventorizes ports with administrative state of 'unknown' or 'offline'
    * 0636 FIX: fc_port: do not inventorize if brocade fibre channel mib is also supported on the device...
    * 1083 FIX: ad_replication.bat: does not return data if the server is no DC
    * 0638 FIX: windows_updates: agent plugin now always sends section header, even if no update information provided...
    * 1084 FIX: ps: now able to handle bigger process groups without constant MKCounterWrapped Exceptions...
    * 1087 FIX: Active checks: Non-ascii check commands now converted into utf-8...
    * 1049 FIX: ups_capacity: Fix exception when running on battery...
    * 0639 FIX: jolokia_metrics: fix for problem when catalina uses the standalone engine
    * 1050 FIX: websphere_mq_queues: make compatible with old agent, fix not-found case

    Multisite:
    * 1013 Sort host names naturally, e.g. foobar11 comes after foobar2...
    * 1033 New Mutisite filter for the number of services a host has...
    * 0949 quicksearch: now able to search for multiple hosts at once...
    * 1052 SEC: index start URL can not be used to redirect to absolute URLs anymore...
    * 1085 quicksearch: multiple hostname matches now lead to the searchhost view instead of the hosts view...
    * 1047 Virtual Host Tree: Allow to use topic as tree level...
    * 1062 SEC: Fixed several XSS issues on different pages...
    * 1063 SEC: Fixed several XSS issues on different pages...
    * 0945 FIX: Sidebar snapin "Problem hosts": Now excludes hosts and services in downtime
    * 1036 FIX: doc/treasures/downtime: fix --url option, better error output
    * 1074 FIX: Fix Virtual Host Tree snapin...
    * 1059 FIX: LDAP: Using configured user filter during login to prevent temporary created users...
    * 1060 FIX: Fixed exception during first login of a user when saving of access times is enabled...

    WATO:
    * 0825 WATO: Hover menu of user online state shows the last seen date/time now
    * 1057 WATO folder permissions are only exported to NagVis when configured...
    * 1086 check_http: now able to enter non-ascii signs in "Send HTTP POST data" rule...
    * 0990 FIX: Fix HTTP error handling in bulk inventory...
    * 1004 FIX: Fix exception when saving rules, caused by empty item
    * 0947 FIX: WATO snapshots: fixed missing files on restoring nagvis backup domains
    * 0826 FIX: Fixed problem where user access times were not updated correctly
    * 1044 FIX: Remove icon for service parameters in WATO service list for missing services...
    * 1056 FIX: Fixed selection of hosts for bulk actions

    Notifications:
    * 1042 Rule based notifications: allow matching on host groups...
    * 0828 FIX: Mails sent with mail/asciimail plugin now really set the from address
    * 1061 FIX: SMS notifications: correctly handling spaces in phone numbers...

    Reporting & Availability:
    * 0991 FIX: Availability: optionally show time stamps as UNIX epoch time...
    * 1076 FIX: Fix wrong percentual host availability > 100% when excluding downtimes...

    Event Console:
    * 1040 FIX: Avoid sporadic errors when checking event state in Event Console...

    Livestatus:
    * 0988 FIX: livedump: Fix exception in case no contact groups are defined for a service
    * 0951 FIX: table servicegroups: fixed service visibility when using group_authorization AUTH_STRICT...

    HW/SW-Inventory:
    * 0625 hw/sw inventory now reads the kernel version and architecture for linux and windows
    * 0627 lnx_video, win_video: added inventory function and agent for linux video cards, modified windows inventory function
    * 0629 improvements to windows sw/hw inventory (encoding, more details for sw inventory)
    * 0630 win_disks: hardware inventory for physical disks in windows
    * 1046 Added AIX support for HW/SW-Inventory...
    * 0167 FIX: mk_inventory.linux: Changed field separator from pipe to tab...
    * 1005 FIX: Fix exception when using pretty-print output format
    * 0946 FIX: hw/sw inventory: fixed display bug for byte fields with the value 0...
    * 0641 FIX: windows inventory: moved encoding from checks to windows agent plugin


1.2.5i4:
    Core & Setup:
    * 0940 SEC: Fixed various core SIGSEGV when using malformed livestatus queries...

    Checks & Agents:
    * 0812 nginx_status: New check for monitoring status information of the Nginx web server...
    * 0986 citrix_licenses: new check for monitoring Citrix licenses
    * 0814 Agent versions can now be checked with "at least version X" parameters...
    * 0815 mysql_slave: New check for monitoring MySQL slave sync state
    * 0617 adva_fsp_if: new check to monitor interfaces of the ADVA FSP 3000 scalable optical transport solution
    * 0618 adva_fsp_current: new check for the power supply units of the ADVA FSP 3000 scalable optical transport solution
    * 0619 adva_fsp_temp: new check to monitor temperature and temperature trends on ADVA scalable optical transport solutions
    * 0993 raritan_pdu_inlet: now delivers performance data
    * 0624 fc_port: new check for fibre channel devices supporting the FCMGMT MIB
    * 1003 ibm_svc_enclosure: support new firmware, also check fan modules
    * 0616 FIX: brocade.fan, brocade.power, brocade.temp: will now only discover services which are not marked as absent
    * 0992 FIX: zfs_arc_cache: returns OK even if values of arc meta are missing...
    * 0936 FIX: agent_ibmsvc: improved error messages on using wrong credentials
    * 0621 FIX: zfsget: better filesystem selection and calculation of sizes...
    * 0819 FIX: Fixed keepalive termination in case of exceptions during checking...
    * 0622 FIX: cisco_temp_sensor: fix to also work with newer IOS versions
    * 0623 FIX: fsc_fans: upper levels for fan RPMs are now optional also for the check
    * 0823 FIX: mk_sap: Fixed some wrong calculated values (decimal numbers)...

    Multisite:
    * 0982 SEC: Fix two XSS weaknesses according to CVSS 8.5 AV:N/AC:M/Au:S/C:C/I:C/A:C...
    * 0983 SEC: Fix security issue in code of row selections (checkboxes) (CVSS 4.9 AV:N/AC:M/Au:S/C:N/I:P/A:P)...
    * 0934 FIX: Logwatch messages with class unknown ( 'u' ) now displayed as WARN...
    * 0166 FIX: mobile gui: Fixed colors of command list...
    * 0820 FIX: Fixed wrong NagVis links in "custom links" snapin
    * 0938 FIX: logwatch: fixed incorrect display of warning messages
    * 0939 FIX: Fixed multisite exception caused by missing explanation text for a AUTODELETE event action
    * 0822 FIX: Sorting columns in view dashlets is now working again
    * 0941 FIX: esx_vsphere_hostsystem.cpu_usage: pnpgraph now displays AVERAGE instead of MAX values in all timeframes...
    * 0942 FIX: check_mk-winperf.cpuusage.php: now displays AVERAGE values instead of MAX...

    WATO:
    * 0984 Fix code injection for logged in users via automation url...
            NOTE: Please refer to the migration notes!
    * 0987 New button for updating DNS cache...
    * 0824 SEC: Valuespecs: Fixed several possible HTML injections in valuespecs...
    * 0813 FIX: LDAP: Improved slightly missleading logging of LDAP sync actions...
    * 0935 FIX: CPU utilization: increased maximum value to 10000...
    * 0821 FIX: Reducing size of auth.php (needed for authorisation in NagVis) in large environments...

    Notifications:
    * 1002 FIX: Fix crash when debugging notifications with non-Ascii characters...

    Reporting & Availability:
    * 0985 Availability: display phases of freqent state changes as "chaos"...

    Event Console:
    * 0816 States of events can now be set by patterns...

    HW/SW-Inventory:
    * 0620 new version of Check_MKs hardware and software inventory including a much extended windows agent and inventory functions
    * 0818 FIX: Fixed exception in HW/SW inventory search dialog...


1.2.5i3:
    Core & Setup:
    * 0884 New options --oid and --extraoid for cmk --snmpwalk...
    * 0785 FIX: Availability: fixed memory leak in table statehist...
    * 0903 FIX: availability: fixed bug causing the availability feature not considering timeperiod transitions
    * 0888 FIX: Fix SNMP inventory check in simulation mode

    Checks & Agents:
    * 0149 cisco_secure: New check for Port Security on Cisco swichtes
    * 0751 New localcheck for Linux that makes sure that filesystems in /etc/fstab are mounted...
    * 0783 enterasys_lsnat: new check monitoring the current LSNAT bindings
    * 0601 printer_alerts: check can now display a textual representation of the alert code...
            NOTE: Please refer to the migration notes!
    * 0799 ibm_svc_systemstats.cpu_util: New check for CPU Utilization of an IBM SVC / V7000 device in total
    * 0800 ibm_svc_nodestats.cache, ibm_svc_systemstats.cache: New checks for Cache Usage of IBM SVC / V7000 devices
    * 0150 printer_suply: New option to upturn toner levels...
    * 0801 ibm_svc_eventlog: New Check for Messages in Event log of IBM SVC / V7000 devices
    * 0151 enterasys_cpu_util: Changed check to not longer summarize all modules...
            NOTE: Please refer to the migration notes!
    * 0802 ibm_svc_nodestats.iops, ibm_svc_systemstats.iops: new checks for IO operations/sec on IBM SVC / V7000 devices
    * 0602 cmciii.humidity: new check for Rittals CMC III humidity sensors
    * 0829 oracle_tablespaces: improved formatting of levels text in check output...
    * 0757 Linux multipath check can now use the alias instead of the UUID as item...
    * 0879 windows_tasks: output last and next run time
    * 0881 rmon_stats: now needs to be activated via a rule in order to be inventorized...
            NOTE: Please refer to the migration notes!
    * 0804 ibm_svc_portfc: New check for status of FC Ports in IBM SVC / Storwize V3700 / V7000 devices
    * 0805 ibm_svc_enclosure: New Check for Enclosures, Canisters and PSUs in IBM SVC / Storwize V3700 / V7000 devices
    * 0806 ibm_svc_enclosurestats.temp: New Check for temperature in enclosures of IBM SVC / Storwize V3700 / V7000 devices
    * 0807 ibm_svc_enclosurestats.power: New check for power consumption of enclosures of IBM SVC / Storwize V3700 / V7000 devices
    * 0808 brocade_mlx*: Checks now also work correctly with Brocade ADX / FGS / ICX devices
    * 0892 wagner_titanus_topsense: new info check and overall status check for Wagner Titanus Top Sens devices
    * 0893 wagner_titanus_topsense.alarm: New check for Alarms Triggered on Wagner Titanus Top Sens devices
    * 0894 wagner_titanus_topsense.smoke: New check for Smoke Detectors in Wagner Titanus Top Sens devices
    * 0895 wagner_titanus_topsense.chamber_deviation: New Check for Chamber Deviation from Calibration Point in Wagner Titanus Top Sens devices
    * 0152 fsc_fans: Added support for Wato configuration and upper limits
    * 0896 wagner_titanus_topsense.airflow_deviation: New Check for Airflow Deviation in Wagner Titanus Top Sens devices
    * 0897 wagner_titanus_topsense.temp: New Check for Temperature measured by Wagner Titanus Top Sens devices
    * 0898 ibm_svc_nodestats.disk_latency, ibm_svc_systemstats.disk_latency: New Checks for Disk Latency in IBM SVC / Storwize V3700 / V7000 devices
    * 0156 akcp_daisy_temp: New Check for akcp daisyTemp sensor chains...
    * 0899 enterasys_temp: New Check for temperature sensor in Enterasys Switches
    * 0901 ibm_svc_portfc: more devices recognized...
    * 0952 ibm_svc_array: New check for Status of RAID Arrays in IBM SVC / Storwize devices.
    * 0911 esx_vsphere_hostsystem.multipath: now able to configure paths minimum count...
    * 0159 brocade: Added support for brocade fdx switches
    * 0160 brocade_vdx_status: New check to monitor the operational state of vdx switches.
    * 0916 if: now able to configure minimum bandwidth limits
    * 0917 df checks: now able to show time left until disk full as perfometer and pnpgraph...
    * 0954 juniper_bgp_state: New Check for BGP status at Juniper Routers
    * 0955 zfs_arc_cache, zfs_arc_cache.l2: New Checks for Hit Ratios and Sizes of ZFS arc Cache
    * 0162 if_brocade: New if64 Check version for Brocade VDX Switches...
            NOTE: Please refer to the migration notes!
    * 0956 fast_lta_headunit.status, fast_lta_headunit.replication: New checks for FAST LTA Storage Systems
    * 0957 fast_lta_silent_cubes.capacity: New check for Total Capacity over all Silent Cubes on FAST LTA Storage Systems
    * 0975 esx_vsphere_vm.guest_tools: renamed check (formerly esx_vsphere_vm.guestTools)...
            NOTE: Please refer to the migration notes!
    * 0920 blade_bays: now also detects if blade server is switched off
    * 0977 check_traceroute: new active check for checking presence and absence of routes...
    * 0959 libelle_business_shadow.info, libelle_business_shadow.process, libelle_business_shadow.status: New Checks for Libelle Business Shadow
    * 0960 libelle_business_shadow.archive_dir: New check for the Archive Dir of Libelle Business Shadow...
    * 0978 Fix security issue with mk-job on Linux...
            NOTE: Please refer to the migration notes!
    * 0925 ps: improved/fixed calculation of CPU utilization (linux)...
    * 0926 windows agent: local / plugin scripts now get the REMOTE_HOST as environment variable
    * 0163 kaspersky_av_quarantine,kaspersky_av_tasks,kaspersky_av_updates: New checks for kaspersky anti virus on linux
    * 0164 symantec_av_progstate,symantec_av_quarantine, symantec_av_updates: New checks for Symantec Anti Virus on Linux
    * 0615 apc_symmetra: check now also monitors the battery replacement status
    * 0927 windows agent: now able to evaluate logfiles written in unicode (2 bytes per character)...
    * 0165 ups checks now supports also GE devices (Thanks to Andy Taylor)...
    * 0928 runas: new plugin script to include and execute mrpe, local and plugin scripts as different user...
    * 0929 windows agent: now able to include and execute additional local and plugin scripts as different user...
    * 0812 nginx_status: New check for monitoring status information of the Nginx web server...
    * 0961 fast_lta_volumes: new check of capacity of volumes in FAST LTA Storage Systems...
    * 0777 FIX: special agent emcvnx: did not work with security file authentication...
    * 0786 FIX: zfsget: fixed compatibility with older Solaris agents...
    * 0809 FIX: brocade_fcport: Fixed recently introduced problem with port speed detection
    * 0787 FIX: df: fixed problems on some filesystem checks when legacy check parameters where used...
    * 0803 FIX: agent_ibmsvc: raw data for System Info Check and License Check now in correct format...
    * 0788 FIX: oracle_tablespaces: now able to bear None values as warn/crit levels...
    * 0789 FIX: oracle_tablespaces: fixed bug when using dynamic filesystem levels...
    * 0603 FIX: cmciii checks: more general scan function plus perf-o-meters for humidity and temperature checks
    * 0604 FIX: windows_updates: now handles situations with forced reboot and no limits correctly
    * 0605 FIX: enterasys_cpu_util enterasys_lsnat: syntax fixes
    * 0889 FIX: logwatch: fix case where rule wouldn't be applied...
    * 0882 FIX: check_bi_local.py: fix crash in case of non-ascii characters...
    * 0606 FIX: apache_status: now also sends an accept header to make it work with mod_security enables servers
    * 0832 FIX: solaris_mem: fixed invalid calculation of total swap...
    * 0810 FIX: fritz.link: Not inventorizing "unconfigured" interfaces anymore
    * 0154 FIX: zfsget: Fixed inventory of filesystems
    * 0155 FIX: mssql_counters: harded check agains odd agent output
    * 0907 FIX: windows agent: register_service: fixed ImagePath registry entry...
    * 0608 FIX: oracle_asm_diskgroup: check now also handles older oracle version 11.1.0
    * 0157 FIX: apc_symmetra_test: Fixed case of unkown last test date
    * 0910 FIX: brocade.power: fixed an error where the check reports an UNKNOWN on power supply failure...
    * 0158 FIX: dell_om_disks: Handle hotspares more correctly
    * 0161 FIX: cisco_fru_power: Exluded not existing devices from the inventory
    * 0969 FIX: blade_health: correctly output error message in non-OK state
    * 0611 FIX: nfsexports.solaris: fix in determination of path prefix
    * 0953 FIX: brocade_mlx_temp: special treatment for devices sometimes not delivering temperature by SNMP
    * 0958 FIX: df.include: failed for checks with grouping patterns...
    * 0924 FIX: windows agent: now able to execute python scripts again
    * 0614 FIX: cmciii.temp, cmciii.humidity: fixed bugs to get performance data back
    * 0932 FIX: prediction: fixed bug where predicted levels were not recalculated

    Multisite:
    * 0779 Hostgroups (Summary): Empty hostgroups are no longer shown (can be re-enabled by filter)
    * 0887 Add new column painter "Host Notifications Enabled"...
    * 0963 New snapin with virtual host trees...
    * 0914 Improved transaction handling to speedup the Web-GUI...
    * 0905 FIX: Multisite context buttons: links in context buttons are no longer called twice...
    * 0906 FIX: Improved transaction handling in Web GUI...
    * 0909 FIX: Table checkboxes: Fixed bug where selected checkboxes got ignored...
    * 0811 FIX: Fixed handling of exceptions occuring before login in debug mode
    * 0912 FIX: Multisite Views: Fixed bug where custom views could not get deleted
    * 0921 FIX: dashboards: fixed bug not updating header timestamp...
    * 0923 FIX: json export: fixed bug not stripping html tags from output
    * 0931 FIX: pnp-template ps.perf: fixed display bug of cpu averaging

    WATO:
    * 0784 Improved security of WATO bulk inventory by using transaction ids
    * 0880 Added support for 389 Directory Server to LDAP connector
    * 0607 online help text for host creation in WATO now also explains hostname caching
    * 0908 Check event state: New option "Less Verbose Output"...
    * 0965 Cumulative permissions and contact groups for WATO folders...
    * 0973 Renaming of hosts via WATO...
    * 0976 Show preview of active and custom checks in WATO services table...
    * 0930 WATO snapshots: disabled upload of legacy snaphots and snapshots with invalid checksums...
    * 0781 FIX: host diag page: fixed problem with update of diagnose subwindows...
    * 0904 FIX: Fixed exception in host parameter overview...
    * 0971 FIX: Fix missing authentication of PHP addons in D-WATO when activation mode is reload...
    * 0972 FIX: Do not loose site specific global settings anymore when chaning a site's configuration...
    * 0933 FIX: WATO snapshots: excluded some superfluous files from nagvis backup domaim...

    Notifications:
    * 0754 Allow users to disable their notifications completely...
    * 0755 Added variables LASTHOSTUP_REL and LASTSERVICEOK_REL to notification context...
    * 0883 Added Date / Time to HTML notification email
    * 0900 notify_multitech.py: new treasures script for notifying via MultiTech SMS Gateway...
    * 0968 Notification scripts are now configurable via WATO...
    * 0974 New notification plugin for ASCII emails...
    * 0752 FIX: FIX: compute correct state transitions for notifications...
    * 0753 FIX: FIX: correctly show original state in HTML notification mails...
    * 0609 FIX: mail notification script now uses 6 digit hex codes for colors to be better compatible with web based mail browsers
    * 0964 FIX: Fix hanging shutdown of CMC on RedHat 5.X...
    * 0918 FIX: notification: fixed exception when sending notifications as sms / ascii mail...

    Reporting & Availability:
    * 0756 Allow availability of multisite BI aggregates at once...
    * 0966 CSV export for availability works now also for BI aggregates
    * 0967 BI Availability timewarp: new buttons for moving back and forth
    * 0962 FIX: Fix CSV-Export in availability table
    * 0890 FIX: Fix availability computation for hosts...
    * 0891 FIX: Fix HTML encoding of tootip in inline timeline of availability

    Event Console:
    * 0885 New option for writing all messages into a syslog-like logfile...
    * 0902 FIX: event console view: fixed exception on rendering host tags for unknown hosts...

    Livestatus:
    * 0747 FIX: livestatus table hostsbygroup: fixed bug with group_authorization strict...
    * 0831 FIX: table statehist: no longer crashes on TIMEPERIOD TRANSITION entries with an invalid syntax...

    Livestatus-Proxy:
    * 0970 FIX: liveproxyd: handle situations with more then 1024 open files...
    * 0613 FIX: liveproxyd: fewer log messages in case a site is unreachable

    HW/SW-Inventory:
    * 0913 lnx_distro: Now able to detect SuSE distributions...
    * 0610 mk_inventory: windows inventory check now included, install date added to data
    * 0886 FIX: Fix exception on non-UTF-8 encoded characters in software list
    * 0922 FIX: dmidecode: fixed exceptions on missing/unknown data


1.2.5i2:
    Checks & Agents:
    * 0147 enterasys_fans: New Check to monitor fans of enterasys swichtes
    * 0773 ibm_svc_system: new check for System Info of IBM SVC / V7000 devices
    * 0774 ibm_svc_nodestats.diskio: new check for disk troughput per node on IBM SVC / V7000 devices
    * 0775 ibm_svc_systemstats.diskio: new check for disk throughput in IBM SVC / V7000 devices in total
    * 0764 lnx_quota: Added new check to monitor Linux File System Quota...
    * 0776 ibm_svc_nodestats.cpu_util: new check for CPU Utilization per Node on IBM SVC / V7000 devices
    * 0600 nfsexports.solaris: new agent plugin for monitoring nfs exports on solaris systems...
    * 0743 mem, fortigate_memory, solaris_mem: display total SWAP info in check output
    * 0745 drbd: Roles and diskstates are now configurable via WATO...
    * 0740 FIX: winperf_if: now able to handle bandwidth > 4GBit...

    Multisite:
    * 0765 NagVis-Maps-Snapin: Now visualizes downtime / acknowledgment states of maps...
    * 0766 FIX: Changed transid implemtation to work as CSRF protection (Fixes CVE-2014-2330)...

    WATO:
    * 0767 FIX: Signing and verification of WATO snapshot (addresses CVE-2014-2330)...

    BI:
    * 0741 FIX: BI editor: fixed display bug in "Create nodes based on a service search"...

    Livestatus:
    * 0742 FIX: table statehist: now able to cancel a running query if limit is reached...


1.2.5i1:
    Core & Setup:
    * 0386 Added all active checks to check_mk -L output...
    * 0452 Speedup generation of configuration...
    * 0124 Support multiline plugin output for Check_MK Checks...
    * 0675 Activate inline SNMP per default (if available)...
    * 0695 Remove obsolete option -u, --cleanup-autochecks...
            NOTE: Please refer to the migration notes!
    * 0087 FIX: Fixed possible locking issue when using datasource program with long output...
    * 0313 FIX: Avoid duplicate reading of configuration file on --create-rrd...
    * 0379 FIX: check_mk -c: Now also rewrites the location of conf.d directory
    * 0354 FIX: Catch exception when check plugins do not return a state...
    * 0398 FIX: Tolerate debug output in check plugins when using CMC...
    * 0314 FIX: Fix CMC not executing any Check_MK checks after config reload...
    * 0401 FIX: Fix rule precedence in WATO-configured manual checks...
    * 0402 FIX: Fix exception in case of missing agent sections of cluster-aware checks...
    * 0426 FIX: Fixed processing of cached agent plugins / local scripts...
    * 0451 FIX: Ignore missing check types when creating configuration for Nagios
    * 0259 FIX: Fixed htpasswd permission problem in check_mk standalone installation...
    * 0453 FIX: Fix ugly Python exception in host diagnosis page in case of SNMP error...
    * 0696 FIX: Remove garbled output of cmk -v in state of CMC
    * 0682 FIX: Allow overriding of active and custom checks by more specific rule...
    * 0267 FIX: Fixed auth.serials permission problem in check_mk standalone installation...
    * 0282 FIX: TIMEPERIOD TRANSITION messages no longer cut at 64 bytes...
    * 0730 FIX: cmc: fixed bug displaying logentries after a logfile rotation...
    * 0140 FIX: Fixed unwanted handling of hostname as regex...
    * 0739 FIX: Availablity: Prevent crash if the notification period is missing...

    Checks & Agents:
    * 0306 esx_vsphere_counters: added missing ramdisk levels sfcbtickets
    * 0073 moxa_iologik_register: new check to monitor moxa e2000 series registers
    * 0105 apc_humidity: New Check for humidity levels on APC Devices
    * 0106 3ware_units: The verifying state is now handled as ok...
    * 0086 timemachine: new check checking the age of latest backup by timemachine on MAC OS
    * 0074 raritan_pdu_plugs: new check for Raritan PX-2000 family PDUs...
    * 0107 stulz_alerts, stulz_powerstate, stulz_temp, stulz_humidity: New Checks for Stulz clima devices
    * 0075 raritan_pdu_inlet: new check to monitor inlet sensors of the Raritan PX-2000 PDUs
    * 0315 hitachi_hnas_quorumdevice, hitachi_hnas_pnode, hitachi_hnas_vnode: New checks for Hitachi HNAS devices
    * 0316 hitachi_hnas_cpu: New check for CPU utilization of Hitachi HNAS devices
    * 0373 wut_webtherm: Supporting several other devices now
    * 0377 check_http: Certificate Age mode now supports SNI...
    * 0317 emc_isilon: New checks for EMC Isilon Storage System
    * 0395 cmctc.temp: also detect older CMC devices
    * 0396 cmciii_access cmciii_io cmciii_psm_current cmciii_psm_plugs: Support other firmeware versions as well...
    * 0111 kemp_loadmaster_ha, kemp_loadmaster_realserver, kemp_loadmaster_services: New Checks for Kemp Loadbalancer
    * 0318 hitachi_hnas_fan: New check for fans in Hitachi HNAS systems
    * 0319 hitachi_hnas_psu, hitachi_hnas_psu: New checks for Hitachi HNAS storage systems
    * 0320 hitachi_hnas_fpga: new check for Hitachi HNAS storage systems
    * 0321 brocade_mlx: enhancing checks (BR-MLX modules, more OK states)...
    * 0323 emcvnx_hwstatus, emcvnx_hba, emcvnx_disks: new checks for EMC VNX storage systems
    * 0254 agent_vsphere: Make handling of spaces in hostnames of ESX configurable...
    * 0077 cmciii.psm_current, cmciii_psm_plugs, cmciii_io, cmciii.access, cmciii.temp, cmciii.can_current, cmciii.sensor, cmciii.state: new sub checks included in one new check cmcmiii superseding and improving several previous checks of the Rittal CMCIII device...
            NOTE: Please refer to the migration notes!
    * 0078 job: check now monitors the time since last start of the job, limits can be configured in WATO
    * 0079 f5_bigip_conns: new check to monitor number of current connections
    * 0324 hitachi_hnas_cifs: new check for the number of users using a CIFS share
    * 0455 hitachi_hnas_span: new check for Spans (Storage Pools) in Hitachi HNAS storage systems
    * 0445 mem.win: Allow time-averaging of values before applying levels...
    * 0446 mem.used, solaris_mem: Introduce optional averaging of used memory...
    * 0566 services.summary: new check to monitor stopped services of mode autostart in windows
    * 0568 f5_big_ip_conns: check now supports predictive monitoring and both connections types are merged in one check
    * 0257 windows_agent: now reports extended process information (obsoletes psperf.bat plugin)...
    * 0457 hitachi_hnas_volume: New check for Usage and Status of Volumes in Hitachi HNAS storage systems
    * 0450 mem.used: Add information about shared memory (on Linux hosts)
    * 0458 hitachi_hnas_fc_if: New check for FibreChannel Interfaces in Hitachi HNAS storage systems
    * 0459 emcvnx_info: New info check providing Model, Revision and Serial Number of EMC VNX storage systems
    * 0461 emcvnx_raidgroups.list_luns: New check for EMC VNX storage system...
    * 0462 emcvnx_raidgroups.list_disks: New check for EMC VNX storage system...
    * 0463 emcvnx_raidgroups.capacity, emcvnx_raidgroups.capacity_contiguous: New Checks for EMC VNX Storage systems...
    * 0570 fileinfo.groups: file groups now allow exclude patterns as well
    * 0464 stulz_pump: new check for the status of pumps of Stulz clima units
    * 0125 unitrends_backup:Unitrends Backup...
    * 0126 mikrotik_signal: Check for mikrotik wifi bridges
    * 0127 hp_proliant_raid: Check for proliant RAID status.
    * 0571 cmciii_lcp_fans: now monitors the lower limit for the rpm
    * 0572 cmciii_lcp_waterflow: lower and upper limits to the flow are now monitored
    * 0573 cmciii_lcp_airin, cmciii_lcp_airout, cmciii_lcp_waterin, cmciii_lcp_waterout: checks now observe limits to the temperatures
    * 0128 unitrends_replication: Check for monitoring  Replicaion staus on Unitrend systems
    * 0265 mpre_include: run additional mrpe configs within user context...
    * 0266 windows_agent: now supports mrpe include files...
    * 0574 if64: check now supports clustering...
    * 0576 fileinfo.groups: new feature to include current date in file pattern
    * 0130 Support of new Firmware version of various Fujitsu Sotarge Systems
    * 0698 emc_isilon.nodehealth: new check for EMC Isilon Storage systems: NodeHealth
    * 0699 emc_isilon_iops: New check for Disk Operations per Second (IOPS) in EMC Isilon Storage
    * 0132 New checks fjdarye101_disks fjdarye101_rluns: Fujitsu Storage Systems with 2013 Firmware
    * 0697 check_dns: allow to specify multiple expected answers
    * 0700 arcserve_backup: new check for status of backups in an Arcserve Backup Server
    * 0580 emc_datadomain_fans, emc_datadomain_nvbat, emc_datadomain_power, emc_datadomain_temps: new hardware checks for EMC Datadomain
    * 0691 Solaris agent: include lofs in list of monitored filesystem types
    * 0694 wut_webtherm: Support new versions of WUT-Thermometer...
    * 0135 apc_inputs: New Check for APC Input Contacts
    * 0701 emc_isilon_diskstatus: new check for Status of Disks in EMC Isilon Storage Systems
    * 0581 emc_datadomain_disks emc_datadomain_fs:  new checks to monitor disks and filesystems of EMC Datadomain
    * 0718 logwatch.ec: Optionally monitor the list of forwarded logfiles...
    * 0556 esx_vsphere_counters.diskio: now also shows disk latency
    * 0583 stulz_pump: now monitors the pumps rpm in precent of maximum and gathers performance data
    * 0560 check_mk_agent.solaris: report statgrab_mem section if solaris_mem section is missing...
    * 0702 Rule for checking agents for wanted version...
    * 0586 rmon_stats: new snmp check to gather network traffic statistics on RMON enabled network interfaces
    * 0704 windows_os_bonding: new check for bonding interfaces on windows...
    * 0562 esx_vsphere_vm.guest_tools: new check to monitor guest tools status...
    * 0674 brocade_fcport: Now supporting interface speed of 16 Gbit (just discovered in the wild)
    * 0138 Removed caching function in Windows Update agent plugin...
            NOTE: Please refer to the migration notes!
    * 0564 esx_vsphere_vm.datastores: displays the datastores of the VM...
    * 0731 mk_postgres: improved support for versions postgres < 9.2...
    * 0588 dell_poweredge_amperage.current, dell_poweredge_amperage.power, dell_poweredge_cpu, dell_poweredge_status, dell_poweredge_temp: new checks for the Dell PowerEdge Blade Server
    * 0589 brocade_tm: new check monitoring traffic manager statistics for interfaces of brocade devices
    * 0591 dell_poweredge_mem: new check to monitor memory modules of Dell PowerEdge Servers
    * 0592 dell_poweredge_pci: new check for pci devices on dell PowerEdge Servers
    * 0141 ups_socomec_capacity: Battery Capacity Check for Socomec UPS Devices.
    * 0705 arcserve_backup: improved documentation (check manpage and comments in the agent plugin)
    * 0143 ups_socomec_in_voltage, ups_socomec_out_voltage: Socomec UPS Devices, Input and Output Voltages...
    * 0732 df: now able to monitor inodes...
    * 0716 Add Linux caching agent also to normal agent RPM...
    * 0594 dell_poweredge_netdev: new check to monitor the status of network devices on Dells Poweredge Servers
    * 0733 mem, solaris_mem: now able to configure amount of free memory...
    * 0706 EMC VNX: special agent can alternatively authenticate via security files...
    * 0734 esx_vsphere_vm.running_on: shows the esx host of the VM
    * 0144 enterasys_cpu_util enterasys_powersupply: New Checks for CPU Utilization and Power Supplies on enterasys switches
    * 0595 dell_chassis_power, dell_chassis_powersupplies: new checks for Dell Poweredge Chassis Ppower consumption...
    * 0596 dell_chassis_status, dell_chassis_temp, dell_chassis_kvm, dell_chassis_io, dell_chassis_fans: new checks to monitor the overall status of various sections of the Dell Poweredge Chassis via CMC
    * 0597 dell_chassis_slots: new check to monitor the status of the blade slots of the Dell Poweredge Blade Servers
    * 0145 apc_symmetra: Changed naming of Batterie Temperature to System Temerature...
            NOTE: Please refer to the migration notes!
    * 0146 innovaphone_priports_l1, innovaphone_priports_l2: New Checks for Innovaphone PRI Ports
    * 0707 ibm_svc_host: New check: Status of hosts an IBM SVC / V7000 presents volumes to
    * 0598 kentix_temp, kentix_humidity: new checks for Kentix MultiSensor-Rack
    * 0768 ibm_svc_license: New check for Licensing Status on IBM SVC / V7000 devices
    * 0778 New Special Agent for innovaphone gateways...
    * 0769 juniper_trpz_cpu_util, juniper_trpz_flash, juniper_trpz_info, juniper_trpz_power: new Checks for juniper trapeze switches
    * 0770 innovaphone_licenses: New check to monitor licenses on innovaphone devices"
    * 0771 juniper_trpz_aps: Show the number of connected access points on juniper wlan controllers
    * 0772 added special agent for IBM SVC / V7000 storage systems...
    * 0147 enterasys_fans: New Check to monitor fans of enterasys swichtes
    * 0759 check_notify_count: New active check to monitor the number of notifications sent to contacts...
    * 0760 The windows agent contains meta information about version, manufacturer etc....
    * 0103 FIX: services: Fixed bug with service inventory defined in main.mk...
    * 0299 FIX: borcade_mlx_fan: Prettified output, handling "other" state now
    * 0300 FIX: cisco_fru_power: Trying not to inventorize not plugged in FRUs...
    * 0305 FIX: apache_status: Fixed exception when agent reports HTML code as apache-status data...
    * 0104 FIX: mssql: Server instances with underline in name are now supported....
    * 0240 FIX: Virtualmachine names with space no longer have missing piggyback data...
    * 0310 FIX: apache_status: Improved handling of unexpeted data sent by agents...
    * 0088 FIX: esx_vsphere_datastores: fixed error with reported capacity of 0 bytes...
    * 0243 FIX: cisco_qos: no longer crashes when the qos policy name is not set...
    * 0326 FIX: hr_fs printer_supply: Improved translation of wrong encoded chars...
    * 0059 FIX: agent_vpshere: new option for supporting ESX 4.1...
    * 0334 FIX: cisco_fantray: Fixed error on Cisco devices which do not support this check...
    * 0355 FIX: heartbeat_crm: Now handling "Failed actions:" output in agent...
    * 0357 FIX: megaraid_bbu: Fixed expected state checking...
    * 0358 FIX: df: now ignores filesystems with a reported size of '-'...
    * 0360 FIX: multipath: Inventory handles non loaded kernel module now...
    * 0339 FIX: blade_bays blade_blades blade_blowers blade_health blade_mediatray blade_powerfan blade_powermod: fix scan function...
    * 0340 FIX: blade_health: fix check, it was totally broken...
    * 0363 FIX: mysql_capacity: Did use wrong calculated warn / crit thresholds...
    * 0364 FIX: brocade_mlx*: Several cleanups, fixed bug in brocade_mlx_fan where only the first worst state was shown in output
    * 0365 FIX: RPMs: Cleaning up xinetd checkmk.rpmnew file after updating package...
    * 0366 FIX: heartbeat_crm: Agent code is now compatible to pacemaker 1.1.9...
    * 0367 FIX: Now using /dev/null instead of closing stdin in linux agent...
    * 0342 FIX: postgres_stat_database: make agent compatible with PostgreSQL 8.4.x...
    * 0343 FIX: postgres_sessions: make agent plugin compatible with PostgreSQL 9.2...
    * 0369 FIX: cups_queues: Fixed bug checking the last queue reported by agent...
    * 0370 FIX: brocade_mlx_module*: Improved output of checks
    * 0372 FIX: megaraid_ldisks: Ignoring adapters without configured logical disks...
    * 0345 FIX: Linux agent: fix detaching of background plugins...
    * 0378 FIX: agent_vsphere.pysphere: Trying to deal with permissions only on some guests/hosts
    * 0245 FIX: Inline SNMP no longer throws an exception when using SNMPv3 credentials...
    * 0380 FIX: jolokia_metrics.mem: PNP-Template now handles non existant max values...
    * 0381 FIX: win_printers: Fixed creation of duplicate services...
    * 0347 FIX: smart.stats: Remove duplicate disks...
    * 0349 FIX: winperf.cpuusage: update man page: this check is deprecated
    * 0383 FIX: solaris_mem: Is now compatible to more systems...
    * 0109 FIX: cisco_fantray: Prevent inventory for not available fans
    * 0110 FIX: cisco_fru_power:  Prevent inventory for not available FRUs
    * 0350 FIX: nfsmounts: correctly handle mount points with spaces...
    * 0387 FIX: df*: Negative filesystem space levels get a more clear text in check output...
    * 0351 FIX: local: Catch invalid state codes and map to 3 (UNKNOWN)...
    * 0397 FIX: mrpe: tolerate performance variable names with spaces...
    * 0399 FIX: check_ftp: cleanup configuration via WATO, remove Hostname field...
    * 0435 FIX: esx_vsphere_sensors: Fix garbled output in case of placeholder VMs...
    * 0251 FIX: agent_vsphere / check_mk agent: fixed outdated systemtime of check_mk agent...
    * 0439 FIX: postfix_mailq: Linux agent better detects Postfix installation...
    * 0440 FIX: heartbeat_crm: Inventory more gracefully handles case where agent output is invalid...
    * 0113 FIX: blade_blades: Now only make inventory for blades that are powered on...
    * 0441 FIX: megaraid_bbu: Fix several false alarms and cases where inventory failed
    * 0442 FIX: dell_om_disks: Treat global hot spare disks as OK, instead of WARN...
    * 0443 FIX: brocade_fcport: cope with firmware that does not provide speed information...
    * 0322 FIX: timemachine: Check now also works if there are spaces in the name of the backup volume or the hostname
    * 0253 FIX: windows agent: fixed crash on processing eventlog records...
    * 0403 FIX: mem.used: Prefer statgrab on FreeBSD for supporting more than 4GB...
    * 0404 FIX: cups_queues: fix exception in case of alternative time format...
    * 0444 FIX: timemachine: do not inventorize check when timemachine is not used
    * 0116 FIX: cisco_vpn_tunnel: Fixed typo that lead to an exception
    * 0118 FIX: stulz_humidity: Fixed coloring in pnp template...
    * 0119 FIX: stulz_humidity: Fixed lower thresholds...
    * 0565 FIX: windows_updates: fix for some cases when forced_reboot is not set
    * 0255 FIX: windows_agent: now able to handle the removal of local/plugin scripts during runtime...
    * 0447 FIX: fortigate_memory: Fix inventory, do not add check if no info available...
    * 0567 FIX: apc_symmetra: transformation from old tuple to new dict format fixed and improved
    * 0432 FIX: stulz_humidity: Fixed syntax error...
    * 0120 FIX: stulz_humidity, apc_humidity: Fixed bug while processing check params...
    * 0460 FIX: endless waiting for printer queues fixed...
    * 0260 FIX: Fixed incorrect formatting of checks with long output...
    * 0261 FIX: df_netapp32 / df_netapp: Fixed bug with negative size in check output...
    * 0262 FIX: ps: Now able to skip disabled "Process Inventory" rules...
    * 0264 FIX: printer_supply_ricoh: now reports correct filling levels...
    * 0575 FIX: cmciii_lcp_airin, cmciii_lcp_airout, cmciii_lcp_waterin, cmciii_lcp_waterout: improved handling of warning state...
    * 0272 FIX: if checks: port type 56 (fibrechannel) is no longer inventorized per default...
    * 0577 FIX: fileinfo.groups: new date pattern is now available for inventory check as well
    * 0688 FIX: winperf_msx_queues: Support output of Exchange 2013...
    * 0578 FIX: zypper: check is always registered as soon as mk_zypper plugin detects zypper tool...
    * 0689 FIX: postgres_sessions: fix empty agent section in case of 0 sessions...
    * 0579 FIX: veeam_client: fix for case when no StopTime section in agent output
    * 0692 FIX: fileinfo: Avoid duplicate entries in Solaris agent...
    * 0693 FIX: hpux_lvm: avoid problem when alternative vgdisplay is installed...
    * 0708 FIX: ntp.time, ntp: avoid DNS lookups in NTP queries and avoid timeouts...
    * 0277 FIX: solaris agent: ntp now able to work with ntpd and xntpd...
    * 0279 FIX: check_mk_agent.solaris: removed proc section from statgrab...
    * 0281 FIX: statgrab_net.ctr: only inventorize interfaces with actual traffic...
    * 0582 FIX: cisco_sys_mem: check now has a man page and a new WATO integration
    * 0667 FIX: oracle_asm_diskgroup: Now really uses the generic filesystem levels...
    * 0555 FIX: snmp_uptime: no longer fails if uptime is < 1 seconds
    * 0136 FIX: cisco_fru_power: Prevent inventory of not exsisting devices
    * 0557 FIX: check_mk_agent.solaris: removed section statgrab mem...
    * 0673 FIX: zfsget: Fixed broken check - was not compatible to current agent output of "df"
    * 0719 FIX: postfix_mailq: fix Linux agent in case of ssmtp being installed
    * 0584 FIX: agent_vsphere: special agent now handles non-standard https port correctly...
    * 0585 FIX: check_mk_agent.linux: more efficient handling of cups printer queues...
    * 0703 FIX: brocade_mlx: omit inventory of cpu and memory on more states...
    * 0137 FIX: Fixed printer_pages...
    * 0587 FIX: if64: problems resolved when running as a clustered service...
    * 0563 FIX: windows agent: now able to process perl scripts...
    * 0729 FIX: esx_vsphere_hostsystem: fixed incorrect status label (not state)...
    * 0142 FIX: winperf_if: treat unknown packets no longer as error packets
    * 0593 FIX: zypper: agent plugin and check now lead to UNKNOWN result in case of repo problems
    * 0758 FIX: check_sql: Fixed monitoring of stored procedures with oracle
    * 0599 FIX: esx_vsphere_datastores: provisioning levels in WATO are no longer limited to 101%
    * 0737 FIX: megaraid_ldisks: now able to handle "No Virtual Drive Configured" states...
    * 0763 FIX: hpux_if: Fixed exception during parsing of provided data on some systems...

    Multisite:
    * 0371 Added log class filter to hostsvcevents view
    * 0352 Avoid Livestatus connections on pages that do not need them...
    * 0390 Added an icon selector to the view editor...
    * 0391 Added sorter / filter for host/service service levels...
    * 0247 New mkp package for web applications: iNag / nagstatus / nagios status.dat...
    * 0429 Implemented role permissions for dashboards...
    * 0430 It is now possible to define custom time ranges in PNP graph search...
    * 0449 Show all custom variables of hosts and services in the detail views...
    * 0665 Added mail notificaton method to custom user notification dialog...
    * 0123 New time range filter for Downtimes and Comments...
    * 0683 New column painter for the last time a service was OK...
    * 0561 quicksearch: now able to search with multiple filters...
    * 0748 Also custom views now have permissions...
    * 0302 FIX: Fixed highlight of choosen elements in foldertee/views snapin in Chrome/IE
    * 0239 FIX: Fixed incorrect html formatting when displaying host or service comments...
    * 0307 FIX: Increased performance of multisite GUI with a large userbase...
    * 0312 FIX: Hiding views related to not existing datasources, like the EC now...
    * 0325 FIX: Removed CSV export icon from availability views...
    * 0327 FIX: Most forms did now work with "Profile Requests" enabled...
    * 0333 FIX: Fixed too long page title during performing several actions...
    * 0356 FIX: Fixed exception caused by utf8 chars in tooltip text...
    * 0368 FIX: Generating selection id is hopefully now compatible to more systems...
    * 0374 FIX: Fixed syntax error in exception handler of LDAP search code...
    * 0375 FIX: LDAP: Now handling user-ids with umlauts...
    * 0246 FIX: brocade_fcport: fixed error in pnp-template...
    * 0393 FIX: LDAP: Enabled paged LDAP search by default now with a page size of 1000...
    * 0394 FIX: LDAP: Auth expiration plugin now checks users for being disabled (in AD)...
    * 0436 FIX: Fix broken Site status switching via sidebar snapin...
    * 0420 FIX: LDAP: Roles/Groups are now synced even if case of DNs do not match...
    * 0421 FIX: UserDB: Fixed lost passwords when changing users in large user databases...
    * 0423 FIX: Users are not logged out anymore during changing their own passwords...
    * 0424 FIX: Improved error handling in case of incorrect auth config in distributed WATO environments
    * 0425 FIX: Fix login loop bug in distributed environments with different auth secrets
    * 0117 FIX: Availability button is now visible for users without the right to edit views
    * 0431 FIX: LDAP: Fixed group syncrhonisation when nested group sync is enabled
    * 0122 FIX: Multisite view editor not longer throwing a exception when loading views from other users
    * 0569 FIX: recurring updates of serial numbers of disabled ldap users fixed...
    * 0676 FIX: Move view "Stale services" to Problems folder
    * 0270 FIX: Multisite host tag filter: Now uses exact match...
    * 0273 FIX: Fixed exceptions when modifying / cloning views...
    * 0274 FIX: Fixed exception when view title or description was missing
    * 0278 FIX: Fixed bookmark icon images for non-english user languages...
    * 0670 FIX: LDAP: Fixed sync when non lower case attributes are configured...
    * 0671 FIX: LDAP: Disable logging of password changes received from LDAP
    * 0558 FIX: availability: fixed exception on specific filter settings...
    * 0712 FIX: Fix multiple groups with same tag when grouping hosts after a tag...
    * 0738 FIX: csv_export: now able to handle umlauts in download filenames...
    * 0762 FIX: Fixed availability filters not opening in IE7

    WATO:
    * 0308 Multisite can now set rotation view permissions for NagVis...
    * 0329 Removed Distributed WATO peer mode...
            NOTE: Please refer to the migration notes!
    * 0244 New features for WATO page Backup & Restore...
    * 0382 Active HTTP check now supports multiline regexp matching...
    * 0112 Explicit mapping of clustered services can now be done with WATO...
    * 0437 Convert WATO rule for debug_log into simple Checkbox...
    * 0428 Changed user profiles (e.g. pw changes) are now replicated in distributed setups...
    * 0114 User Custom Attributes can now be exported to the core...
    * 0448 New button in WATO service list for displaying check parameters...
    * 0454 Add output of traceroute to host diagnostic page
    * 0677 Make title of tags and tag groups localizable...
    * 0685 Distributed WATO now disabled WATO on slave sites per default...
    * 0687 New summary pages with all settings of a host or service...
    * 0275 WATO "Notify Users" feature: Improved confirmation info...
    * 0134 New option to use expect string in response heads for check_http in wato...
    * 0717 Sort permissions of views, dashboards, commands and snapins alphabetically
    * 0761 New bulk host import mode in WATO...
    * 0057 FIX: Fix exception in WATO host editor on custom tag without topic...
    * 0241 FIX: Improved sorting of WATO folders in dropdown menu...
    * 0019 FIX: Fixed wording in WATO rule for MSSQL check
    * 0242 FIX: Parameters for clustered services can now be configured on the cluster host...
    * 0309 FIX: Trying to prevent read/write conflicts with a large user base...
    * 0311 FIX: Fixed "Inventory failed" message when trying an inventory on clusters via WATO...
    * 0330 FIX: Improved performance of WATO slave push with a large user base...
    * 0331 FIX: LDAP diagnostic LOG can now have the $OMD_SITE$ macro configured via WATO...
    * 0332 FIX: Own host tag groups without topics resulted in two groups "Host tags" in the rule editor
    * 0361 FIX: The page linked by "new rule" can now be bookmarked again
    * 0341 FIX: Avoid rare exception in WATO when deleting a host...
    * 0376 FIX: LDAP: Default configuration of attributes is reflected within WATO now
    * 0346 FIX: Fix folder visibility in WATO for unpriviledged users...
    * 0385 FIX: Better error handling for invalid service regex in rule conditions...
    * 0389 FIX: Showing LDAP settings on site specific global settings page now...
    * 0400 FIX: WATO BI editor now supports percentages for count_ok...
    * 0392 FIX: LDAP: Improved error messages of LDAP configuration test...
    * 0415 FIX: LDAP: The LDAP Settings dialog is now disabled when the LDAP Connector is disabled
    * 0416 FIX: When doing user sync on user page rendering, contact group memberships are shown correctly now...
    * 0417 FIX: LDAP: Fixed "Sync-Plugin: Roles" test with OpenLDAP
    * 0248 FIX: Backup & Restore: Snapshot comments now support unicode character...
    * 0418 FIX: LDAP: Fixed broken role sync plugin with OpenLDAP...
    * 0419 FIX: LDAP: The default user profile roles are only assigned to users without roles...
    * 0249 FIX: Backup & Restore: fixed bug when uploading legacy snapshots...
    * 0250 FIX: Fixed error on creating very large WATO snapshots...
    * 0422 FIX: Fixed numbers shown in log entries of bulk inventory...
    * 0252 FIX: ESX vSphere configuration: Fixed non-working configuration parameters...
    * 0456 FIX: Column was too short...
    * 0256 FIX: wato snapshots: snapshot restore no longer fails with older python versions...
    * 0433 FIX: Creating WATO lock during automations (like e.g. master to slave syncs)...
    * 0434 FIX: Fixed wrong count of failed hosts in bulk inventory mode...
    * 0678 FIX: Move two last global settings of Event Console to proper places
    * 0268 FIX: wato inventory: fixed missing services...
    * 0686 FIX: Fix replication with WATO if EC is enabled on master and disabled on slave
    * 0129 FIX: Fixed permission bug in "Edit user profile" dialog....
    * 0269 FIX: brocade_fcport: fixed problem on displaying check_parameters in WATO...
    * 0271 FIX: Fixed sorting in duallist element (two lists with interchangable elements)...
    * 0131 FIX: Error rates for network interfaces can now be set smaller then 0.1 when using Wato....
    * 0690 FIX: Fix language jumping to German when saving user profiles
    * 0666 FIX: Minimum port for the mknotifyd is now 1024 (never use well known ports)...
    * 0559 FIX: WATO snapshots: improved validation of (uploaded) snapshots...
    * 0709 FIX: Fix NoneType has not attribute userdb_automatic_sync bug in D-WATO
    * 0728 FIX: mem.win: fixed bug in WATO configuration rule...
    * 0139 FIX: ldap sync: syncing if rules against ldap is not longer case sensitiv
    * 0736 FIX: WATO backup and restore: improved error handling...

    Notifications:
    * 0362 sms: now searching PATH for sendsms and smssend commands...
    * 0684 New notification variables NOTIFY_LASTSERVICEOK and NOTIFY_LASTHOSTUP...
    * 0711 New rules based notifications...
    * 0713 New bulk notifications...
    * 0108 FIX: Prevent service notification on host alerts...
    * 0058 FIX: Fix email notifications containing non-ASCII characters in some situtations...
    * 0133 FIX: Fixed mkeventd notification plugin...
    * 0720 FIX: Fix timeperiod computation with CMC and flexible notifications...

    BI:
    * 0721 Use hard states in BI aggregates...
    * 0714 BI aggregations now also honor scheduled downtimes...
    * 0715 BI aggregates now acknowledgement information...
    * 0669 FIX: Fixed regex matching in BI when using character groups [...]...

    Reporting & Availability:
    * 0018 New option for displaying a legend for the colors used in the timeline...
    * 0405 Add CSV export to availability views...
    * 0338 FIX: Introduce time limit on availability queries...
    * 0681 FIX: Display correct year for availability range for last month in january
    * 0750 FIX: Availability: fix exception when summary is on and some elements have never been OK

    Event Console:
    * 0301 Handling messages of special syslog format correctly...
    * 0388 Moved Event Console related settings to own settings page...
    * 0710 Create a history entry for events that failed their target count...
    * 0749 Allow to restrict visibility of events by their host contacts...
    * 0303 FIX: Old log entries were shown in event history first...
    * 0304 FIX: Escaping several unwanted chars from incoming log messages...
    * 0089 FIX: CSV export of event console was broken...
    * 0359 FIX: Fixed exception in event simulator when one match group did not match
    * 0384 FIX: Trying to prevent problem when restarting mkeventd...
    * 0427 FIX: Fixed exception when handling connections from event unix socket...
    * 0679 FIX: Allow non-Ascii characters in generated events
    * 0680 FIX: Do not allow spaces in host names in event simulator...
    * 0672 FIX: Service item of "Check event state in event console" checks can now be configured...
    * 0590 FIX: mkeventd: fixed encoding of unicode characters in the snmptrap receiver...

    Livestatus:
    * 0337 New header for limiting the execution time of a query...
    * 0276 nagios4 livestatus support...
    * 0335 FIX: Parse state of downtime notification log entries correctly...
    * 0336 FIX: Limit the number of lines read from a single logfile...
    * 0344 FIX: Fix semantics of columns num_services_hard_*...

    Livestatus-Proxy:
    * 0263 FIX: livestatus log table: fixed missing logentries of archived logfiles...


1.2.3i7:
    Core & Setup:
    * 0011 Introduce optional lower limit for predicted levels...
    * 0217 FIX: More verbose error output for SNMP errors on the command line...
    * 0288 FIX: Error messages of datasource programs (e.g. VSphere Agent) are now visible within WATO...
    * 0010 FIX: Fix computation of hour-of-the-day and day-of-month prediction...
    * 0292 FIX: Inline SNMP: Check_MK check helpers are closing UDP sockets now...

    Checks & Agents:
    * 0060 cisco_fantray: new check for monitoring fan trays of Cisco Nexus switches
    * 0061 cisco_cpu: check now recognizes new object cpmCPUTotal5minRev...
    * 0063 veeam_client: new check to monitor status of veeam clients with special agent plugin...
    * 0064 veeam_jobs: new check to monitor the backup jobs of the veeam backup tool...
    * 0047 fritz.conn fritz.config fritz.uptime fritz.wan_if fritz.link: New checks for monitoring Fritz!Box devices...
    * 0027 esx_vsphere_sensors: it is now possible override the state of sensors...
    * 0090 apc_ats_status: New Check for monitoring APC Automatic Transfer Switches
    * 0080 Added new checks for Brocade NetIron MLX switching / routing devices...
    * 0091 apc_ats_output: new check for output measurements on APC ATS devices
    * 0068 check_sql: support for mssql databases included
    * 0208 fileinfo.groups: Added minimum/maximum file size parameters...
    * 0093 check_http: Default service description prefix can be avoided...
    * 0004 df: dynamic filesystem levels now reorder levels automatically...
    * 0069 veeam_client: limits for time since last backup introduced
    * 0214 Logwatch: context lines can now be disabled using nocontext=1...
    * 0038 casa_cpu_mem casa_cpu_temp casa_cpu_util casa_fan casa_power: New checks for casa Cable Modem Termination Systems...
    * 0097 arc_raid_status: New check for Areca RAID controllers
    * 0070 cmciii_lcp_airin cmciii_lcp_airout cmciii_lcp_fans cmciii_lcp_waterflow cmciii_lcp_waterin cmciii_lcp_waterout: new checks for the Rittal CMC-III LCP device
    * 0098 apc_inrow_airflow, apc_inrow_fanspeed, apc_inrow_temp: New checks for APC inrow devices
    * 0099 apc_mod_pdu_modules: New check for APC Modular Power Distribution Unit
    * 0072 cmciii_pu_access cmciii_pu_canbus cmciii_pu_io cmciii_pu_temp: New checks for the Rittal CMC-III PU Unit
    * 0100 juniper_cpu: New check for CPU utilization on Juniper switches
    * 0236 windows_agent: each script can now be configured to run sync / async...
    * 0101 liebert_chiller_status: New check for Liebert Chiller devices
    * 0083 brocade_mlx: Temperature sensors of one module now in one common check...
    * 0008 df: Solaris agent now also supports samfs
    * 0084 brocade_mlx: single checks now instead of sub checks...
    * 0291 winperf_ts_sessions: New check to monitor Microsoft Terminal Server sessions...
    * 0102 modbus_value: New check and Agent to modbus devices...
    * 0013 Solaris Agent: implement cached async plugins and local checks...
    * 0238 vsphere monitoring: new option to skip placeholder vms in agent output...
    * 0016 Linux+Windows agent: allow spooling plugin outputs via files...
    * 0017 local: New state type P for state computation based on perfdata...
    * 0085 brocade_mlx: now handles more different module states...
    * 0024 FIX: cisco_wlc: removed check configuration parameter ap_model...
    * 0003 FIX: ps: Remove exceeding [ and ] in service description when using process inventory...
    * 0037 FIX: checkman browser (cmk -m) was not working properly in network subtree...
    * 0283 FIX: Interface Checks: ignore invalid error counts while interface is down...
    * 0081 FIX: Fixed corruption in SNMP walks created with cmk --snmpwalk...
    * 0286 FIX: esx_vsphrere_counters.ramdisk: Better handling for non existant ramdisks...
    * 0290 FIX: winperf_processor mem.win: Handling no/empty agent responses correctly now...
    * 0293 FIX: esx_vsphere_counters_ramdisk_sizes: Handles ram disk "ibmscratch" by default now
    * 0012 FIX: Solaris Agent: fixed broken fileinfo section...
    * 0297 FIX: mk-job is now also usable on CentOS 5+...
    * 0298 FIX: win_dhcp_pools: Fixed wrong percentage calculation
    * 0237 FIX: tsm_sessions: fixed invalid check output during backups...

    Multisite:
    * 0001 New filters for selecting several host/service-groups at once...
    * 0050 New concept of favorite hosts and services plus matching filters and views...
    * 0211 GUI Notify: Added notify method "popup" to really create popup windows...
    * 0215 Added option to make HTML escape in plugin outputs configurable...
    * 0071 livedump: new option to include contact_groups instead of contacts when dumping configuration
    * 0043 FIX: LDAP: Improved error reporting during synchronisation...
    * 0044 FIX: LDAP: Fixed error with empty groups during non nested group sync...
    * 0045 FIX: LDAP: Fixed error when synchronizing non nested groups to roles...
    * 0046 FIX: Fixed editing contactgroup assignments of hosts or folders with "-" in names...
    * 0049 FIX: Fixed useless I/O during page processing...
    * 0203 FIX: Changed sidebar reload interval to be more random...
    * 0204 FIX: Reduced I/O on logins with access time recording or failed login counts...
    * 0206 FIX: Fixed logwatch permission check when using liveproxy for normal users...
    * 0210 FIX: LDAP: Fixed problem syncing contactgroups of a user with umlauts in CN
    * 0035 FIX: Convert HTTP(S) links in plugin output into clickable icon...
    * 0006 FIX: Checkboxes for hosts/services were missing on modified views...
    * 0284 FIX: Context help toggled on/off randomly...
    * 0285 FIX: Fixed bookmarking of absolute URLs or PNP/NagVis URLs in sidebar snapin...
    * 0296 FIX: Fixed moving of snapins while in scrolled sidebar...

    WATO:
    * 0053 New rule for configuring the display_name of a service...
    * 0216 Supporting float values as SNMP timeout value now...
    * 0082 Improved online help for LDAP connections...
    * 0009 Automatically schedule inventory check after service config change...
    * 0294 Added "services" button to host diagnose page
    * 0048 FIX: Tests on host diagnose page are executed parallel now...
    * 0033 FIX: Fixed problem when saving settings in WATOs host diagnostic page...
    * 0205 FIX: NagVis related permissions of roles can be edited again...
    * 0207 FIX: Explicit communities were not saved in all cases...
    * 0094 FIX: Hide SNMPv3 credentials in WATO...
    * 0212 FIX: Fixed broken site edit page in case a TCP socket has been configured...
    * 0095 FIX: Fixed problem with portnumber in Wato Distributed Monitoring dialog
    * 0213 FIX: LDAP: Various small improvements for handling the LDAP user connector...
    * 0039 FIX: Fixed exception on displaying WATO helptexts in the global settings...
    * 0219 FIX: Fixed display problems in WATO folders with long contact group names
    * 0220 FIX: Added HTML escaping to several global settings attributes...
    * 0234 FIX: Improved handling of interface inventory states / types...
    * 0289 FIX: Renamed "Hosts & Folders" page to "Hosts"
    * 0295 FIX: Fixed problem with new created tag groups with "/" in title...

    Notifications:
    * 0005 Added notification script for sending SMS via mobilant.com...
    * 0032 FIX: Fixed problem when forwarding notification mails in windows...
    * 0218 FIX: Fixed rendering of HTML mails for Outlook (at least 2013)...

    BI:
    * 0287 FIX: Fixed assuming states of services with backslashes in descriptions...

    Reporting & Availability:
    * 0051 Option for showing timeline directly in availability table...
    * 0052 Visual colorization of availability according to levels...
    * 0054 New labelling options for availability table...
    * 0055 Allow grouping by host, host group or service group...
    * 0056 New concept of service periods in availability reporting...
    * 0002 You can now annotate events in the availability reporting...
    * 0014 FIX: Fix styling of tables: always use complete width...
    * 0015 FIX: Fixed summary computation in availability when grouping is used...

    Event Console:
    * 0026 FIX: snmptd_mkevent.py: fixed crash on startup
    * 0036 FIX: Fixed bug where multsite commands did not work properly...

    Livestatus:
    * 0067 livedump: new option to mark the mode at the beginning of the dump and documentation fixes...
    * 0023 FIX: Fixed incorrect starttime of table statehist entries...
    * 0034 FIX: Availability no longer showes incorrect entries when only one logfile exists...
    * 0233 FIX: Fixed missing entries in log file and availability view...


1.2.3i6:
    Core & Setup:
    * 0041 FIX: setup.py now handles non existing wwwuser gracefully...

    Checks & Agents:
    * 0040 Add agent plugin to test local hostname resolving...
    * 0020 FIX: Inventory problem with inventory_processes parameter...

    Multisite:
    * 0000 Improved performance of LDAP sync by refactoring the group sync code

    WATO:
    * 0042 FIX: Removed debug outputs from service inventory...


1.2.3i5:
    Core:
    * Automatically remove duplicate checks when monitoring with Agent+SNMP
       at the same time. TCP based ones have precedence.
    * inventory check of SNMP devices now does scan per default (configurable)
    * FIX: inventory check now honors settings for exit code
    * FIX: avoid exception nodes of cluster have different agent type
    * FIX: continue inventory, if one check does not support it
    * FIX: fix configuration of explicit SNMP community, allow unicode
    * FIX: avoid invalid cache of 2nd and up hosts in bulk inventory
    * FIX: fixed error handling in SNMP scan, inventory check fails now
           if SNMP agent is not responding
    * FIX: Ignore snmp_check_interval cache in interactive situations (e.g.  -nv)
    * FIX: check_mk config generation: on computing the checks parameters
           there is no longer a small chance that existing rules get modified

    Event Console:
    * check_mkevents now available as C binary: check_mkevents_c
    * FIX: use default values for unset variables in actions

    Multisite:
    * Speed-O-Meter: now measure only service checks. Host checks
      are omitted, since they do not really matter and make the
      results less useful when using CMC.
    * Added host aliases filter to some views (host/service search)
    * It is now possible to enforce checkboxes in views upon view loading
      (needs to be confgured per view via the view editor)
    * Wiki Sidebar Snapin: showing navigation and quicksearch. OMD only.
    * Sidebar can now be folded. Simply click somewhere at the left 10 pixels.
    * Foldable sections now have an animated triangle icon that shows the folding state
    * Added new snapin "Folders", which interacts with the views snapin when
      both are enabled. You can use it to open views in a specific folder context
    * LDAP: Added option to make group and role sync plugin handle nested
            groups (only in Active Directory at the moment). Enabling this
	    feature might increase the sync time a lot - use only when really needed.
    * FIX: Fixed encoding problem in webservice column output
    * FIX: Fix output format python for several numeric columns
    * FIX: Fixed searching hosts by aliases/adresses
    * FIX: Remove duplicate entries from Quicksearch
    * FIX: Avoid timed browser reload after execution of exections
    * FIX: Hosttag filter now works in service related views
    * FIX: Added code to prevent injection of bogus varnames
           (This might break code which uses some uncommon chars for varnames)
    * FIX: Fixed computation of perfometer values, which did not care about
           the snmp_check_interval. Simplyfied computation of perfometer values
    * FIX: LDAP: Custom user attributes can now be synced again

    BI:
    * FIX: Fix exception when showing BI tree in reporting time warp
    * FIX: Fixed blue triangle link: would show more aggregations,
       if one name was the prefix of another

    Notifications:
    * Blacklisting for services in the felixble notification system
    * FIX: mail with graph plugin: set explicit session.save_path for php
           Fixes instances where the php command couldn't fetch any graphs

    Checks & Agents:
    * diskstat: removed (ever incorrect) latency computation for Linux
    * statgrab_load: support predictive levels, add perf-o-meter
    * ucd_cpu_load: support predictive levels
    * hpux_cpu, blade_bx_load: support predictive levels, add perf-o-meter,
       make WATO-configable
    * check_sql: Database port can now be explicitly set
    * steelhead_perrs: New check for Rivergate Gateways
    * alcatel_power: Check for power supplies on Alcatel switches
    * qnap_disks: New check for Hardisks in Qnap devices
    * Dell Open Manage: SNNP Checks for Physical Disks, CPU and Memory
    * check_tcp: Now able to set custom service description
    * Apache ActiveMQ: New Special Agent and Check to query ActiveMQ Queues
    * check_ftp: can now be configured via Wato
    * windows_tasks: New check to  monitor the Windows Task Scheduler
    * sensatronics_temp: New check for Sensatronic E4 Temperatur Sensor
    * akcp_sensor_drycontact: New Check for AKCP drycontact Sensors
    * esx_vsphere_vm.heartbeat: Heartbeat status alert level now configurable
    * ps:  new configuration option: handle_count (windows only)
    * FIX: Windows agent: gracefully handle garbled logstate.txt
    * FIX: esx_vsphere_counters: added missing ramdisk type upgradescratch
    * FIX: esx_vsphere_hostsystem: fixed bug in handling of params
    * FIX: local: tolerate invalid output lines
    * FIX: hp_proliant: Correct handling of missing snmp data
    * FIX: logwatch.ec: No longer forwards "I" lines to event console
    * FIX: check_dns: default to querying the DNS server on the localhost itself
    * FIX: ps: do not output perfdata of CPU averaging (use ps.perf for that)
    * FIX: nfsexports: also support systems with rpcbind instead of portmap
    * FIX: ups_in_freq: corrected spelling of service description
    * FIX: ups_bat_temp: renamed service description to "Temperature Battery",
           in order to make it consistent with the other temperature checks
    * FIX: hp_blade_blades: Fixed crash on inventory when receiving
           unexpected snmp data
    * FIX: apache_status: If ReqPerSec and BytesPerSec are not reported by
           the agent, no PNP graphs for them are drawn.
           (This is the case if ExtendedStatus set to Off in Apache config)
    * FIX: oracle_jobs: fixed issues with incorrect column count in check output
    * FIX: if/if64/...: layout fix in PNP template for packets


    WATO:
    * You can now have site-specific global settings when using
      distributed WATO (available in the "Distributed Monitoring")
    * bulk inventory: display percentage in progress bar
    * New option for full SNMP scan in bulk inventory
    * bulk operations now also available when checkboxes are off
    * LDAP: Added test to validate the configured role sync groups
    * LDAP: The sync hooks during activate changes can now be enabled/disabled
      by configuration (Global Settings)
    * Disabled replication type "peer" in site editor.
    * Added "permanently ignore" button to inventory services dialog which 
      links directly to the disabled services view
    * Added diagnose page linked from host edit dialog. This can be used to test
      connection capabilities of hosts
    * The rule "Process inventory" now offers the same configuration options 
      as its manual check equivalent "State and count of processes"
    * New configuration option handle_count (windows only) in the rules
      "Process inventory" and "State and count of processes"
    * FIX: correct display of number of hosts in bulk inventory
    * FIX: nailed down ".siteid" exception when added new site
    * FIX: fixed setting for locking mode from 'ait' to 'wait'
    * FIX: avoid removal of tags from rules when not yet acknowledged
    * FIX: avoid need for apache restart when adding new service levels
    * FIX: fix encoding problem on GIT integration

    Livestatus:
    * Removed "livecheck". It never was really stable. Nagios4 has something
      similar built in. And also the Check_MK Micro Core.
    * table statehist: no longer computes an unmonitored state for hosts and
                       services on certain instances.
                       (showed up as no hosts/services in the multisite gui)
    * table statehist: fixed SIGSEGV chance on larger queries

1.2.3i4:
    Core:
    * Create inventory check also for hosts without services, if they
          have *no* ping tag.

    WATO:
    * Bulk inventory: speed up by use of cache files and doing stuff in
          groups of e.g. 10 hosts at once
    * Multisite connection: new button for cloning a connection

    Checks & Agents:
    * Linux agent RPM: remove dependency to package "time". That package
         is just needed for the binary mk-job, which is useful but not
         neccessary.

    Multisite:
    * FIX: fix broken single-site setups due to new caching

1.2.3i3:
    Core:
    * FIX: fixed typo in core startup message "logging initial states"
    * FIX: livestatus table statehist: fixed rubbish entries whenever
           logfile instances got unloaded

    Livestatus:
    * FIX: check_mk snmp checks with a custom check interval no longer
           have an incorrect staleness value

    Notifications:
    * mkeventd: new notification plugin for forwarding notifications
       to the Event Console. See inline docu in share/check_mk/notification/mkeventd
       for documentation.
    * FIX: cleanup environment from notifications (needed for CMC)

    Checks & Agents:
    * Windows agent: increased maximum plugin output buffer size to 2MB
    * check_icmp: New WATO rule for custom PING checks
    * agent_vsphere: now able to handle < > & ' " in login credentials
    * if/if64 and friends: add 95% percentiles to graphs
    * services: inventory now also matches against display names of services
    * esx_vsphere_hostsystem.multipath: now able to set warn/crit levels
    * cpu_netapp: added Perf-O-Meter and PNP template
    * cisco_cpu: added Perf-O-Meter and PNP template
    * apc_symmetra: add input voltage to informational output
    * agent_vsphere: new debug option --tracefile
    * FIX: windows_agent: fixed bug in cleanup of open thread handles
    * FIX: cups default printer is now monitored again in linux agent
    * FIX: host notification email in html format: fixed formating error
           (typo in tag)
    * FIX: netapp_volumes: better output when volume is missing
    * FIX: winperf_phydisk: handle case where not performance counters are available
    * FIX: check_mk_agent.linux: limit Livestatus check to 3 seconds
    * FIX: esx_vsphere_vm: fixed exception when memory info for vm is missing
    * FIX: esx_vsphere_hostsystem: Fixed typo in check output
    * FIX: psperf.bat/ps: Plugin output processing no longer crashes when
           the ps service is clustered

    Multisite:
    * Filtering in views by Hostalias is possible now too
       (however the filter is not displayed in any standard view - user needs
       to enable it by customizing the needed views himself)
    * FIX: add missing service icons to view "All Services with this descr..."
    * FIX: ldap attribute plugins: fixed crash when parameters are None
    * FIX: avoid duplicate output of log message in log tables
    * FIX: fixed problem with ldap userid encoding
    * FIX: removed state-based colors from all Perf-O-Meters
    * FIX: brocade_fcport pnp-template: fixed incorrect display of average values
    * FIX: all log views are now correctly sorted from new to old

    Livestatus-Proxy:
    * Implement caching of non-status requests (together with Multisite)
    * FIX: fix exception when printing error message
    * FIX: honor wait time (now called cooling period) after failed TCP connection
    * FIX: fix hanging if client cannot accept large chunks (seen on RH6.4)

    WATO:
    * Rule "State and count of processes": New configuration options:
           virtual and resident memory levels
    * Added title of tests to LDAP diagnose table
    * Bulk inventory: new checkbox to only include hosts that have a failed
        inventory check.
    * Bulk inventory: yet another checkbox for skipping hosts where the
        Check_MK service is currently critical
    * New rule: Multipath Count (used by esx_vsphere_hostsystem.multipath)
    * FIX: The rule "State and count of processes" is no longer available
           in "Parameters for inventorized check". This rule was solely
           intented for "Manual checks" configuration
    * FIX: Trying to prevent auth.php errors while file is being updated

1.2.3i2:
    Core:
    * New option -B for just generating the configuration
    * Introduced persistent host address lookup cache to prevent issues
      loading an unchanged configuration after a single address is not resolvable anymore
    * Assigning a service to a cluster host no longer requires a reinventory
    * Setting a check_type or service to ignore no longer requires a reinventory
      Note: If the ignore rule is removed the services will reappear
    * Config creation: The ignore services rule now also applies to custom, active
                       and legacy checks
    * Predictive monitoring: correctly handle spaces in variable names (thanks
       to Karl Golland)
    * New man page browser for console (cmk -m)
    * New option explicit_snmp_communities to override rule based SNMP settings
    * Preparations for significant SNMP monitoring performance improvement
      (It's named Inline SNMP, which is available as special feature via subscriptions)
    * Allow to specify custom host check via WATO (arbitrary command line)
    * Implement DNS caching. This can be disabled with use_dns_cache = False

    Livestatus:
    * new service column staleness: indicator for outdated service checks
    * new host    column staleness: indicator for outdated host checks

    Checks & Agents:
    * esx_hostystem multipath: criticize standby paths only if not equal to active paths
    * mk_logwatch: fixed bug when rewriting logwatch messages
    * check_mk: Re-inventory is no longer required when a service is ignored via rule
    * check_mk: Now possible to assign services to clusters without the need to
                reinventorize
    * lnx_if: Fixed crash on missing "Address" field
    * viprinet_router: Now able to set required target state via rule
    * windows_agent: Now available as 64 bit version
    * agent_vsphere: fix problem where sensors were missing when
      you queried multiple host systems via vCenter
    * cached checks: no longer output cached data if the age of the
                     cache file is twice the maximum cache age
    * windows agent: no longer tries to execute directories
    * fileinfo: no longer inventorize missing files(reported by windows agent)
    * New checks for Brocade fans, temperature and power supplies
    * cluster hosts: removed agent version output from Check_MK service (this
      was misleading for different agent versions on multiple nodes)
    * job check: better handling of unexpected agent output
    * lnx_thermal: Added check for linux thermal sensors (e.g. acpi)
    * hwg_temp: Make WATO-Rule "Room Temperature" match, add man page, graph
                and Perf-O-Meter
    * ps.perf: Support Windows with new plugin "psperf.bat". wmicchecks.bat
               is obsolete now.
    * Special Agent vSphere: support ESX 4.1 (thanks to Mirko Witt)
    * esx_vsphere_object: make check state configurable
    * mk_logwatch: support continuation lines with 'A'. Please refer to docu.
    * mk_oracle: Added plugin for solaris
    * win_netstat: New check for Windows for checking the existance of a UDP/TCP
        connection or listener
    * ps/ps.perf: allow to set levels on CPU util, optional averaging of CPU
    * diskstat: Agent is now also processing data of mmcblk devices
    * qmail: Added check for mailqueue 
    * cisco_locif: removed obsolete and already disabled check completely
    * fc_brocade_port: removed obsolete check
    * fc_brocade_port_detailed: removed obsolete check
    * tsm_stgpool: removed orphaned check
    * vmware_state: removed ancient, now orphaned check. Use vsphere_agent instead.
    * vms_{df,md,netif,sys}: remove orphaned checks that are not needed by the current agent
    * tsm: Added new TSM checks with a simple windows agent plugin
    * windows_agent: now starts local/plugin scripts in separate threads/processes
                     new script parameters cache_age, retry_count, timeout
                     new script caching options "off", "async", "sync"
    * windows_agent: increased maximum local/plugin script output length to 512kB
                     (output buffer now grows dynamically)
    * jolokia_metrics: fixed incorrect plugin output for high warn/crit levels
    * jolokia_metrics.uptime: Added pnp template
    * hyperv: Added a check for checking state changes.
    * df / esx_vsphere_datastore: now able to set absolute levels and levels depending
                                  on total disk space of used and free space
    * cisco_wlc: New check for monitoring cisco wireless lan access points 
    * cisco_wlc_clients: New check for the nummber of clients in a wlc wifi
    * df: Negative integer levels for MB left on a device
    * win_printers: Monitoring of printer queue on a windows printserver
    * cisco_qos: Updated to be able to mintor IOS XR 4.2.1 (on a ASR9K device)
    * New active check, check_form_submit, to submit HTML forms and check the resulting page
    * mk-job: /var/lib/check_mk_agent/job directory is now created with mode 1777 so 
              mk-job can be used by unprivileged users too
    * ADD: etherbox: new check for etherbox (messpc) sensors.
           currently supported: temperature, humidity, switch contact and smoke sensors
    * cisco_wlc_client: now supports low/high warn and crit levels
    * cisco_wlc: now supports configuration options for missing AP
    * agent_vsphere: completely rewritten, now considerably faster
                     vCenter is still queried by old version
    * windows_agent: windows eventlog informational/audit logs now reported with O prefix
    * mk_logwatch: ignored loglines now reported with an "." prefix (if required)
    * apache_status: Nopw also supports multithreaded mpm
    * windows_agent: now able to suppress context messages in windows eventlogs
    * agent_vsphere: completely rewritten, now considerably faster
                     vCenter is still queried by old version
    * windows_agent: windows eventlog informational/audit logs now reported with O prefix
    * mk_logwatch: ignored loglines now reported with an "." prefix (if required)
    * check_mk-if.pnp: fixed bug with pnp template on esx hosts without perfdata
    * jolokia checks (JVM): uptime, threads, sessions, requests, queue
      now configurable via WATO
    * vSphere checks: secret is not shown to the user via WATO anymore
    * WATO rule to check state of physical switch (currently used by etherbox check)
    * cisco_wlc: Allows to configure handling of missing AP
    * logwatch.ec: show logfiles from that we forwarded messages
    * FIX: blade_blades: Fixed output of "(UNKNOWN)" even if state is OK
    * FIX: apache_status: fix exception if parameter is None
    * FIX: hr_mem: handle virtual memory correct on some devices
    * FIX: apache_status agent plugin: now also works, if prog name contains slashes
    * FIX: check_dns: parameter -A does not get an additional string
    * FIX: cisco_qos: Catch policies without post/drop byte information
    * FIX: cisco_qos: Catch policies without individual bandwidth limits
    * FIX: windows_agent: fixed bug on merging plugin output buffers
    * FIX: esx_vsphere_datastores: Fix incomplete performance data and Perf-O-Meter
    * FIX: cleaned up fileinfo.groups pattern handling, manual configuration
      is now possible using WATO
    * FIX: check_mk-ipmi.php: PNP template now displays correct units as delivered
           by the check plugin
    * FIX: check_disk_smb: Remove $ from share when creating service description.
           Otherwise Nagios will not accept the service description.
    * FIX: mrpe: gracefully handle invalid exit code of plugin

    Notifications:
    * notify.py: Matching service level: Use the hosts service level if a
                 service has no service level set
    * notify.py: fixed bug with local notification spooling
    * HTML notifications: Now adding optional links to host- and service names
      when second argument notification script is configured to the base url of the
      monitoring installation (e.g. http://<host>/<site>/ in case of OMD setups)
    * HTML notifications: Added time of state change

    Multisite:
    * Finally good handling of F5 / browser reloads -> no page switching to
      start page anymore (at least in modern browsers)
    * User accounts can now be locked after a specified amount of auth
      failures (lock_on_logon_failures can be set to a number of tries)
    * Column Perf-O-Meter is now sortable: it sorts after the *first*
      performance value. This might not always be the one you like, but
      its far better than nothing.
    * logwatch: Logwatch icon no longer uses notes_url
    * Inventory screen: Host inventory also displays its clustered services
    * Rules: Renamed "Ignored services" to "Disabled services"
             Renamed "Ignored checks" to "Disabled checks"
    * Sorter Host IP address: fixed sorting, no longer uses str compare on ip
    * Views: New: Draw rule editor icon in multisite views (default off)
             Can be activated in global settings
    * New global multisite options: Adhoc downtime with duration and comment
                                    Display current date in dashboard
    * LDAP: Using asynchronous searches / added optional support for paginated
      searches (Can be enabled in connection settings)
    * LDAP: It is now possible to provide multiple failover servers, which are
      tried when the primary ldap server fails
    * LDAP: Supporting posixGroup with memberUid as member attribute
    * LDAP: Added filter_group option to user configuration to make the
    synchonized users filterable by group memberships in directories without
    memberof attributes
    * LDAP: Moved configuration to dedicated page which also provides some
      testing mechanisms for the configuration
    * Added option to enable browser scrollbar to the multisite sidebar (only
      via "sidebar_show_scrollbar = True" in multisite.mk
    * Added option to disable automatic userdb synchronizations in multisite
    * Implemented search forms for most data tables
    * New icons in view footers: export as CSV, export as JSON
    * Availability: new columns for shortest, longest, average and count
    * Editing localized strings (like the title) is now optional when cloning
      views or editing cloned views. If not edited, the views inherit the
      localized strings from their ancestors
    * Added simple problems Dashboard
    * New filter and column painter for current notification number (escalations)
    * Added new painters for displaying host tags (list of tags, single tag
    groups). All those painters are sortable. Also added new filters for tags.
    * Added painters, icon and filters for visualizing staleness information
    * Improved filtering of the foldertree snapin by user permissions (when a user is
      only permitted on one child folder, the upper folder is removed from the
      hierarchy)
    * "Unchecked Services" view now uses the staleness of services for filtering
    * Globe dashlets make use of the parameter "id" to make it possible to
      provide unique ids in the render HTML code to the dashlets
    * Multisite can now track wether or not a user is online, this need to be
      enabled e.g. via Global Settings in WATO (Save last access times of
      users)
    * Added popup message notification system to make it possible to notify
      multisite users about various things. It is linked on WATO Users page at
      the moment. An image will appear for a user in the sidebar footer with
      the number of pending messages when there are pending messages for a user.
      To make the sidebar check for new messages on a regular base, you need
      to configure the interval of sidebar popup notification updates e.g. via
      WATO Global Settings.
    * Event views: changed default horizon from 31 to 7 days
    * New option for painting timestamp: as Unix Epoch time
    * New filters: Host state type and Service state type
    * FIX: better error message in case of exception in SNMP handling
    * FIX: Inventory screen: Now shows custom checks
    * FIX: Fixed locking problem of multisite pages related to user loading/saving
    * FIX: Fixed wrong default settings of view filters in localized multisite
    * FIX: line wrapping of logwatch entries
    * FIX: Fixed button dragging bug when opening the view editor
           (at least in Firefox)

    WATO:
    * Allow to configure check-/retry_interval in second precision
    * Custom user attributes can now be managed using WATO
    * Allow GIT to be used for change tracking (enable via global option)
    * Hosts/Folders: SNMP communities can now be configured via the host
      and folders hierarchy. Those settings override the rule base config.
    * Require unique alias names in between the following elements:
      Host/Service/Contact Groups, Timeperiods and Roles
    * Removed "do not connect" option from site socket editor. Use the
      checkbox "Disable" to disable the site for multisite.
    * Converted table of Event Console Rules to new implementation, make it sortable
    * FIX: do validation of check items in rule editor
    * FIX: More consistent handling of folderpath select in rule editor
    * FIX: Now correctly handling depends_on_tags on page rendering for
           inherited values
    * FIX: Changed several forms from GET to POST to prevent "Request-URI too
           large" error messages during submitting forms
    * FIX: automation snmp scan now adhere rules for shoddy snmp devices
           which have no sys description
    * FIX: Cisco ruleset "Cisco WLC WiFi client connections" has been generalized to
           "WLC WiFi client connections"
    * FIX: Snapshot handling is a little more robust agains manually created
           files in snapshot directory now
    * FIX: Slightly more transparent handling of syntax errors when loading rules.mk

    Notifications:
    * Flexible Notification can now filter service levels
    * FIX: check_tcp corrected order of parameters in definition

    Event Console:
    * New global setting "force message archiving", converts the EC into
      a kind of syslog archive
    * New built-in snmptrap server to directly receive snmp traps
    * FIX: fix layout of filter for history action type
    * FIX: better detect non-IP-number hosts in hostname translation

1.2.3i1:
    Core:
    * Agents can send data for other hosts "piggyback". This is being
      used by the vSphere and SAP plugins
    * New variable host_check_commands, that allows the definition of
      an alternative host check command (without manually defining one)
    * New variable snmp_check_interval which can be used to customize
      the check intervals of SNMP based checks
    * setup: Added missing vars rrd_path and rrdcached_sock
    * new variable check_mk_exit_status: allows to make Check_MK service OK,
      even if host in not reachable.
    * set always_cleanup_autochecks to True per default now
    * check_mk: new option --snmptranslate

    Multisite:
    * New availability view for arbitrary host/service collections
    * New option auth_by_http_header to use the value of a HTTP header
      variable for authentication (Useful in reverse proxy environments)
    * New permission that is needed for seeing views that other users
      have defined (per default this is contained in all roles)
    * New path back to the view after command exection with all
      checkboxes cleared
    * Added plugins to config module to make registration of default values
      possible for addons like mkeventd - reset to default values works now
      correctly even for multisite related settings
    * perfometer: Bit values now using base of 1000
    * Added PNP tempate for check_disk_smb
    * Dashboards can now be configured to be reloaded on resizing
      (automatically adds width/height url parameters)
    * LDAP authentification: New config option "Do not use persistent
                             connections to ldap server"
    * Hosttags and auxiliary tags can now be grouped in topics
    * Fixed output of time in view if server time differs from user time

    Event Console:
    * New rule feature: automatically delete event after actions
    * New filter for maximum service level (minimum already existed)
    * New global setting: hostname translation (allows e.g. to drop domain name)
    * New rule match: only apply rule within specified time period

    Checks & Agents:
    * solaris_mem: New check for memory and swap for Solaris agent
    * agent_vsphere: New VMWare ESX monitoring that uses pySphere and the VMWare
      API in order to get data very efficiently. Read (upcoming) documentation
      for details.
    * new special agent agent_random for creating random monitoring data
    * New checks: windows_intel_bonding / windows_broadcom_bonding
    * Implemented SAP monitoring based on the agent plugin mk_sap. This
      must be run on a linux host. It connects via RFC calls to SAP R/3
      systems to retrieve monitoring information for this or other machines.
    * sap.dialog: Monitors SAP dialog statistics like the response time
    * sap.value: Simply processes information provided by SAP to Nagios
    * openvpn_clients: new check for OpenVPN connections
    * if64_tplink: special new check for TP Link switches with broken SNMP output
    * job: Monitoring states and performance indicators of any jobs on linux systems
    * oracle_asm_diskgroups: Added missing agent plugin + asmcmd wrapper script
    * oracle_jobs: New check to monitor oracle database job execution
    * oracle_rman_backups: New check to monitor state of ORACLE RMAN backups
    * jar_signature: New check to monitor wether or not a jar is signed and
      certificate is not expired
    * cisco_qos: adhere qos-bandwidth policies
    * check_disk_smb: WATO formalization for active check check_disk_smb
    * if.include: new configurable parameters for assumed input and output speed
    * cisco_qos: new param unit:    switches between bit/byte display
                 new param average: average the values over the given minute
                 new params post/drop can be configured via int and float
                 fixed incorrect worst state if different parameters exceed limit
    * logwatch.ec: Added optional spooling to the check to prevent dataloss
      when processing of current lines needs more time than max execution time
    * mounts: ignore multiple occurrances of the same device
    * Linux agent: allow cached local/plugins checks (see docu)
    * mem.include: Linux memory check now includes size of page tables. This
      can be important e.g. on ORACLE systems with a lot of memory
    * windows_agent: Now buffers output before writing it to the socket
                     Results in less tcp packages per call
    * smart.stats: rewrote check. Please reinventorize. Error counters are now
      snapshotted during inventory.
    * smart.temp: add WATO configuration
    * windows_agent: check_mk.ini: new option "port" - specifies agent port
    * winperf_processor: introduce averaging, support predictive levels
    * cpu_util.include: fixed bug when params are set to None
    * predictive levels: fixed bug when existing predictive levels get new options
    * windows_plugin mssql.vbs: No longer queries stopped mssql instances
    * cisco_hsrp: fixed problem when HSRP groups had same ip address
    * winperf_if: hell has frozen over: a new check for network adapters on Windows
    * windows agent: new config section plugins, now able to set timeouts for specific plugins
                     new global config option: timeout_plugins_total
    * lnx_if in Linux agent: force deterministical order of network devices
    * Linux agent: remove obsolete old <<<netif>>> and <<<netctr>>> sections
    * logwatch, logwatch.ec: detect error in agent configuration
    * Linux agent: cups_queues: do not monitor non-local queues (thanks to Olaf Morgenstern)
    * AIX agent: call lparstat with argument 1 1, this give more accurate data
    * Check_MK check: enable extended performance data per default now
    * viprinet checks: New checks for firmware version/update, memory usage, power supply status, 
                       router mode, serialnumber and temperature sensors
    * uptime, snmp_uptime, esx_vsphere_counters.uptime: allow to set lower and upper levels
    * winperf_processor: Now displays (and scales) to number of cpus in pnpgraph
    * mk_postgres plugin: replace select * with list of explicit columns (fix for PG 9.1)
    * lnx_if: show MAC address for interfaces (needs also agent update)
    * winperf_tcp_conn: New check. Displays number of established tcpv4 connections in windows
                        Uses WATO Rule "TCP connection stats (Windows)"
    * windows_agent: fixed timeouts for powershell scripts in local/plugins
    * logwatch: Agent can now use logwatch.d/ to split config to multipe files
    * logwatch: Agent can now rewrite Messages
    * apache_status: New rule: set levels for number of remaining open slots
    * mrpe: handle long plugin output correctly, including performance data
    * cisco_qos: parameters now configurable via WATO

    Notifications:
    * notify.py: unique spoolfiles name no longer created with uuid
    * Warn user if only_services does never match

    Livestatus:
    * Table statehist: Improved detection of vanished hosts and services.
                       Now able to detect and remove nonsense check plugin output
    * FIX: able to handle equal comment_id between host and service
    * livestatus.log: show utf-8 decoding problems only with debug logging >=2
    * livestatus: fixed incorrect output formatting of comments_with_info column

    BI:
    * Integrated availability computing, including nifty time warp feature

    WATO:
    * Configuration of datasource programs via dedicated rules
    * New editor for Business Intelligence rules
    * Rule Editor: Now able to show infeffective rules
    * Valuespec: CascadingDropdown now able to process choice values from functions
    * Removed global option logwatch_forward_to_ec, moved this to the
      logwatch_ec ruleset. With this option the forwarding can now be enabled
      for each logfile on a host
    * Configuration of an alternative host check command
    * Inventory: Display link symbol for ps ruleset
    * New rule for notification_options of hosts and services
    * FIX: Rulesets: correct display of rules within subfolders
    * Remove Notification Command user settings, please use flexible notifications instead


1.2.2p3:
    Core:
    * FIX: get_average(): Gracefully handle time anomlies of target systems
    * FIX: notifications: /var/lib/check_mk/notify directory is now created 
           correctly during setup from tgz file. (Without it notifications
           did not get sent out.)
    * FIX: add missing $DESTDIR to auth.serials in setup.sh

    Checks & Agents:
    * FIX: winperf_processor: fix case where CPU percent is exactly 100%
    * FIX: blade_powerfan: fix mixup of default levels 50/40 -> 40/50
    * FIX: Cleaned up graph rendering of Check_MK services 
    * FIX: zypper: deal with output from SLES 10
    * FIX: zpool_status: Ignoring "No known data errors" text
    * FIX: dmi_sysinfo: Handling ":" in value correctly
    * FIX: check_http: Fixed syntax error when monitoring certificates
    * FIX: check_dns: parameter -A does not get an additional string
    * FIX: diskstat: Fixed wrong values for IO/s computation on linux hosts
    * FIX: blade_healts: Fixed wrong index checking resulting in exceptions
    * FIX: notifications: /var/lib/check_mk/notify directory is now created 
           correctly during setup from tgz file. (Without it notifications
           did not get sent out.)

    Multisite:
    * FIX: LDAP: Disabling use of referrals in active directory configuration
    * FIX: Fixed missing roles in auth.php (in some cases) which resulted in
           non visible pnp graphs and missing nagvis permissions
    * FIX: Fixed label color of black toner perfometers when fuel is low
    * FIX: Fixed wrong default settings of view filters in localized multisite
    * FIX: Fixed exception when enabling sounds for views relying on 
           e.g. alert statistics source
    * FIX: Folder Tree Snapin: make folder filter also work for remote
           folders that do not exist locally
    * FIX: correctly display sub-minute check/retry intervals
    * FIX: fix logic of some numeric sorters
    * FIX: Improved user provided variable validation in view code
    * FIX: Escaping html code in plugin output painters

    WATO:
    * FIX: fix layout of Auxiliary tags table
    * FIX: avoid exception when called first time and first page ist host tags
    * FIX: fix validation of time-of-day input field (24:00)
    * FIX: automation users can now be deleted again (bug was introduced in 1.2.2p1)
    * FIX: fix logwatch pattern analyzer message "The host xyz is not
           managed by WATO." after direct access via snapin
    * FIX: Fixed first toggle of flags in global settings when default is set to True
    * FIX: fix exception and loss of hosts in a folder when deleting all site connections
           of a distributed WATO setup
    * FIX: avoid Python exception for invalid parameters even in debug mode
    * FIX: check_ldap: Removed duplicate "-H" definition
    * FIX: Fixed some output encoding problem in snapshot restore / deletion code
    * FIX: Improved user provided variable validation in snapshot handling code
    * FIX: Improved user provided variable validation in inventory dialog

    Event Console:
    * FIX: apply rewriting of application/hostname also when cancelling events
    * FIX: check_mkevents now uses case insensitive host name matching

    Livestatus:
    * FIX: fixed incorrect output formatting of comments_with_info column
    * FIX: statehist table: fixed memory leak

1.2.2p2:
    Core:
    * FIX: livecheck: fixed handling of one-line plugin outputs and missing \n
           (Thanks to Florent Peterschmitt)

    Checks & Agents:
    * FIX: jolokia_info: ignore ERROR instances
    * FIX: apache_status: use (also) apache_status.cfg instead of apache_status.conf
    * FIX: f5_bigip_vserver: fix wrong OID (13 instead of 1), thanks to Miro Ramza
    * FIX: f5_bigip_psu: handle more than first power supply, thanks to Miro Ramza
    * FIX: ipmi_sensors: ignore sensors in state [NA] (not available)
    * FIX: aix_lvm: handle agents that output an extra header line
    * FIX: zfsget: do not assume that devices begin with /, but mountpoints
    * FIX: ipmi_sensors: handle two cases for DELL correctly (thanks to Sebastian Talmon)
    * FIX: check_dns: enable performance data
    * FIX: free_ipmi: fix name of sensor cache file if hostname contains domain part
    * FIX: ad_replication plugin: Fixed typo (Thanks to Dennis Honke)

    Multisite:
    * List of views: Output the alias of a datasource instead of internal name
    * FIX: fix column editor for join columns if "SERVICE:" is l10n'ed
    * FIX: fix invalid request in livestatus query after reconnect

    WATO:
    * FIX: convert editing of global setting to POST. This avoid URL-too-long
      when defining lots of Event Console actions
    * FIX: LDAP configuration: allow DNs without DC=

    Event Console:
    * FIX: fix icon in events check if host specification is by IP address
    * Renamed "Delete Event" to "Archive Event" to clearify the meaning

    Notifications:
    * FIX: contacts with notifications disabled no longer receive 
           custom notifications, unless forced

1.2.2p1:
    Core:
    * FIX: correctly quote ! and \ in active checks for Nagios
    * FIX: Performing regular inventory checks at configured interval even
           when the service is in problem state
    * Check_MK core now supports umlauts in host-/service- and contactgroup names

    Checks & Agents:
    * FIX: vsphere_agent: fix problems whith ! and \ in username or password
    * FIX: check_mk_agent.aix: fix shebang: was python, must be ksh
    * FIX: cisco_qos: Be compatible to newer IOS-XE versions (Thanks to Ken Smith)
    * FIX: mk_jolokia: Handling spaces in application server instances correctly

    Multisite:
    * FIX: do not remove directories of non-exisant users anymore. This lead to
           a deletion of users' settings in case of an external authentication
           (like mod_ldap).
    * FIX: Fixed handling of dashboards without title in sidebar view snapin
    * FIX: titles and services got lost when moving join-columns in views
    * FIX: Fixed exception during initial page rendering in python 2.6 in special cases
           (Internal error: putenv() argument 2 must be string, not list)

    Livestatus:
    * livestatus.log: show utf-8 decoding problems only with debug logging >=2

    Notifications:
    * FIX: HTML mails: Handle the case where plugin argument is not set
    * FIX: HTML mails: remove undefinded placeholders like $GRAPH_CODE$

    WATO:
    * Improved handling of valuespec validations in WATO rule editor. Displaying a
      warning message when going to throw away the current settings.
    * FIX: fix bug where certain settings where not saved on IE. This was mainly
           on IE7, but also IE8,9,10 in IE7 mode (which is often active). Affected
           was e.g. the nodes of a cluster or the list of services for service
           inventory

1.2.2:
    Core:
    * Added $HOSTURL$ and $SERVICEURL$ to notification macros which contain an
      URL to the host/service details views with /check_mk/... as base.

    Checks & Agents:
    * FIX: blade_bx_load: remove invalid WATO group
    * FIX: lnx_bonding: handle also 802.3ad type bonds

    Notifications:
    * FIX: Removing GRAPH_CODE in html mails when not available
    * Using plugin argument 1 for path to pnp4nagios index php to render graphs
    * Little speedup of check_mk --notify

    Multisite:
    * FIX: Fixed umlaut handling in reloaded snapins

    WATO:
    * FIX: Fix several cases where WATO rule analyser did not hilite all matching rules
    * Added tcp port parameter to SSL certificate check (Thanks to Marcel Schulte)

    Event Console:
    * FIX: Syslog server is now able to parse RFC 5424 syslog messages

1.2.2b7:
    Checks & Agents:
    * FIX: postfix_mailq: fix labels in WATO rule, set correct default levels
    

1.2.2b6:
    Core:
    * FIX: setup: detect check_icmp also on 64-Bit CentOS
           (thanks to あきら) 
    * FIX: setup.sh: create auth.serials, fix permissions of htpasswd
    * FIX: livecheck: now able to handle check output up to 16kB

    Checks & Agents:
    * FIX: apc_symmetra_power: resurrect garble PNP template for 
    * FIX: check_mk_agent.freebsd: remove garble from output
           (Thanks to Mathias Decker)
    * FIX: check_mk-mssql_counters.locks: fix computation, was altogether wrong
    * FIX: check_mk-mssql_counters.transactions: fix computation also
    * check_http: now support the option -L (urlizing the result)
    * Added mem section to Mac OSX agent (Thanks to Brad Davis)
    * FIX: mssql.vbs (agent plugin) now sets auth options for each instance
    * FIX: jolokia_metrics.mem: error when missing max values
    * Make levels for SMART temperature editable via WATO

    Multisite:
    * FIX: fix localization in non-OMD environment
           (thanks to あきら)
    * FIX: hopefully fix computation of Speed-O-Meter
    * Add $SERVICEOUTPUT$ and $HOSTOUTPUT$ to allowed macros for
      custom notes
    * FIX: Writing one clean message to webserver error_log when write fails
    * FIX: Escaping html entities when displaying comment fields
    * FIX: Monitored on site attribute always has valid default value

    Notifications:
    * FIX: fix event type for recoveries
    * FIX: fix custom notifications on older nagios versions
    * FIX: handle case where type HOST/SERVICE not correctly detected
    
    Livestatus:
    * FIX: memory leak when removing downtime / comment 

    WATO:
    * FIX: Removed "No roles assigned" text in case of unlocked role attribute
           in user management dialog
    * FIX: Fix output of rule search: chapters appeared twice sometimes

    Event Console:
    * FIX: check_mkevents: fix usage help if called with illegal options
    * check_mkevents now allows specification of a UNIX socket
      This is needed in non-OMD environments
    * setup.py now tries to setup Event Console even in non-OMD world

1.2.2b5:
    Core:
    * Checks can now omit the typical "OK - " or "WARN -". This text
      will be added automatically if missing.
    * FIX: livecheck: fixed compilation bug
    * FIX: check_mk: convert service description unicode into utf-8
    * FIX: avoid simultanous activation of changes by means of a lock
    
    Checks & Agents:
    * FIX: jolokia_metrics.mem - now able to handle negative/missing max values
    * ADD: tcp_conn_stats: now additionally uses /proc/net/tcp6
    * ADD: wmic_processs: cpucores now being considered when calculating 
           user/kernel percentages. (thanks to William Baum)
    * FIX: UPS checks support Eaton Evolution
    * FIX: windows agent plugin: mssql now exits after 10 seconds

    Notifications:
    * FIX: fixed crash on host notification when contact had explicit services set

    Livestatus:
    * FIX: possible crash with VERY long downtime comments

    WATO:
    * FIX: Fix hiliting of errors in Nagios output
    * FIX: localisation error

    Multisite:
    * FIX: Avoid duplicate "Services" button in host detail views
    * FIX: fix rescheduling icon for services with non-ASCII characters
    * New filter for IP address of a host
    * Quicksearch: allow searching for complete IP addresses and IP
      address prefixes
    * Add logentry class filter to view 'Host- and Service events'

    BI:
    * FIX: fix exception with expansion level being 'None'
    * FIX: speedup for single host tables joined by hostname (BI-Boxes)
    * FIX: avoid closing BI subtree while tree is being loaded

    Event Console:
    * FIX: make hostname matching field optional. Otherwise a .* was
           neccessary for the rule in order to match
    * FIX: event_simulator now also uses case insensitive matches

1.2.2b4:
    Core:
    * FIX: Fix output of cmk -D: datasource programs were missing
    * FIX: allow unicode encoded extra_service_conf
    * FIX: no default PING service if custom checks are defined
    * FIX: check_mk_base: fixed rounding error in get_bytes_human_readable
    * FIX: check_mk: improved support of utf-8 characters in extra_service_conf
    * FIX: livestatus: table statehist now able to check AuthUser permissions
    * New configuration variable contactgroup_members

    Checks & Agents:
    * FIX: smart - not trying to parse unhandled lines to prevent errors
    * FIX: winperf_processor - fixed wrong calculations of usage
    * FIX: WATO configuration of filesystem trends: it's hours, not days!
    * FIX: mysql: fixed crash on computing IO information
    * FIX: diskstat: fix local variable 'ios_per_sec' referenced before assignment
    * FIX: multipath: ignore warning messages in agent due to invalid multipath.conf
    * FIX: megaraid_bbu: deal with broken output ("Adpater"), found in Open-E
    * FIX: megaraid_pdisk: deal with special output of Open-E
    * FIX: jolokia_metrics.mem: renamed parameter totalheap to total
    * FIX: megaraid_bbu: deal with broken output ("Adpater")
    * FIX: check_ldap: added missing host address (check didn't work at all)
    * FIX: check_ldap: added missing version option -2, -3, -3 -T (TLS)
    * FIX: mssql: Agent plugin now supports MSSQL Server 2012
    * FIX: hr_mem: fix max value in performance data (thanks to Michaël COQUARD)
    * FIX: f5_bigip_psu: fix inventory function (returned list instead of tuple)
    * FIX: mysql.connections: avoid crash on legacy agent output
    * FIX: tcp_conn_stats: use /proc/net/tcp instead of netstat -tn. This
           should avoid massive performance problems on system with many
           connections
    * Linux agent: limit netstat to 10 seconds
    * ps: Allow %1, %2, .. instead of %s in process_inventory. That allows
      reordering of matched groups
    * FIX: f5_bigip_psu - fixed inventory function
    * FIX: printer_supply - fixed inventory function for some kind of OKI printers

    Multisite:
    * FIX: Fixed problem with error during localization scanning
    * FIX: Fixed wrong localization right after a user changed its language
    * FIX: Improved handling of error messages in bulk inventory
    * FIX: fixed focus bug in transform valuespec class
    * FIX: stop doing snapin refreshes after they have been removed
    * FIX: sidebar snapins which refresh do not register for restart detection anymore
    * FIX: fix user database corruption in case of a race condition
    * FIX: added checks wether or not a contactgroup can be deleted
    * FIX: Avoid deadlock due to lock on contacts.mk in some situations
    * Changed sidebar snapin reload to a global interval (option:
      sidebar_update_interval), defaults to 30 seconds
    * Sidebar snapins are now bulk updated with one HTTP request each interval

    BI:
    * FIX: fixed invalid links to hosts and services in BI tree view
    * FIX: fix exception in top/down and bottom/up views
    * FIX: fix styling of top/down and bottom/up views (borders, padding)
    * FIX: fix style of mouse pointer over BI boxes
    * FIX: list of BI aggregates was incomplete in some cases
    * FIX: single host aggregations didn't work for aggregations += [...]
    * FIX: top-down and bottom-up was broken in case of "only problems"
    * FIX: BI see_all permission is now working again
    * Do not handle PENDING as "problem" anymore
    * Make titles of non-leaf tree nodes klickable

    WATO:
    * FIX: flexible notification valuespec is now localizable
    * FIX: Alias values of host/service/contact groups need to be set and unique
           within the group
    * FIX: Fixed exception when editing contactgroups without alias
    * FIX: Fix localization of rule options
    * FIX: ValueSpec OptionalDropDown: fix visibility if default is "other"
    * Suggest use default value for filesystem levels that make sense
    * Valuespec: CascadingDropdown now able to process choice values from functions
    * Freshness checking for classical passive Nagios checks (custom_checks)

1.2.2b3:
    Checks & Agents:
    * FIX: Fixed date parsing code ignoring the seconds value in several checks
           (ad_replication, cups_queues, heartbeat_crm, mssql_backup, smbios_sel)
    * FIX: Fixed pnp template for apc_symmetra check when using multiple rrds

    Multisite:
    * FIX: Removed uuid module dependency to be compatible to python < 2.5
    * FIX: remove Javascript debug popup from multi-string input fields
    * FIX: list of strings (e.g. host list in rule editor) didn't work anymore

1.2.2b2:
    Checks & Agents:
    * Added dynamic thresholds to the oracle_tablespace check depending on the
      size of the tablespaces.

    BI:
    * FIX: fix exception in BI-Boxes views of host groups
    * FIX: fix problem where BI-Boxes were invisible if not previously unfolded

    Event Console:
    * FIX: support non-Ascii characters in matching expressions. Note:
           you need to edit and save each affected rule once in order
           to make the fix work.
    * FIX: Fixed exception when logging actions exectuted by mkeventd
    * FIX: etc/init.d/mkeventd flush did not work when mkeventd was stopped

    Multisite:
    * FIX: Fixed several minor IE7 related layout bugs
    * FIX: title of pages was truncated and now isn't anymore
    * Cleanup form for executing commands on hosts/services

    WATO:
    * FIX: Fixed layout of rulelist table in IE*
    * FIX: Fixed adding explicit host names to rules in IE7
    * Add: Improved navigation convenience when plugin output contains [running on ... ]

1.2.2b1:
    Core:
    * cmk --notify: added notification script to generate HTML mails including
      the performance graphs of hosts and services
    * cmk --notify: added the macros NOTIFY_LASTHOSTSTATECHANGE, NOTIFY_HOSTSTATEID,
      NOTIFY_LASTSERVICESTATECHANGE, NOTIFY_SERVICESTATEID, NOTIFY_NOTIFICATIONCOMMENT,
      NOTIFY_NOTIFICATIONAUTHOR, NOTIFY_NOTIFICATIONAUTHORNAME, NOTIFY_NOTIFICATIONAUTHORALIAS
    * FIX: more robust deletion of precompiled files to ensure the correct 
      creation of the files (Thanks to Guido Günther)
    * FIX: Inventory for cluster nodes who are part of multiple clusters 
    * cmk --notify: added plugin for sms notification
    * FIX: precompiled checks: correct handling of sys.exit() call when using python2.4 
    * cmk --notify: improved logging on wrong notification type
    * RPM: Added check_mk-agent-scriptless package (Same as normal agent rpm,
      but without RPM post scripts)

    Checks & Agents:
    * winperf_processor now outputs float usage instead of integer
    * FIX: mssql_counters.file_sizes - Fixed wrong value for "Log Files" in output
    * FIX: drbd: Parameters for expected roles and disk states can now be set to 
           None to disable alerting on changed values
    * printer_supply_ricoh: New check for Ricoh printer supply levels
    * jolokia_metrics.mem: now supports warn/crit levels for heap, nonheap, totalheap
    * jolokia_metrics.mem: add dedicated PNP graph
    * FIX: logwatch.ec: use UNIX socket instead of Pipe for forwarding into EC 
    * FIX: logwatch.ec: fixed exception when forwarding "OK" lines
    * FIX: logwatch.ec: fixed forwarding of single log lines to event console
    * Improved performance of logwatch.ec check in case of many messages
    * livestatus_status: new check for monitoring performance of monitoring
    * FIX: diskstat.include: fix computation of queue length on windows
      (thanks to K.H. Fiebig)
    * lnx_bonding: new check for bonding interfaces on Linux
    * ovs_bonding: new check for bonding interfaces on Linux / Open vSwitch
    * if: Inventory settings can now be set host based
    * FIX: lnx_bonding/ovs_bonding: correct definition of bonding.include
    * Add: if check now able to handle interface groups  (if_groups)
    * Add: New check for DB2 instance memory levels
    * Add: winperf_phydisk can now output IOPS
    * Add: oracle_tablespace now with flexible warn/crit levels(magic number)
    
    Livestatus:
    * Add: new column in hosts/services table: comments_with_extra_info
    Adds the entry type and entry time

    Multisite:
    * Added comment painter to notification related views
    * Added compatibility code to use hashlib.md5() instead of md5.md5(), which
      is deprecated in python > 2.5 to prevent warning messages in apache error log
    * Added host filter for "last host state change" and "last host check"
    * FIX: Preventing autocomplete in password fields of "edit profile" dialog
    * The ldap member attribute of groups is now configruable via WATO
    * Added option to enforce lower User-IDs during LDAP sync
    * Improved debug logging of ldap syncs (Now writing duration of queries to log)
    * Displaying date/time of comments in comment icon hover menu (Please
      note: You need to update your livestatus to current version to make this work)
    * FIX: Making "action" context link unclickable during handling actions / confirms

    BI:
    * Use Ajax to delay rendering of invisible parts of the tree (this
      saves lots of HTML code)

    WATO:
    * Added hr_mem check to the memory checkgroup to make it configurable in WATO
    * Make page_header configurable in global settings
    * FIX: Fixed some typos in ldap error messages
    * FIX: Fixed problem on user profile page when no alias set for a user
    * FIX: list valuespecs could not be extended after once saving
    * FIX: fix title of foldable areas contained in list valuespecs
    * FIX: Fixed bug where pending log was not removed in multisite setup
    * FIX: Fixed generation of auth.php (Needed for NagVis Multisite Authorisation)
    * FIX: Fixed missing general.* permissions in auth.php on slave sites in 
      case of distributed WATO setups
    * Added oracle_tablespaces configuration to the application checkgroup
    * FIX: Fixed synchronisation of mkeventd configs in distributed WATO setups
    * FIX: "Sync & Restart" did not perform restart in distributed WATO setups
    * FIX: Fixed exception in editing code of ldap group to rule plugin
    * FIX: Don't execute ldap sync while performing actions on users page

    Event Console:
    * Added UNIX socket for sending events to the EC
    * Speed up rule matches in some special cases by factor of 100 and more
    * Init-Script: Improved handling of stale pidfiles
    * Init-Script: Detecting and reporting already running processes
    * WATO: Added hook to make the mkeventd reload in distributed WATO setups
      during "activate changes" process
    * Added hook mkeventd-activate-changes to add custom actions to the mkeventd
      "activate changes" GUI function
    * FIX: When a single rule matching raises an exception, the line is now
      matched agains the following rules instead of being skipped. The
      exception is logged to mkeventd.log

1.2.1i5:
    Core:
    * Improved handling of CTRL+C (SIGINT) to terminate long runnining tasks 
      (e.g.  inventory of SNMP hosts)
    * FIX: PING services on clusters are treated like the host check of clusters
    * cmk --notify: new environment variable NOTIFY_WHAT which has HOST or SERVICE as value
    * cmk --notify: removing service related envvars in case of host notifications
    * cmk --notify: added test code to help developing nitofication plugins.
      Can be called with "cmk --notify fake-service debug" for example

    Checks & Agents:
    * Linux Agent, diskstat: Now supporting /dev/emcpower* devices (Thanks to Claas Rockmann-Buchterkirche)
    * FIX: winperf_processor: Showing 0% on "cmk -nv" now instead of 100%
    * FIX: win_dhcp_pools: removed faulty output on non-german windows 2003 servers 
           with no dhcp server installed (Thanks to Mathias Decker)
    * Add: fileinfo is now supported by the solaris agent. Thanks to Daniel Roettgermann
    * Logwatch: unknown eventlog level ('u') from windows agent treated as warning
    * FIX: logwatch_ec: Added state undefined as priority
    * Add: New Check for Raritan EMX Devices
    * Add: mailman_lists - New check to gather statistics of mailman mailinglists
    * FIX: megaraid_bbu - Handle missing charge information (ignoring them)
    * FIX: myssql_tablespaces - fix PNP graph (thanks to Christian Zock)
    * kernel.util: add "Average" information to PNP graph
    * Windows Agent: Fix startup crash on adding a logfiles pattern, but no logfile specified
    * Windows Agent: check_mk.example.ini: commented logfiles section

    Multisite:
    * FIX: Fixed rendering of dashboard globes in opera
    * When having row selections enabled and no selected and performing
      actions an error message is displayed instead of performing the action on
      all rows
    * Storing row selections in user files, cleaned up row selection 
      handling to single files. Cleaned up GET/POST mixups in confirm dialogs
    * Add: New user_options to limit seen nagios objects even the role is set to see all
    * Fix: On site configaration changes, only relevant sites are marked as dirty
    * Fix: Distributed setup: Correct cleanup of pending changes logfile after "Activate changes"
    * FIX: LDAP: Fixed problem with special chars in LDAP queries when having
    contactgroup sync plugin enabled
    * FIX: LDAP: OpenLDAP - Changed default filter for users
    * FIX: LDAP: OpenLDAP - Using uniqueMember instead of member when searching for groups of a user
    * FIX: LDAP: Fixed encoding problem of ldap retrieved usernames
    * LDAP: Role sync plugin validates the given group DNs with the group base dn now
    * LDAP: Using roles defined in default user profile in role sync plugin processing
    * LDAP: Improved error handling in case of misconfigurations
    * LDAP: Reduced number of ldap querys during a single page request / sync process
    * LDAP: Implemnted some kind of debug logging for LDAP communication
    * FIX: Re-added an empty file as auth.py (wato plugin) to prevent problems during update 

    WATO:
    * CPU load ruleset does now accept float values
    * Added valuespec for cisco_mem check to configure thresholds via WATO
    * FIX: Fixed displaying of tag selections when creating a rule in the ruleeditor
    * FIX: Rulesets are always cloned in the same folder
    * Flexibile notifications: removed "debug notification" script from GUI (you can make it
      executable to be choosable again)
    * Flexibile notifications: added plain mail notification which uses the
      mail templates from global settings dialog

    BI:
    * Added FOREACH_SERVICE capability to leaf nodes
    * Add: Bi views now support debug of livestatus queries

1.2.1i4:
    Core:
    * Better exception handling when executing "Check_MK"-Check. Printing python
      exception to status output and traceback to long output now.
    * Added HOSTTAGS to notification macros which contains all Check_MK-Tags
      separated by spaces
    * Output better error message in case of old inventory function
    * Do object cache precompile for monitoring core on cmk -R/-O
    * Avoid duplicate verification of monitoring config on cmk -R/-O
    * FIX: Parameter --cleanup-autochecks (long for -u) works now like suggested in help
    * FIX: Added error handling when trying to --restore with a non existant file

    Notifications:
    * Fix flexible notifications on non-OMD systems
    
    Checks & Agents:
    * Linux Agent, mk_postgres: Supporting pgsql and postgres as user
    * Linux Agent, mk_postgres: Fixed database stats query to be compatible
      with more versions of postgres
    * apache_status: Modified to be usable on python < 2.6 (eg RHEL 5.x)
    * apache_status: Fixed handling of PIDs with more than 4 numbers
    * Add: New Check for Rittal CMC PSM-M devices
    * Smart plugin: Only use relevant numbers of serial
    * Add: ibm_xraid_pdisks - new check for agentless monitoring of disks on IBM SystemX servers.
    * Add: hp_proliant_da_cntlr check for disk controllers in HP Proliant servers
    * Add: Check to monitor Storage System Drive Box Groups attached to HP servers
    * Add: check to monitor the summary status of HP EML tape libraries
    * Add: apc_rackpdu_status - monitor the power consumption on APC rack PDUs
    * Add: sym_brightmail_queues - monitor the queue levels on Symantec Brightmail mail scanners.
    * Add: plesk_domains - List domains configured in plesk installations
    * Add: plesk_backups - Monitor backup spaces configured for domains in plesk
    * Add: mysql_connections - Monitor number of parallel connections to mysql daemon
    * Add: flexible notifcations: filter by hostname
    * New script multisite_to_mrpe for exporting services from a remote system
    * FIX: postgres_sessions: handle case of no active/no idle sessions
    * FIX: correct backslash representation of windows logwatch files
    * FIX: postgres_sessions: handle case of no active/no idle sessions
    * FIX: zfsget: fix exception on snapshot volumes (where available is '-')
    * FIX: zfsget: handle passed-through filesystems (need agent update)
    * FIX: loading notification scripts in local directory for real
    * FIX: oracle_version: return valid check result in case of missing agent info
    * FIX: apache_status: fixed bug with missing 'url', wrote man page
    * FIX: fixed missing localisation in check_parameteres.py 
    * FIX: userdb/ldap.py: fixed invalid call site.getsitepackages() for python 2.6
    * FIX: zpool_status: fixed crash when spare devices were available
    * FIX: hr_fs: handle negative values in order to larger disks (thanks to Christof Musik)
    * FIX: mssql_backup: Fixed wrong calculation of backup age in seconds


    Multisite:
    * Implemented LDAP integration of Multisite. You can now authenticate your
      users using the form based authentication with LDAP. It is also possible
      to synchronize some attributes like mail addresses, names and roles from
      LDAP into multisite.
    * Restructured cookie auth cookies (all auth cookies will be invalid
      after update -> all users have to login again)
    * Modularized login and cookie validation
    * Logwatch: Added buttons to acknowledge all logs of all hosts or really
      all logs which currently have a problem
    * Check reschedule icon now works on services containing an \
    * Now showing correct representation of SI unit kilo ( k )
    * if perfometer now differs between byte and bit output
    * Use pprint when writing global settings (makes files more readable)
    * New script for settings/removing downtimes: doc/treasures/downtime
    * New option when setting host downtimes for also including child hosts
    * Option dials (refresh, number of columns) now turnable by mouse wheel
    * Views: Commands/Checkboxes buttons are now activated dynamically (depending on data displayed)
    * FIX: warn / crit levels in if-check when using "bit" as unit
    * FIX: Fixed changing own password when notifications are disabled
    * FIX: On page reload, now updating the row field in the headline
    * FIX: ListOfStrings Fields now correctly autoappend on focus
    * FIX: Reloading of sidebar after activate changes
    * FIX: Main Frame without sidebar: reload after activate changes
    * FIX: output_format json: handle newlines correctly
    * FIX: handle ldap logins with ',' in distinguished name
    * FIX: quote HTML variable names, fixes potential JS injection
    * FIX: Sidebar not raising exceptions on configured but not available snapins
    * FIX: Quicksearch: Fixed Up/Down arrow handling in chrome
    * FIX: Speedometer: Terminating data updates when snapin is removed from sidebar
    * FIX: Views: toggling forms does not disable the checkbox button anymore
    * FIX: Dashboard: Fixed wrong display options in links after data reloads
    * FIX: Fixed "remove all downtimes" button in views when no downtimes to be deleted 
    * FIX: Services in hosttables now use the service name as header (if no custom title set)
    * New filter for host_contact and service_contact
    
    WATO:
    * Add: Creating a new rule immediately opens its edit formular
    * The rules formular now uses POST as transaction method
    * Modularized the authentication and user management code
    * Default config: add contact group 'all' and put all hosts into it
    * Reverse order of Condition, Value and General options in rule editor
    * Allowing "%" and "+" in mail prefixes of contacts now
    * FIX: Fixed generated manual check definitions for checks without items
      like ntp_time and tcp_conn_stats
    * FIX: Persisting changing of folder titles when only the title has changed
    * FIX: Fixed rendering bug after folder editing

    Event Console:
    * Replication slave can now copy rules from master into local configuration
      via a new button in WATO.
    * Speedup access to event history by earlier filtering and prefiltering with grep
    * New builtin syslog server! Please refer to online docu for details.
    * Icon to events of host links to view that has context button to host
    * FIX: remove event pipe on program shutdown, prevents syslog freeze
    * FIX: hostnames in livestatus query now being utf8 encoded
    * FIX: fixed a nastiness when reading from local pipe
    * FIX: fix exception in rules that use facility local7
    * FIX: fix event icon in case of using TCP access to EC
    * FIX: Allowing ":" in application field (e.g. needed for windows logfiles)
    * FIX: fix bug in Filter "Hostname/IP-Address of original event"

    Livestatus:
    * FIX: Changed logging output "Time to process request" to be debug output

1.2.1i3:
    Core:
    * added HOST/SERVICEPROBLEMID to notification macros
    * New configuration check_periods for limiting execution of
      Check_MK checks to a certain time period.

    Checks & Agents:
    * Windows agent: persist offsets for logfile monitoring

    Notifications:
    * fix two errors in code that broke some service notifications

    Event Console:
    * New performance counter for client request processing time
    * FIX: fixed bug in rule optimizer with ranges of syslog priorities

    WATO:
    * Cloning of contact/host/service groups (without members)

    Checks & Agents:
    * logwatch: Fixed confusion with ignore/ok states of log messages
    * AIX Agent: now possible to specify -d flag. Please test :)

1.2.1i2:
    Core:
    * Improved validation of inventory data reported by checks
    * Added -d option to precompiled checks to enable debug mode
    * doc/treasures: added script for printing RRD statistics

    Notifications:
    * New system of custom notification, with WATO support

    Event Console:
    * Moved source of Event Console into Check_MK project 
    * New button for resetting all rule hits counters
    * When saving a rule then its hits counter is always reset
    * New feature of hiding certain actions from the commands in the status GUI
    * FIX: rule simulator ("Try out") now handles cancelling rules correctly
    * New global option for enabling log entries for rule hits (debugging)
    * New icon linking to event views for the event services
    * check_mkevents outputs last worst line in service output
    * Max. number of queued connections on status sockets is configurable now
    * check_mkevents: new option -a for ignoring acknowledged events
    * New sub-permissions for changing comment and contact while updating an event
    * New button for generating test events directly via WATO
    * Allow Event Console to replicate from another (master) console for
      fast failover.
    * Allow event expiration also on acknowledged events (configurable)

    Multisite:
    * Enable automation login with _username= and _secret=, while
      _secret is the content of var/check_mk/web/$USER/automation.secret
    * FIX: Fixed releasing of locks and livestatus connections when logging out
    * FIX: Fixed login/login confusions with index page caching
    * FIX: Speed-o-meter: Fixed calculation of Check_MK passive check invervals
    * Removed focus of "Full name" attribute on editing a contact
    * Quicksearch: Convert search text to regex when accessing livestatus
    * FIX: WATO Folder filter not available when WATO disabled
    * WATO Folder Filter no longer available in single host views
    * Added new painters "Service check command expanded" and
      "Host check command expanded"
    * FIX: Corrected garbled description for sorter "Service Performance data" 
    * Dashboard globes can now be filtered by host_contact_group/service_contact_group
    * Dashboard "iframe" attribute can now be rendered dynamically using the
      "iframefunc" attribute in the dashlet declaration
    * Dashboard header can now be hidden by setting "title" to None
    * Better error handling in PNP-Graph hover menus in case of invalid responses

    Livestatus:
    * Added new table statehist, used for SLA queries
    * Added new column check_command_expanded in table hosts
    * Added new column check_command_expanded in table services
    * New columns livestatus_threads, livestatus_{active,queued}_connections

    BI:
    * Added missing localizations
    * Added option bi_precompile_on_demand to split compilations of
      the aggregations in several fragments. If possible only the needed
      aggregations are compiled to reduce the time a user has to wait for
      BI based view. This optimizes BI related views which display
      information for a specific list of hosts or aggregation groups.
    * Added new config option bi_compile_log to collect statistics about
      aggregation compilations
    * Aggregations can now be part of more than one aggregation group
      (just configure a list of group names instead of a group name string)
    * Correct representation of (!), (!!) and (?) markers in check output
    * Corrected representation of assumed state in box layout
    * Feature: Using parameters for hosttags

    WATO:
    * Added progress indicator in single site WATO "Activate Changes"
    * Users & Contacts: Case-insensitive sorting of 'Full name' column
    * ntp/ntp.time parameters are now configurable via WATO
    * FIX: Implemented basic non HTTP 200 status code response handling in interactive
           progress dialogs (e.g. bulk inventory mode)
    * FIX: Fixed editing of icon_image rules
    * Added support of locked hosts and folders ( created by CMDB )
    * Logwatch: logwatch agents/plugins now with ok pattern support 
    * Valuespec: Alternative Value Spec now shows helptext of its elements
    * Valuespec: DropdownChoice, fixed exception on validate_datatype

    Checks & Agents:
    * New check mssql_counters.locks: Monitors locking related information of
      MSSQL tablespaces
    * Check_MK service is now able to output additional performance data
      user_time, system_time, children_user_time, children_system time
    * windows_updates agent plugin: Fetching data in background mode, caching
      update information for 30 minutes
    * Windows agent: output ullTotalVirtual and ullAvailVirtual (not yet
      being used by check)
    * Solaris agent: add <<<uptime>>> section (thanks to Daniel Roettgermann)
    * Added new WATO configurable option inventory_services_rules for the
      windows services inventory check
    * Added new WATO configurable option inventory_processes_rules for the
      ps and ps.perf inventory
    * FIX: mssql_counters checks now really only inventorize percentage based
      counters if a base value is set
    * win_dhcp_pools: do not inventorize empty pools any more. You can switch
      back to old behaviour with win_dhcp_pools_inventorize_empty = True
    * Added new Check for Eaton UPS Devices
    * zfsget: new check for monitoring ZFS disk usage for Linux, Solaris, FreeBSD
      (you need to update your agent as well)
    * Added new Checks for Gude PDU Units
    * logwatch: Working around confusion with OK/Ignore handling in logwatch_rules
    * logwatch_ec: Added new subcheck to forward all incoming logwatch messages
      to the event console. With this check you can use the Event Console 
      mechanisms and GUIs instead of the classic logwatch GUI. It can be 
      enabled on "Global Settings" page in WATO for your whole installation.
      After enabling it you need to reinventorize your hosts.
    * Windows Update Check: Now with caching, Thanks to Phil Randal and Patrick Schlüter
    * Windows Check_MK Agent: Now able to parse textfiles for logwatch output
    * Added new Checks sni_octopuse_cpu, sni_octopuse_status, sni_octopuse_trunks: These
      allow monitoring Siemens HiPath 3000/5000 series PBX.
    * if-checks now support "bit" as measurement unit
    * winperf_phydisk: monitor average queue length for read/write

1.2.0p5:
    Checks & Agents:
    * FIX: windows agent: fixed possible crash in eventlog section

    BI:
    * FIX: fixed bug in aggregation count (thanks Neil) 

1.2.0p4:
    WATO:
    * FIX: fixed detection of existing groups when creating new groups
    * FIX: allow email addresses like test@test.test-test.com
    * FIX: Fixed Password saving problem in user settings

    Checks & Agents:
    * FIX: postgres_sessions: handle case of no active/no idle sessions
    * FIX: winperf_processor: handle parameters "None" (as WATO creates)
    * FIX: mssql_counters: remove debug output, fix bytes output
    * FIX: mssql_tablespaces: gracefully handle garbled agent output

    Multisite:
    * FIX: performeter_temparature now returns unicode string, because of °C
    * FIX: output_format json in webservices now using " as quotes

    Livestatus:
    * FIX: fix two problems when reloading module in Icinga (thanks to Ronny Biering)

1.2.0p3:
    Mulitisite
    * Added "view" parameter to dashlet_pnpgraph webservice
    * FIX: BI: Assuming "OK" for hosts is now possible
    * FIX: Fixed error in makeuri() calls when no parameters in URL
    * FIX: Try out mode in view editor does not show context buttons anymore
    * FIX: WATO Folder filter not available when WATO disabled
    * FIX: WATO Folder Filter no longer available in single host views
    * FIX: Quicksearch converts search text to regex when accessing livestatus
    * FIX: Fixed "access denied" problem with multisite authorization in PNP/NagVis
           in new OMD sites which use the multisite authorization
    * FIX: Localize option for not OMD Environments

    WATO:
    * FIX: Users & Contacts uses case-insensitive sorting of 'Full name' column  
    * FIX: Removed focus of "Full name" attribute on editing a contact
    * FIX: fix layout bug in ValueSpec ListOfStrings (e.g. used in
           list of explicit host/services in rules)
    * FIX: fix inheritation of contactgroups from folder to hosts
    * FIX: fix sorting of users, fix lost user alias in some situations
    * FIX: Sites not using distritubed WATO now being skipped when determining
           the prefered peer
    * FIX: Updating internal variables after moving hosts correctly
      (fixes problems with hosts tree processed in hooks)

    BI:
    * FIX: Correct representation of (!), (!!) and (?) markers in check output

    Livestatus:
    * FIX: check_icmp: fixed calculation of remaining length of output buffer
    * FIX: check_icmp: removed possible buffer overflow on do_output_char()
    
    Livecheck:
    * FIX: fixed problem with long plugin output
    * FIX: added /0 termination to strings
    * FIX: changed check_type to be always active (0)
    * FIX: fix bug in assignment of livecheck helpers 
    * FIX: close inherited unused filedescriptors after fork()
    * FIX: kill process group of called plugin if timeout is reached
           -> preventing possible freeze of livecheck
    * FIX: correct escaping of character / in nagios checkresult file
    * FIX: fixed SIGSEGV on hosts without defined check_command
    * FIX: now providing correct output buffer size when calling check_icmp 

    Checks & Agents:
    * FIX: Linux mk_logwatch: iregex Parameter was never used
    * FIX: Windows agent: quote '%' in plugin output correctly
    * FIX: multipath check now handles '-' in "user friendly names"
    * New check mssql_counters.locks: Monitors locking related information of
      MSSQL tablespaces
    * FIX: mssql_counters checks now really only inventorize percentage based
      counters if a base value is set
    * windows_updates agent plugin: Fetching data in background mode, caching
      update information for 30 minutes
    * FIX: netapp_vfiler: fix inventory function (thanks to Falk Krentzlin)
    * FIX: netapp_cluster: fix inventory function
    * FIX: ps: avoid exception, when CPU% is missing (Zombies on Solaris)
    * FIX: win_dhcp_pools: fixed calculation of perc_free
    * FIX: mssql_counters: fixed wrong log size output

1.2.0p3:
    Multisite:
    * Added "view" parameter to dashlet_pnpgraph webservice

    WATO:
    * FIX: It is now possible to create clusters in empty folders
    * FIX: Fixed problem with complaining empty ListOf() valuespecs

    Livestatus:
    * FIX: comments_with_info in service table was always empty

1.2.1i1:
    Core:
    * Allow to add options to rules. Currently the options "disabled" and
      "comment" are allowed. Options are kept in an optional dict at the
      end of each rule.
    * parent scan: skip gateways that are reachable via PING
    * Allow subcheck to be in a separate file (e.g. foo.bar)
    * Contacts can now define *_notification_commands attributes which can now
      override the default notification command check-mk-notify
    * SNMP scan: fixed case where = was contained in SNMP info
    * check_imap_folder: new active check for searching for certain subjects
      in an IMAP folder
    * cmk -D shows multiple agent types e.g. when using SNMP and TCP on one host

    Checks & Agents:
    * New Checks for Siemens Blades (BX600)
    * New Checks for Fortigate Firewalls
    * Netapp Checks for CPU Util an FC Port throughput
    * FIX: megaraid_pdisks: handle case where no enclosure device exists
    * FIX: megaraid_bbu: handle the controller's learn cycle. No errors in that period.
    * mysql_capacity: cleaned up check, levels are in MB now
    * jolokia_info, jolokia_metrics: new rewritten checks for jolokia (formerly
      jmx4perl). You need the new plugin mk_jokokia for using them
    * added preliminary agent for OpenVMS (refer to agents/README.OpenVMS) 
    * vms_diskstat.df: new check file usage of OpenVMS disks
    * vms_users: new check for number of interactive sessions on OpenVMS
    * vms_cpu: new check for CPU utilization on OpenVMS
    * vms_if: new check for network interfaces on OpenVMS
    * vms_system.ios: new check for total direct/buffered IOs on OpenVMS
    * vms_system.procs: new check for number of processes on OpenVMS
    * vms_queuejobs: new check for monitoring current VMS queue jobs
    * FIX: mssql_backup: Fixed problems with datetime/timezone calculations
    * FIX: mssql agent: Added compatibility code for MSSQL 9
    * FIX: mssql agent: Fixed connection to default instances ("MSSQLSERVER")
    * FIX: mssql agent: Fixed check of databases with names starting with numbers
    * FIX: mssql agent: Fixed handling of databases with spaces in names
    * f5_bigip_temp: add performance data
    * added perf-o-meters for a lot of temperature checks
    * cmctc_lcp.*: added new checks for Rittal CMC-TC LCP
    * FIX: diskstat (linux): Don't inventorize check when data empty
    * Cisco: Added Check for mem an cpu util
    * New check for f5 bigip network interfaces
    * cmctc.temp: added parameters for warn/crit, use now WATO rule
      "Room temperature (external thermal sensors)"
    * cisco_asa_failover: New Check for clustered Cisco ASA Firewalls 
    * cbl_airlaser.status: New Check for CBL Airlaser IP1000 laser bridge.
    * cbl_airlaser.hardware: New Check for CBL Airlaser IP1000 laser bridge.
      Check monitors the status info and allows alerting based on temperature.
    * df, hr_fs, etc.: Filesystem checks now support grouping (pools)
      Please refer to the check manpage of df for details
    * FIX: windows agent: try to fix crash in event log handling
    * FreeBSD Agent: Added swapinfo call to mem section to make mem check work again
    * windows_multipath: Added the missing check for multipath.vbs (Please test)
    * carel_uniflair_cooling: new check for monitoring datacenter air conditioning by "CAREL"
    * Added Agent for OpenBSD
    * Added Checks for UPS devices
    * cisco_hsrp: New Check for monitoring HSRP groups on Cisco Routers. (SMIv2 version)
    * zypper: new check and plugin mk_zypper for checking zypper updates.
    * aironet_clients: Added support for further Cisco WLAN APs (Thanks to Stefan Eriksson for OIDs)
    * aironet_errors: Added support for further Cisco WLAN APs
    * apache_status: New check to monitor apache servers which have the status-module enabled.
      This check needs the linux agent plugin "apache_status" installed on the target host.

    WATO:
    * Added permission to control the "clone host" feature in WATO
    * Added new role/permission matrix page in WATO to compare
      permissions of roles
    * FIX: remove line about number of rules in rule set overview
      (that garbled the logical layout)
    * Rules now have an optional comment and an URL for linking to 
      documntation
    * Rule now can be disabled without deleting them.
    * Added new hook "sites-saved"
    * Allow @ in user names (needed for some Kerberos setups)
    * Implemented new option in WATO attributes: editable
      When set to False the attribute can only be changed during creation
      of a new object. When editing an object this attribute is only displayed.
    * new: search for rules in "Host & Service Configuration"
    * parent scan: new option "ping probes", that allows skipping 
      unreachable gateways.
    * User managament: Added fields for editing host/service notification commands
    * Added new active check configuration for check_smtp
    * Improved visualization of ruleset lists/dictionaries
    * Encoding special chars in RegExp valuespec (e.g. logwatch patterns)
    * Added check_interval and retry_interval rules for host checks
    * Removed wmic_process rule from "inventory services" as the check does not support inventory
    * Made more rulegroup titles localizable
    * FIX: Fixed localization of default permissions
    * FIX: Removed double collect_hosts() call in activate changes hook
    * FIX: Fixed double hook execution when using localized multisite
    * FIX: User list shows names of contactgroups when no alias given
    * FIX: Reflecting alternative mode of check_http (check ssl certificate
    age) in WATO rule editor
    * FIX: Fixed monitoring of slave hosts in master site in case of special
      distributed wato configurations
    * FIX: Remove also user settings and event console rule on factory reset
    * FIX: complex list widgets (ListOf) failed back to old value when
           complaining
    * FIX: complex list widgets (ListOf) lost remaining entries after deleting one
    * FIX: Fixed error in printer_supply valuespec which lead to an exception
           when defining host/service specific rules
    * FIX: Fixed button url icon in docu-url link

    BI:
    * Great speed up of rule compilation in large environments

    Multisite:
    * Added css class="dashboard_<name>" to the dashboard div for easier
    customization of the dashboard style of a special dashboard
    * Dashboard: Param wato_folder="" means WATO root folder, use it and also
      display the title of this folder
    * Sidebar: Sorting aggregation groups in BI snapin now
    * Sidebar: Sorting sites in master control snapin case insensitive
    * Added some missing localizations (error messages, view editor)
    * Introducted multisite config option hide_languages to remove available
      languages from the multisite selection dialogs. To hide the builtin
      english language simply add None to the list of hidden languages.
    * FIX: fixed localization of general permissions
    * FIX: show multisite warning messages even after page reload
    * FIX: fix bug in Age ValueSpec: days had been ignored
    * FIX: fixed bug showing only sidebar after re-login in multisite
    * FIX: fixed logwatch loosing the master_url parameter in distributed setups
    * FIX: Fixed doubled var "site" in view editor (site and siteopt filter)
    * FIX: Don't crash on requests without User-Agent HTTP header
    * Downtimes: new conveniance function for downtime from now for ___ minutes.
      This is especially conveniant for scripting.
    * FIX: fixed layout of login dialog when showing up error messages
    * FIX: Fixed styling of wato quickaccess snapin preview
    * FIX: Made printer_supply perfometer a bit more robust against bad perfdata
    * FIX: Removed duplicate url parameters e.g. in dashboard (display_options)
    * FIX: Dashboard: If original request showed no "max rows"-message, the
           page rendered during reload does not show the message anymore
    * FIX: Fixed bug in alert statistics view (only last 1000 lines were
           processed for calculating the statistics)
    * FIX: Added missing downtime icon for comment view
    * FIX: Fixed handling of filter configuration in view editor where filters
           are using same variable names. Overlaping filters are now disabled
	   in the editor.
    * FIX: Totally hiding hidden filters from view editor now

    Livecheck:
    * FIX: Compile livecheck also if diet libc is missing

1.2.0p2:
    Core:
    * simulation_mode: legacy_checks, custom_checks and active_checks
      are replaced with dummy checks always being OK
    * FIX: Precisely define order of reading of configuration files. This
      fixes a WATO rule precedence problem

    Checks & Agents:
    * FIX: Fixed syntax errors in a bunch of man pages
    * if_lancom: silently ignore Point-To-Point interfaces
    * if_lancom: add SSID to logical WLAN interface names
    * Added a collection of MSSQL checks for monitoring MSSQL servers
      (backups, tablespaces, counters)
    * New check wut_webio_io: Monitor the IO input channels on W&T Web-IO 
      devices
    * nfsmounts: reclassify "Stale NFS handle" from WARN to CRIT
    * ORACLE agent/checks: better error handling. Let SQL errors get
      through into check output, output sections even if no database
      is running.
    * oracle_version: new check outputting the version of an ORACLE
      database - and using uncached direct SQL output.
    * ORACLE agent: fix handling of EXCLUDE, new variable ONLY_SIDS
      for explicitely listing SIDs to monitor
    * mk_logwatch on Linux: new options regex and iregex for file selection
    * remove obsolete ORACLE checks where no agent plugins where available
    * FIX: printer_supply: Fix problem on DELL printers with "S/N" in output
      (thanks to Sebastian Talmon)
    * FIX: winperf_phydisk: Fix typo (lead to WATO rule not being applied)
    * Windows agent: new [global] option crash_debug (see online docu)
    * AIX agent: new check for LVM volume status in rootvg.
    * PostgreSQL plugin: agent is now modified to work with PostgreSQL 
      versions newer than 8.1. (multiple reports, thanks!)

    Multisite:
    * Show number of rows and number of selected rows in header line
      (also for WATO hosts table)
    * FIX: fix problem in showing exceptions (due to help function)
    * FIX: fixed several localization problems in view/command processing
    * FIX: fixed duplicated settings in WATO when using localisation
    * FIX: fixed exception when refering to a language which does not exist
    * FIX: Removing all downtimes of a host/service is now possible again
    * FIX: The refresh time in footer is updated now when changing the value
    * FIX: view editor shows "(Mobile)" hint in view titles when linking to views

    WATO: 
    * Main menu of ruleeditor (Host & Service Parameters) now has
      a topic for "Used rules" - a short overview of all non-empty
      rulesets.
    * FIX: add missing context help to host details dialog
    * FIX: set new site dirty is host move due to change of
      folder attributes
    * FIX: fix exception on unknown value in DropdownChoice
    * FIX: add service specification to ruleset Delay service notifications
    * FIX: fixed problem with disabled sites in WATO
    * FIX: massive speedup when changing roles/users and activing changes
      (especially when you have a larger number of users and folders)
    * Add variable CONTACTPAGER to allowed macros in notifications
    * FIX: fixed default setting if "Hide names of configuration variables"
      in WATO
    * FIX: ListOfString Textboxes (e.g. parents of folders) do now extend in IE
    * FIX: fixed duplicated sections of permissions in rule editor

    BI:
    * New iterators FOREACH_CHILD and FOREACH_PARENT
    * FIX: fix handling of FOREACH_ in leaf nodes (remove hard coded
      $HOST$, replace with $1$, $2$, ..., apply argument substitution)
    * New logical datatable for aggregations that have the same name
      as a host. Converted view "BI Boxes" to this new table. This allows
      for Host-Aggregations containing data of other hosts as well.
    * count_ok: allow percentages, e.g. "count_ok!70%!50%"

1.2.0p1:
    Core:
    * Added macros $DATE$, $SHORTDATETIME$ and $LONGDATETIME$' to
      notification macros

    Checks & Agents:
    * FIX: diskstat: handle output 'No Devices Found' - avoiding exception
    * 3ware_units: Following states now lead to WARNING state instead of
      CRITICAL: "VERIFY-PAUSED", "VERIFYING", "REBUILDING"
    * New checks tsm_stagingpools, tsm_drive and tsm_storagepools
      Linux/UNIX
    * hpux_fchba: new check for monitoring FibreChannel HBAs und HP-UX

    Multisite:
    * FIX: fix severe exception in all views on older Python versions
      (like RedHat 5.5).

    WATO:
    * FIX: fix order of rule execution: subfolders now take precedence
      as they should.

1.2.0:
    Setup:
    * FIX: fix building of RPM packages (due to mk_mysql, mk_postgres)

    Core:
    * FIX: fix error message in case of duplicate custom check

    WATO:
    * FIX: add missing icon on cluster hosts to WATO in Multisite views
    * FIX: fix search field in host table if more than 10 hosts are shown
    * FIX: fix bulk edit and form properties (visibility of attributes was broken)
    * FIX: fix negating hosts in rule editor

    Checks & Agents: 
    * fileinfo: added this check to Linux agent. Simply put your
      file patterns into /etc/check_mk/fileinfo.cfg for configuration.
    * mysql.sessions: New check for MySQL sessions (need new plugin mk_mysql)
    * mysql.innodb_io: New check for Disk-IO of InnoDB
    * mysql_capacity: New check for used/free capacity of MySQL databases
    * postgres_sessions: New check for PostgreSQL number of sessions
    * postgres_stat_database: New check for PostgreSQL database statistics
    * postgres_stat_database.size: New check for PostgreSQL database size
    * FIX: hpux_if: convert_to_hex was missing on non-SNMP-hosts -replace
      with inline implementation
    * tcp_conn_stats: handle state BOUND (found on Solaris)
    * diskstat: support for checking latency, LVM and VxVM on Linux (needs 
      updated agent)
    * avoid duplicate checks cisco_temp_perf and cisco_sensor_temp

1.2.0b6:
    Multisite:
    * FIX: Fixed layout of some dropdown fields in view filters
    * Make heading in each page clickable -> reload page
    * FIX: Edit view: couldn't edit filter settings
    * FIX: Fixed styling of links in multisite context help
    * FIX: Fixed "select all" button for IE
    * FIX: Context links added by hooks are now hidden by the display
           option "B" again
    * FIX: preselected "refresh" option did not reflect view settings
           but was simply the first available option - usually 30.
    * FIX: fixed exception with custom views created by normal users

    WATO:
    * FIX: Fixed "select all" button in hosts & folders for IE
    * Optically mark modified variables in global settings
    * Swapped icons for rule match and previous rule match (makes for sense)

    Core:
    * FIX: Fixed "make_utf is not defined" error when having custom
           timeperiods defined in WATO

    Checks & Agents: 
    * MacOS X: Agent for MacOS (Thanks to Christian Zigotzky)
    * AIX: New check aix_multipath: Supports checking native AIX multipathing from AIX 5.2 onward
    * Solaris: New check solaris_multipath: Supports checking native Solaris multipath from Solaris10 and up.
    * Solaris: The ZFS Zpool status check now looks more closely at the reported messages. (It's also tested to work on Linux now)

1.2.0b5:
    Core:
    * FIX: handle UTF-8 encoded binary strings correctly (e.g. in host alias)
    * FIX: fix configuration of passive checks via custom_checks
    * Added NOTIFICATIONTYPE to host/service mail bodies

    WATO:
    * Site management: "disabled" only applies to Livestatus now
    * FIX: fix folding problems with dependent host tags
    * FIX: Detecting duplicate tag ids between regular tags and auxtags
    * FIX: Fixed layout problem of "new special rule" button in rule editor
    * FIX: Fixed layout problem on "activate changes" page
    * FIX: Added check if contacts belong to contactgroup before contactgroup deletion
    * FIX: fix site configuration for local site in Multisite environments
    * FIX: "(no not monitor)" setting in distributed WATO now works
    * FIX: Site management: replication setting was lost after re-editing
    * FIX: fixed problems after changing D/WATO-configuration
    * FIX: D/WATO: mark site dirty after host deletion
    * FIX: D/WATO: replicate auth.secret, so that login on one site also
           is valid on the replication slaves
    * FIX: implement locking in order to prevent data corruption on
           concurrent changes
    * FIX: Fixed handling of validation errors in cascading dropdown fields
    * FIX: fix cloning of users
    * Keep track of changes made by other users before activating changes,
      let user confirm this, new permission can be used to prevent a user
      from activating foreign changes.
    * FIX: Allowing german umlauts in users mail addresses
    * Allow list of aux tags to be missing in host tag definitions. This
      makes migration from older version easier.
    * FIX: user management modules can now deal with empty lines in htpasswd
    * FIX: Fixed js error on hostlist page with search form

    Multisite:
    * New display type 'boxes-omit-root' for BI views
    * Hostgroup view BI Boxes omits the root level
    * Finalized layout if view options and commands/filters/painteroptions.
    * Broken plugins prevent plugin caching now
    * FIX: remove refresh button from dashboard.
    * FIX: remove use of old option defaults.checkmk_web_uri
    * FIX: fixed outgoing bandwidth in fc port perfometer
    * FIX: remove nasty JS error in sidebar
    * FIX: fix folding in custom links (directories would not open)
    * FIX: animation of rotation treeangle in trees works again
    * FIX: Logwatch: Changed font color back to black
    * FIX: show toggle button for checkboxes in deactivated state
    * FIX: fix repeated stacked refresh when toggling columns
    * FIX: disable checkbox button in non-checkboxable layouts
    * FIX: fix table layout for views (gaps where missing sometimes)
    * FIX: Fixed sorting views by perfdata values which contain floats
    * FIX: fix sometimes-broken sizing of sidebar and dashboard on Chrome
    * FIX: fix dashboard layout on iPad
    * FIX: Fixed styling issues of sidebar in IE7
    * FIX: fix problem where filter settings (of checkboxes) are not effective
           when it comes to executing commands
    * FIX: Fixed styling issues of view filters with dropdown fields
    * FIX: multisite login can now deal with empty lines in htpasswd
    * FIX: Fixed a bunch of js/css errors

    Mobile:
    * FIX: Fixed logtime filter settings in all mobile views
    * FIX: fix some layout problems

    BI:
    * New aggregation function count_ok, that counts the number
      of nodes in state OK.
    * FIX: Removed debug output int count_ok aggregation

    Checks & Agents:
    * Linux: Modified cluster section to allow pacemaker/corosync clusters without heartbeat
    * AIX: convert NIC check to lnx_if (now being compatible with if/if64)
    * AIX: new check for CPU utilization (using section lparstat_aix)
    * ntp checks: Changed default value of time offsets to be 200ms (WARN) / 500ms (CRIT)
    * aironet_{errors,clients}: detect new kinds of devices (Thanks to Tiago Sousa)
    * check_http, check_tcp: allow to omit -I and use dynamic DNS name instead

1.2.0b4:
    Core:
    * New configuration variable snmp_timing, allowing to 
      configure timeout and retries for SNMP requests (also via WATO)
    * New configuration variable custom_checks. This is mainly for
      WATO but also usable in main.mk It's a variant of legacy_checks that
      automatically creates the required "define command" sections.

    WATO:
    * ps and ps.perf configurable via WATO now (without inventory)
    * New layout of main menu and a couple of other similar menus
    * New layout of ruleset overviews
    * Hide check_mk variable names per default now (change via global settings)
    * New layout of global settings
    * Folder layout: show contact groups of folder
    * Folder movement: always show complete path to target folder
    * Sidebar snapin: show pending changes
    * New rule for configuring custom_checks - allowing to run arbitrary
      active checks even if not yet formalized (like HTTP and TCP)
    * Added automation_commands to make automations pluginable
    * New layout and new internal implementation of input forms
    * New layout for view overview and view editor
    * Split up host search in two distinct pages
    * Use dynamic items in rule editor for hosts and items (making use
      of ListOfStrings())
    * FIX: audit log was not shown if no entry for today existed
    * FIX: fix parent scan on single site installations
    * FIX: fix folder visibility permission handling
    * FIX: honor folder-permissions when creating, deleting 
           and modifiying rules
    * FIX: detect non-local site even if unix: is being used
    * FIX: better error message if not logged into site during 
           action that needs remote access
    * FIX: send automation data via POST not GET. This fixes inventory
           on hosts with more than 500 services.
    * FIX: make config options directly active after resetting them
           to their defaults (didn't work for start_url, etc.
    * FIX: Fixed editing of ListOf in valuespec editors (e.g. used in logwatch
    pattern editor)
    * FIX: Reimplemented correct behaviour of the logwatch pattern "ignore"
    state which is used to drop the matching log lines

    Multisite:
    * FIX: fixed filter of recent event views (4 hours didn't catch)
    * FIX: convert more buttons to new graphical style
    * FIX: Logwatch handles logs with only OK lines in it correctly in logfile list views
    * FIX: Fixed syntax error in "Single-Host Problems" view definition
    * New help button at top right of each page now toggles help texts
    * Snapin Custom Links allows to specify HTTP link target
    * Redesign of bar with Display/Filter/Commands/X/1,2,3,4,6,8/30,60,90/Edit

    Mobile GUI:
    * FIX: commands can be executed again
    * FIX: fixed styling of buttons

    Checks & Agents:
    * FIX: Logwatch: fixed missing linebreak during reclassifing lines of logfiles
    * FIX: Logwatch: Logwatch services in rules configured using WATO must be
      given as item, not as whole service name
    * New active check via WATO: check_ldap
    * printer_alerts: new configuration variable printer_alerts_text_map. Make
      'Energiesparen' on Brother printers an OK state.
    * services: This check can now be parameterized in a way that it warn if
      a certain service is running. WATO formalization is available.

    BI:
    * FIX: make rotating folding arrows black (white was not visible)
    * Display format 'boxes' now in all BI views available
    * Display format 'boxes' now persists folding state

1.2.0b3:
    Core:
    * FIX: fixed SNMP info declaration in checks: could be garbled
      up in rare cases
    * avoid duplicate parents definition, when using 'parents' and
      extra_host_conf["parents"] at the same time. The later one has
      precedence.

    Multisite:
    * Logwatch: Colorizing OK state blocks correctly
    * FIX: allow web plugins to be byte compiled (*.pyc). Those
      are preferred over *.py if existing
    * View Editor: Fixed jump to top of the page after moving painters during
      editing views
    * FIX: Fixed login redirection problem after relogging
    * Filter for times now accept ranges (from ... until)
    * New view setting for page header: repeat. This repeats the
      column headers every 20'th row.
    * FIX: Fixed problem with new eval/pickle
    * FIX: Fixed commands in host/service search views

    Checks & Agents:
    * FIX: Made logwatch parsing mechanism a little more robust
      (Had problems with emtpy sections from windows agent)
    * FIX: brocade_fcport: Configuration of portsates now possible  
    * if_lancom: special version for if64 for LANCOM devices (uses
      ifName instead of ifDescr)


    WATO:
    * Reimplemented folder listing in host/folders module
    * Redesigned the breadcrumb navigation
    * Global settings: make boolean switches directly togglable
    * New button "Recursive Inventory" on folder: Allows to do
      a recursive inventory over all hosts. Also allows to selectively
      retry only hosts that have failed in a previous inventory.
    * You can configure parents now (via a host attribute, no rules are
      neccessary).
    * You can now do an automated scan for parents and layer 3 (IP)
    * You can configure active checks (check_tcp, ...) via WATO now
    * FIX: fix page header after confirmation dialogs
    * FIX: Fixed umlaut problem in host aliases and ip addresses created by WATO
    * FIX: Fixed exception caused by validation problems during editing tags in WATO
    * FIX: create sample config only if both rules.mk and hosttags.mk are missing
    * FIX: do not loose host tags when both using WATO-configured and 
      manual ones (via multisite.mk)
    * Timeperiods: Make list of exceptions dynamic, not fixed to 10 entries
    * Timeperiods: Configure exclusion of other timeperiods
    * Configuration of notification_delay and notification_interval

1.2.0b2:
    Core:
    * FIX: Cluster host checks were UNKNOWN all the time
    * FIX: reset counter in case of (broken) future time
    * FIX: Automation try-inventory: Fixed problem on where checks which
      produce equal service descriptions could lead to invalid inventory
      results on cluster hosts.
    * FIX: do not create contacts if they won't be assigned to any host
      or service. Do *not* assign to dummy catch-all group "check_mk".

    WATO:
    * Added new permission "move hosts" to allow/deny moving of hosts in WATO
    * Also write out contact definitions for users without contactgroups to
      have the mail addresses and other notification options persisted
    * FIX: deletion of automation accounts now works
    * FIX: Disabling notifications for users does work now
    * New main overview for rule editor
    * New multisite.mk option wato_hide_varnames for hiding Check_MK 
      configuration variable names from the user
    * New module "Logwatch Pattern Analyzer" to verify logwatch rules
    * Added new variable logwatch_rules which can also be managed through the
      WATO ruleset editor (Host/Service Parameters > Parameters and rules for
      inventorized checks > Various applications > Logwatch Patterns)
    * Users & Contacts: Added new option wato_hidden_users which holds a list
      of userids to hide the listed users from the WATO user management GUI.
    * WATO API: Added new method rewrite_configuration to trigger a rewrite of
      all host related wato configuration files to distribute changed tags
    * Added new internal hook pre-activate-changes to execute custom
      code BEFORE Check_MK is called to restart Nagios
    * FIX: Only showing sudo hint message on sudo error message in automation
      command
    * FIX: Fixed js eror in IE7 on WATO host edit page
    * FIX: Using pickle instead of repr/eval when reading data structures from
      urls to prevent too big security issues
    * Rule editor: improve sorting of groups and rulesets
    * FIX: Escaping single quotes in strings when writing auth.php
    * FIX: Fix resorting of host tags (was bug in ListOf)

    Multisite
    * Added config option default_ts_format to configure default timestamp
      output format in multisite
    * Layout and design update
    * Quicksearch: display site name if more than one different site
      is present in the current search result list
    * FIX: Fixed encoding problem in "custom notification" message
    * New configuration parameter page_heading for the HTML page heads
      of the main frameset (%s will be replaced with OMD site name)
    * FIX: Fix problem where snapins where invisible
    * FIX: Fixed multisite timeout errors when nagios not running
    * Sidebar: some new layout improvements
    * Login page is not shown in framesets anymore (redirects framed page to
      full screen login page)
    * FIX: fix exception when disallowing changing display options
    * FIX: Automatically redirect from login page to target page when already
      logged in
    * FIX: Updating the dashboard header time when the dashlets refresh

    BI:
    * Added new painter "affected hosts (link to host page)" to show all
      host names with links to the "hosts" view
    * FIX: Fixed filtering of Single-Host Aggregations
    * New sorter for aggregation group
    * FIX: fix sorting of Single-Host Aggregations after group
    * Avoid duplicate rule incarnations when using FOREACH_*
    * BI Boxes: allow closing boxes (not yet persisted)
    * New filter for services (not) contained in any aggregate
    * Configure sorting for all BI views

    Checks & Agents:
    * FIX: snmp_uptime handles empty snmp information without exception
    * FIX: Oracle checks try to handle ORA-* errors reported by the agent
      All oracle checks will return UNKNOWN when finding an ORA-* message
    * FIX: filesystem levels set via WATO didn't work, but do now
    * FIX: Group filters can handle groups without aliases now
    * nfsmounts: Added nfs4 support thanks to Thorsten Hintemann
    * megaraid_pdisks megaraid_ldisks: Support for Windows.  Thanks to Josef Hack

1.2.0b1:
    Core, Setup, etc.:
    * new tool 'livedump' for dumping configuration and status
      information from one monitoring core and importing this
      into another.
    * Enable new check registration API (not yet used in checks)
    * FIX: fix handling of prefix-tag rules (+), needed for WATO
    * FIX: handle buggy SNMP devices with non-consecutive OIDS
      (such as BINTEC routers)
    * Check API allows a check to get node information
    * FIX: fix problem with check includes in subchecks
    * Option --checks now also applies to ad-hoc check (e.g.
      cmk --checks=mrpe,df -v somehost)
    * check_mk_templates.cfg: added s to notification options
      of host and service (= downtime alerts)

    WATO:
    * Hosttag-editor: allow reordering of tags
    * Create very basic sample configuration when using
      WATO the first time (three tag groups, two rules)
    * Much more checks are configurable via WATO now
    * Distributed WATO: Made all URL calls using curl now
    * FIX: fix bug in inventory in validate_datatype()
    * Better output in case of inventory error
    * FIX: fix bug in host_icon rule on non OMD
    * FIX: do not use isdisjoint() (was in rule editor on Lenny)
    * FIX: allow UTF-8 encoded permission translations
    * FIX: Fixed several problems in OMD apache shared mode
    * FIX: Do not use None$ as item when creating new rules
    * FIX: Do load *all* users from htpasswd, so passwords from
      users not created via WATO will not be lost.
    * FIX: honor site disabling in replication module
    * FIX: honor write permissions on folder in "bulk delete"
    * FIX: honor permissions for "bulk cleanup" and "bulk edit"
    * FIX: honor write permissions and source folder when moving hosts
    * FIX: honor permissions on hosts also on bulk inventory
    * Only create contacts in Nagios if they are member of at
      least one contact group.
    * It is now possible to configure auxiliary tags via WATO
      (formerly also called secondary tags)
    * FIX: Fixed wrong label "Main Overview" shown for moved WATO folders
      in foldertree snapin
    * FIX: Fixed localization of empty host tags
    * FIX: User alias and notification enabling was not saved

    Checks & Agents:
    * hpux_if: fix missing default parameter errors
    * hpux_if: make configurable via WATO
    * if.include: fix handling of NIC with index 0
    * hpux_lunstats: new check for disk IO on HP-UX
    * windows - mk_oracle tablespace: Added missing sid column
    * diskstat: make inventory mode configurable via WATO
    * added new checks for Fujitsu ETERNUS DX80 S2 
      (thanks to Philipp Höfflin)
    * New checks: lgp_info, lgp_pdu_info and lgp_pdu_aux to monitor Liebert
      MPH/MPX devices
    * Fix Perf-O-Meter of fileage
    * hpux_snmp_cs.cpu: new SNMP check for CPU utilization
      on HP-UX.
    * if/if64: inventory also picks up type 62 (fastEther). This
      is needed on Cisco WLC 21xx series (thanks to Ralf Ertzinger)
    * FIX: fix inventory of f5_bigip_temp
    * mk_oracle (lnx+win): Fixed TEMP tablespace size calculations
    * ps: output node process is running on (only for clusters)
    * FIX: Linux Agent: Fixed ipmi-sensors handling of Power_Unit data
    * hr_mem: handle rare case where more than one entry is present
      (this prevents an exception of pfSense)
    * statgrab_load: level is now checked against 15min average - 
      in order to be consistent with the Linux load check
    * dell_powerconnect_cpu: hopefully correctly handle incomplete
      output from agent now.
    * ntp: do not check 'when' anymore since it can produce false
      alarms.
    * postfix_mailq: handle output with 'Total requests:' in last line
    * FIX: check_mk-hp_blade_psu.php: allow more than 4 power supplies
    * FIX: smart plugin: handle cases with missing vendor (thanks
      to Stefan Kärst)
    * FIX: megaraid_bbu: fix problem with alternative agent output
      (thanks to Daniel Tuecks)
    * mk_oracle: fix quoting problem, replace sessions with version,
      use /bin/bash instead of /bin/sh

    Multisite:
    * Added several missing localization strings
    * IE: Fixed problem with clicking SELECT fields in the new wato foldertree snapin
    * Fixed problem when trying to visit dashboards from new wato foldertree snapin
    * Chrome: Fixed styling problem of foldertree snapin
    * Views: Only show the commands and row selection options for views where
      commands are possible
    * The login mask honors the default_language definition now
    * check_bi_local.py: works now with cookie based authentication
    * FIX: Fixed wrong redirection after login in some cases
    * FIX: Fixed missing stats grouping in alert statistics view
    * FIX: Fixed preview table styling in view editor
    * FIX: Multisite authed users without permission to multisite are
      automatically logged out after showing the error message
    * Retry livestatus connect until timeout is used up. This avoids
      error messages when the core is being restarted
    * Events view now shows icon and text for "flapping" events
    * Use buffer for HTML creation (this speeds up esp. HTTPS a lot)
    * FIX: Fixed state filter in log views

    Livestatus:
    * Add missing column check_freshness to services table

    BI:
    * New column (painter) for simplistic box display of tree.
      This is used in a view for a single hostgroup.

1.1.13i3:
    Core, Setup, etc.:
    * *_contactgroups lists: Single group rules are all appended. When a list
      is found as a value this first list is used exclusively. All other
      matching rules are ignored
    * cmk -d does now honor --cache and --no-tcp
    * cmk -O/-R now uses omd re{start,load} core if using OMD
    * FIX: setup.sh now setups up permissions for conf.d/wato
      correctly
    * cmk --localize update supports an optional ALIAS which is used as
      display string in the multisite GUI
    * FIX: Fixed encoding problems with umlauts in group aliases
    * FIX: honor extra_summary_host_conf (was ignored)
    * new config variable snmpv2c_hosts that allows to enable SNMP v2c
      but *not* bulkwalk (for some broken devices). bulkwalk_hosts still
      implies v2c.

    Checks & Agents:
    * Windows agent: output eventlog texts in UTF-8 encoding. This
      should fix problems with german umlauts in message texts.
    * Windows agent: Added installer for the windows agent (install_agent.exe)
    * Windows agent: Added dmi_sysinfo.bat plugin (Thanks to Arne-Nils Kromer for sharing)
    * Disabled obsolete checks fc_brocade_port and fc_brocade_port_detailed.
      Please use brocade_fcport instead.
    * aironet_errors, statgrab_disk, statgrab_net: Performance data has
      been converted from counters to rates. You might need to delete your
      existing RRDs of these checks. Sorry, but these have been that last
      checks still using counters...
    * ibm_imm_health: added last missing scan function
    * Filesystem checks: trend performance data is now normalized to MB/24h.
      If you have changed the trend range, then your historic values will
      be displayed in a wrong scale. On the other hand - from now on changes
      in the range-setting will not affect the graph anymore.
    * if/if64/lnx_if: pad port numbers with zeros in order to sort correctly.
      This can be turned off with if_inventory_pad_portnumbers = False.
    * Linux agent: wrap freeipmi with lock in order to avoid cache corruption
    * New check: megaraid_bbu - check existance & status of LSI MegaRaid BBU module
    * HP-UX Agent: fix mrpe (remove echo -e and test -e, thanks to Philipp Lemke)
    * FIX: ntp checks: output numeric data also if stratum too high
    * Linux agent: new check for dmraid-based "bios raid" (agent part as plugin)
    * FIX: if64 now uses ifHighSpeed instead of ifSpeed for determining the
      link speed (fixes speed of 10GBit/s and 20GBit/s ports, thanks Marco Poet)
    * cmctc.temp: serivce has been renamed from "CMC Temperature %s" to just
      "Temperature %s", in order to be consistent with the other checks.
    * mounts: exclude changes of the commit option (might change on laptops),
      make only switch to ro critical, other changes warning.
    * cisco_temp_sensor: new check for temperature sensors of Cisco NEXUS
      and other new Cisco devices
    * oracle_tablespace: Fixed tablespace size/free space calculations
    * FIX: if/if64: omit check result on counter wrap if bandwidth traffic levels
      are used.

    Multisite:
    * Improve transaction handling and reload detection: user can have 
      multiple action threads in parallel now
    * Sounds in views are now enabled per default. The new configuration
      variable enable_sounds can be set to False in multisite.mk in order
      to disable sounds.
    * Added filter for log state (UP,DOWN,OK,CRIT...) to all log views
    * New painter for normal and retry check interval (added to detail views)
    * Site filter shows "(local)" in case of non multi-site setup
    * Made "wato folder" columns sortable
    * Hiding site filter in multisite views in single site setups
    * Replaced "wato" sidebar snapin which mixed up WATO and status GUIs with
      the new "wato_foldertree" snapin which only links to the status views
      filtered by the WATO folder.
    * Added "Dashboard" section to views snapin which shows a list of all dashboards
    * FIX: Fixed auth problem when following logwatch icon links while using
      the form based auth
    * FIX: Fix problem with Umlaut in contact alias
    * FIX: Creating auth.php file on first login dialog based login to ensure
      it exists after login when it is first needed
    * Dashboard: link problem views to *unhandled* views (this was
      inconsistent)
    * Localization: Fixed detection of gettext template file when using the
      local/ hierarchy in OMD

    Mobile:
    * Improved sorting of views in main page 
    * Fix: Use all the availiable space in header
    * Fix: Navigation with Android Hardwarekeys now working
    * Fix: Links to pnp4nagios now work better
    * Fix: Host and Service Icons now finger friendly
    * Fix: Corrected some buildin views

    WATO:
    * Removed IP-Address attribute from folders
    * Supporting localized tag titles
    * Using Username as default value for full names when editing users
    * Snapshot/Factory Reset is possible even with a broken config
    * Added error messages to user edit dialog to prevent notification problems
      caused by incomplete configuration
    * Activate Changes: Wato can also reload instead of restarting nagios
    * Replication: Can now handle replication sites which use the form based auth
    * Replication: Added option to ignore problems with the ssl certificates
                   used in ssl secured replications
    * WATO now supports configuring Check_MK clusters
    * FIX: Fixed missing folders in "move to" dropdown fields
    * FIX: Fixed "move to target folders" after CSV import
    * FIX: Fixed problem with duplicate extra_buttons when using the i18n of multiisite
    * FIX: Fixed problem with duplicate permissions when using the i18n of multiisite
    * FIX: Writing single host_contactgroups rules for each selected
      contactgroup in host edit dialog
    * FIX: Fixed wrong folder contacgroup related permissions in auth.php api
    * FIX: Fixed not up-to-date role permission data in roles_saved hook
    * FIX: Fixed duplicate custom columns in WATO after switching languages

    BI:
    * improve doc/treasures/check_bi_local.py: local check that creates
      Nagios services out of BI aggregates

    Livestatus:
    * ColumnHeaders: on is now able to switch column header on even if Stats:
      headers are used. Artifical header names stats_1, stats_2, etc. are
      begin used. Important: Use "ColumnHeaders: on" after Columns: and 
      after Stats:.

1.1.13i2:
    Core, Setup, etc.:
    * cmk -I: accept host tags and cluster names

    Checks & Agents:
    * linux agent - ipmi: Creating directory of cache file if not exists
    * dell_powerconnect_cpu: renamed service from CPU to "CPU utilization", in
      order to be consistent with other checks
    
    Multisite:
    * Several cleanups to prevent css/js warning messages in e.g. Firefox
    * Made texts in selectable rows selectable again
    * Adding reschedule icon to all Check_MK based services. Clicks on these
      icons will simply trigger a reschedule of the Check_MK service
    * FIX: ship missing CSS files for mobile GUI
    * FIX: rename check_mk.js into checkmk.js in order to avoid browser
      caching problems during version update

    WATO:
    * Optimized wraps in host lists tag column
    * Bulk inventory: Remove leading pipe signs in progress bar on main
      folder inventory
    * NagVis auhtorization file generation is also executed on activate_changes
    * Implemented a new inclusion based API for using multisite permissions
      in other addons
    * Inventory of SNMP devices: force implicit full scan if no services
      are configured yet
    * FIX: Calling activate_changes hook also in distributed WATO setups
    * FIX: Fixed display bug in host tags drop down menu after POST of form
    * FIX: Fixed javascript errors when doing replication in distributed
      wato environments when not having the sidebar open
    * FIX: Fixed search form dependant attribute handling
    * FIX: Fixed search form styling issues
    * You can now move folders to other folders
    * FIX: Distributed WATO: Supressing site sync progress output written in
      the apache error log

1.1.13i1:
    Multisite:
    * New nifty sidebar snapin "Speed-O-Meter"
    * Implemented new cookie based login mechanism including a fancy login GUI
    * Implemented logout functionality for basic auth and the new cookie based auth
    * Implemented user profile management page for changing the user password and
      the default language (if available)
    * New filter for the (new) state in host/service alerts
    * New command for sending custom notifications
    * FIX: Fixed encoding problem when opening dashboard
    * New icon on a service whos host is in downtime
    * Only show most frequently used context buttons (configurable
      in multisite.mk via context_buttons_to_show)
    * Show icon if user has modified a view's filter settings
    * New config option debug_livestatus_queries, normal debug
      mode does not include this anymore
    * Icons with link to page URL at bottom of each page
    * Logwatch: Switched strings in logwatch to i18n strings
    * Logwatch: Fixed styling of context button when acknowleding log messages
    * Logwatch: Implemented overview page to show all problematic logfiles
    * Add Snapin page: show previews of all snapins
    * Add Snapin page: Trying to prevent dragging confusions by using other click event
    * New (hidden) button for reloading a snapin (left to the close button)
    * Automatically falling back to hardcoded default language if configured
    language is not available
    * Repair layout of Perf-O-Meter in single dataset layout
    * FIX: Fixed duplicate view plugin loading when using localized multisite
    * FIX: Host-/Servicegroup snapin: Showing group names when no alias is available
    * FIX: Removed double "/" from pnp graph image urls in views

    BI:
    * Host/Service elements are now iterable via FOREACH_HOST, e.g.
      (FOREACH_HOST, ['server'], ALL_HOSTS, "$HOST$", "Kernel" ),
    * FIX: Assuming host states is possible again (exception: list index "3")

    WATO:
    * Evolved to full featured monitoring configuration tool!
    * Major internal code cleanup
    * Hosts can now be created directly in folders. The concept of host lists
      has been dropped (see migration notes!)
    * Configuration of global configuration variables of Check_MK via WATO
    * Configuration of main.mk rules
    * Configuration of Nagios objects and attributes
    * Configuration of users and roles
    * Configuration of host tags
    * Distributed WATO: replication of the configuration to slaves and peers
    * Added missing API function update_host_attributes() to change the
      attributes of a host
    * Added API function num_hosts_in_folder() to count the number of hosts
      below the given folder
    * Added option to download "latest" snapshot
    * extra_buttons can now register a function to gather the URL to link to
    * Implemented NagVis Authorisation management using WATO users/permissions

    Livestatus:
    * Experimental feature: livecheck -> super fast active check execution
      by making use of external helper processes. Set livecheck=PATH_TO_bin/livecheck
      in nagios.cfg where you load Livestatus. Optional set num_livecheck_helpers=NUM
      to set number of processes. Nagios will not fork() anymore for check exection.
    * New columns num_hosts and num_services in status table
    * New aggregation functions suminv and avginv (see Documentation)

    Core, Setup, etc.:
    * New configuration variable static_checks[] (used by WATO)
    * New configuration variable checkgroup_parameters (mainly for WATO)
    * check_submission defaults now to "file" (was "pipe")
    * Added pre-configured notification via cmk --notify
    * Drop RRA-configuration files for PNP4Nagios completely
    * New configuration variable ping_levels for configuring parameters
      for the host checks.
    * cmk --notify: new macros $MONITORING_HOST$, $OMD_ROOT$ and $OMD_SITE$
    * make ping_levels also apply to PING services for ping-only hosts
      (thanks to Bernhard Schmidt)

    Checks & Agents:
    * if/if64: new ruleset if_disable_if64_hosts, that force if on
      hosts the seem to support if64
    * Windows agent: new config variable "sections" in [global], that
      allows to configure which sections are being output.
    * Windows agent: in [logwatch] you can now configure which logfiles
      to process and which levels of messages to send.
    * Windows agent: new config variable "host" in all sections that
      restricts the folling entries to certain hosts.
    * Windows agent: finally implemented <<<mrpe>>. See check_mk.ini
      for examples.
    * Windows agent: do not execute *.txt and *.dir in <<<plugins>>> and
      <<<local>>>
    * Windows agent: make extensions to execute configurable (see
      example check_mk.ini)
    * Windows agent: agent now reuses TCP port even when taskkill'ed, so
      a system reboot is (hopefully) not neccessary anymore
    * Windows agent: section <<<df>>> now also outputs junctions (windows
      mount points). No external plugin is needed.
    * Windows agent: new section <<<fileinfo>>> for monitoring file sizes
      (and later possible ages)
    * logwatch: allow to classify messages based on their count (see
      man page of logwatch for details)
    * fileinfo: new check for monitoring age and size of files
    * heartbeat_crm: apply patches from Václav Ovsík, so that the check
      should work on Debian now.
    * ad_replication: added warninglevel 
    * fsc_*: added missing scan functions
    * printer_alerts: added further state codes (thanks to Matthew Stew)
    * Solaris agent: changed shell to /usr/bin/bash (fixes problems with LC_ALL=C)

1.1.12p7:
    Multisite:
    * FIX: detail view of host was missing column headers
    * FIX: fix problem on IE with background color 'white'
    * FIX: fix hitting enter in host search form on IE
    * FIX: fix problem in ipmi_sensors perfometer

    Checks & Agents:
    * FIX: fixed man pages of h3c_lanswitch_sensors and statgrab_cpu
    * FIX: netapp_volumes: added raid4 as allowed state (thanks to Michaël Coquard)

    Livestatus
    * FIX: fix type column in 'GET columns' for dict-type columns (bug found
      by Gerhard Lausser)

1.1.12p6:
    Checks & Agents:
    * FIX: lnx_if: remove debug output (left over from 1.1.12p5)
    
1.1.12p5:
    Multisite:
    * FIX: fix hitting enter in Quicksearch on IE 8
    * FIX: event/log views: reverse sorting, so that newest entries
      are shown first
    * FIX: fix dashboard dashlet background on IE
    * FIX: fix row highlight in status GUI on IE 7/8
    * FIX: fix row highlight after status page reload
    * FIX: single dataset layout honors column header settings
    * FIX: quote '#' in PNP links (when # is contained in services)
    * FIX: quote '#' in PNP image links also
    * FIX: add notifications to host/service event view

    Checks & Agents:
    * FIX: lnx_if: assume interfaces as up if ethtool is missing or
      not working but interface has been used since last reboot. This
      fixes the problem where interface are not found by inventory.
    * FIX: snmp_uptime: handels alternative timeformat
    * FIX: netapp_*: scan functions now detect IBM versions of firmware
    * FIX: bluecoat_diskcpu: repair scan function
    * FIX: mem.vmalloc: fix default levels (32 and 64 was swapped)
    * FIX: smart: make levels work (thanks to Bernhard Schmidt)
    * FIX: PNP template if if/if64: reset LC_ALL, avoids syntax error
    * FIX: dell_powerconnect_cpu: handle sporadic incomplete output
      from SNMP agent

1.1.12p4:
    Multisite:
    * FIX: sidebar snapin Hostgroups and Servicegroups sometimes
           failed with non-existing "available_views".
    * FIX: Fix host related WATO context button links to point to the hosts site
    * FIX: Fixed view editor redirection to new view after changing the view_name
    * FIX: Made icon painter usable when displaying hostgroup rows
    * Logwatch: Switched strings in logwatch to i18n strings
    * Logwatch: Fixed styling of context button when acknowleding log messages
    * Logwatch: Implemented overview page to show all problematic logfiles

    WATO:
    * FIX: add missing icon_csv.png
    * FIX: WATO did not write values of custom macros to extra_host_conf definitions

1.1.12p3:
    Core, Setup, etc.:
    * FIX: really suppress precompiling on PING-only hosts now

1.1.12p2:
    Core, Setup, etc.:
    * FIX: fix handling of empty suboids
    * FIX: do not create precomiled checks for host without Check_MK services

    Checks & Agents:
    * FIX: mem.win: Default levels now works, check not always OK
    * FIX: blade_health: fix OID specification
    * FIX: blade_bays: fix naming of item and man page

    Multisite:
    * FIX: Fixed styling of view header in older IE browsers
    * FIX: Do not show WATO button in views if WATO is disabled
    * FIX: Remove WATO Folder filter if WATO is disabled 
    * FIX: Snapin 'Performance': fix text align for numbers
    * FIX: Disallow setting downtimes that end in the past
    * FIX: Fix links to downtime services in dashboard
    * FIX: Fix popup help of reschedule icon

1.1.12p1:
    Core, Setup, etc.:
    * FIX: fix aggregate_check_mk (Summary host agent status)

    Checks & Agents:
    * FIX: mk_oracle now also detects XE databases
    * FIX: printer_alerts: handle 0-entries of Brother printers
    * FIX: printer_supply: fix Perf-O-Meter if no max known
    * FIX: Added id parameter to render_statistics() method to allow more than
      one pie dashlet for host/service stats
    * FIX: drbd: fixed inventory functions
    * FIX: printer_supply: handle output of Brother printers
    * FIX: ps.perf PNP template: show memory usage per process and not
      summed up. This is needed in situations where one process forks itself
      in irregular intervals and rates but you are interested just in the
      memory usage of the main process.

    Multisite:
    * FIX: finally fixed long-wanted "NagStaMon create hundreds
      of Apache processes" problem!
    * FIX: query crashed when sorting after a join columns without
      an explicit title.
    * FIX: filter for WATO file/folder was not always working.
    * Added filter for hard services states to search and service
      problems view
    * FIX: dashboard problem views now ignore notification period,
      just as tactical overview and normal problem views do
    * FIX: Loading dashboard plugins in dashboard module
 

1.1.12:
    Checks & Agents:
    * dell_powerconnect_*: final fixed, added PNP-templates
    * ps.perf: better error handling in PNP template

    Multisite:
    * Dashboard: fix font size of service statistics table
    * Dashboard: insert links to views into statistics
    * Dashboard: add links to PNP when using PNP graphs
    
1.1.12b2:
    Core, Setup, etc.:
    * FIX: fix crash with umlauts in host aliases
    * FIX: remove duplicate alias from Nagios config

    Checks & Agents:
    * services: better handling of invalid patterns
    * FIX: multipath: fix for another UUID format
    * AIX agent: fix implementation of thread count
    * blade_bays: detect more than 16 bays
    * statgrab_*: added missing inventory functions
    * FIX: fix smart.temp WARN/CRIT levels were off by one degree

    Multisite:
    * Remove Check_MK logo from default dashboard
    * Let dashboard use 10 more pixels right and bottom
    * FIX: do not show WATO icon if no WATO permission
    * Sidebar sitestatus: Sorting sites by sitealias
    * FIX: removed redundant calls of view_linktitle()

    WATO:
    * FIX: fix update of file/folder title after title property change

    Livestatus:
    * FIX: fix crash on imcomplete log lines (i.e. as
      as result of a full disk)
    * FIX: Livestatus-API: fix COMMAND via persistent connections
	

1.1.12b1:
    Core, Setup, etc.:
    * FIX: fix cmk -D on cluster hosts
    * Made profile output file configurable (Variable: g_profile_path)

    Checks & Agents:
    * FIX: j4p_performance: fix inventory functions 
    * FIX: mk_oracle: fix race condition in cache file handling (agent data
      was missing sections in certain situations)
    * mrpe: make check cluster-aware and work as clustered_service
    * cups_queues: Run agent part only on directly on CUPS servers,
      not on clients
    * FIX: mbg_lantime_state: Fixed output UOM to really be miliseconds
    * FIX: ntp: Handling large times in "poll" column correctly
    * New check dmi_sysinfo to gather basic hardware information
    * New check bintec_info to gather the software version and serial number
    of bintec routers

    Multisite:
    * FIX: fix rescheduling of host check
    * FIX: fix exception when using status_host while local site is offline
    * FIX: Fixed not updating pnp graphs on dashboard in some browsers (like chrome)
    * FIX: fix URL-too-long in permissions page
    * FIX: fix permission computation
    * FIX: fixed sorting of service perfdata columns
    * FIX: fixed sorting of multiple joined columns in some cases
    * FIX: fixed some localisation strings
    * Cleanup permissions page optically, add comments for views and snapins
    * Added some missing i18n strings in general HTML functions
    * Added display_option "w" to disable limit messages and livestatus errors in views
    * Service Perfdata Sorters are sorting correctly now
    * Added "Administration" snapin to default sidebar
    * Tactical Overview: make link clickable even if count is zero
    * Minor cleanup in default dashboard
    * Dashboard: new dashlet attribute title_url lets you make a title into a link
    * Dashboard: make numbers match "Tactical Overview" snapin

    Livestatus:
    * Write messages after initialization into an own livestatus.log

    WATO:
    * FIX: "bulk move to" at the top of wato hostlists works again
    * FIX: IE<9: Fixed problem with checkbox events when editing a host
    * FIX: "move to" dropdown in IE9 works again

1.1.11i4:
    Core, Setup, etc.:
    * FIX: use hostgroups instead of host_groups in Nagios configuration.
      This fixes a problem with Shinken
    * --scan-parents: detected parent hosts are now tagged with 'ping', so
      that no agent will be contacted on those hosts

    Checks & Agents:
    * Added 4 new checks dell_powerconnect_* by Chris Bowlby
    * ipmi_sensors: correctly handle further positive status texts
      (thanks to Sebastian Talmon)
    * FIX: nfsmounts handles zero-sized volumes correctly
    * AIX agent now outputs the user and performance data in <<<ps>>>

    Multisite:
    * FIX: WATO filtered status GUIs did not update the title after changing
      the title of the file/folder in WATO
    * FIX: Removed new python syntax which is incompatible with old python versions
    * FIX: Made bulk inventory work in IE
    * FIX: Fixed js errors in IE when having not enough space on dashboard 
    * FIX: fix error when using non-Ascii characters in view title
    * FIX: fix error on comment page caused by missing sorter
    * FIX: endless javascript when fetching pnp graphs on host/service detail pages
    * FIX: Not showing the action form in "try" mode of the view editor
    * FIX: Preventing up-then-over effect while loading the dashboard in firefox
    * Added missing i18n strings in command form and list of views
    * Views are not reloaded completely anymore. The data tables are reloaded
      on their own.
    * Open tabs in views do not prevent reloading the displayed data anymore
    * Added display_option "L" to enable/disable column title sortings
    * Sorting by joined columns is now possible
    * Added missing sorters for "service nth service perfdata" painters
    * Implemented row selection in views to select only a subset of shown data
      for actions
    * Sort titles in views can be enabled by clicking on the whole cells now
    * Submitting the view editor via ENTER key saves the view now instead of try mode
    * Host comments have red backgrounded rows when host is down
    * Implemented hook api to draw custom link buttons in views

    WATO:
    * Changed row selection in WATO to new row selection mechanism
    * Bulk action buttons are shown at the top of hostlists too when the lists
      have more than 10 list items
    * New function for backup and restore of the configuration

    Livestatus:
    * FIX: fix compile error in TableLog.cc by including stddef.h
    * FIX: tables comments and downtimes now honor AuthUser
    * Table log honors AuthUser for entries that belong to hosts
      (not for external commands, though. Sorry...)
    * FIX: fix Stats: sum/min/max/avg for columns of type time

1.1.11i3:
    Core, Setup, etc.:
    * FIX: allow host names to have spaces
    * --snmpwalk: fix missing space in case of HEX strings
    * cmk --restore: be aware of counters and cache being symbolic links
    * do_rrd_update: direct RRD updates have completely been removed.
      Please use rrdcached in case of performance problems.
    * install_nagios.sh has finally been removed (was not maintained anyway).
      Please use OMD instead.
    * Inventory functions now only take the single argument 'info'. The old
      style FUNC(checkname, info) is still supported but deprecated.
    * Show datasource program on cmk -D
    * Remove .f12 compile helper files from agents directory
    * Output missing sections in case of "WARNING - Only __ output of __..."
    * Remove obsolete code of snmp_info_single
    * Remove 'Agent version (unknown)' for SNMP-only hosts
    * Options --version, --help, --man, --list-checks and --packager now
      work even with errors in the configuration files
    * Minor layout fix in check man-pages

    Checks & Agents:
    * FIX: hr_mem: take into account cache and buffers
    * FIX: printer_pages: workaround for trailing-zero bug in HP Jetdirect
    * mk_logwatch: allow to set limits in processing time and number of
      new log messages per log file
    * Windows Agent: Now supports direct execution of powershell scripts
    * local: PNP template now supports multiple performance values
    * lnx_if: make lnx_if the default interface check for Linux
    * printer_supply: support non-Ascii characters in items like
      "Resttonerbehälter". You need to define snmp_character_encodings in main.mk
    * mem.win: new dedicated memory check for Windows (see Migration notes)
    * hr_mem: added Perf-O-Meter
    * Renamed all temperature checks to "Temperature %s". Please
      read the migration notes!
    * df and friends: enabled trend performance data per default. Please
      carefully read the migration notes!
    * diskstat: make summary mode the default behavious (one check per host)

    MK Livestatus:
    * WaitObject: allow to separate host name and service with a semicolon.
      That makes host names containing spaces possible.
    * Better error messages in case of unimplemented operators

    Multisite:
    * FIX: reschedule now works for host names containing spaces
    * FIX: correctly sort log views in case of multi site setups
    * FIX: avoid seven broken images in case of missing PNP graphs
    * FIX: Fixed javascript errors when opening dashboard in IE below 9
    * FIX: Views: Handling deprecated value "perpage" for option
      column_headers correctly
    * FIX: Fixed javascript error when saving edited views without sidebar
    * FIX: Showing up PNP hover menus above perfometers
    * Host/Service Icon column is now modularized and can be extended using
      the multisite_icons list.
    * New sorters for time and line number of logfile entries
    * Bookmarks snapin: save relative URLs whenever possible
    * Man-Pages of Check_MK checks shown in Multisite honor OMD's local hierarchy
    * nicer output of substates, translate (!) and (!!) into HTML code
    * new command for clearing modified attributes (red cross, green checkmark)
    * Perf-O-Meters: strip away arguments from check_command (e.g.
      "check-foo!17!31" -> "check-foo").
    * Added several missing i18n strings in view editor
    * Views can now be sorted by the users by clicking on the table headers.
      The user sort options are not persisted.
    * Perf-O-Meters are now aware if there really is a PNP graph

    WATO:
    * Show error message in case of empty inventory due to agent error
    * Commited audit log entries are now pages based on days
    * Added download link to download the WATO audit log in CSV format

1.1.11i2:
    Core, Setup, etc.:
    * FIX: sort output of cmk --list-hosts alphabetically
    * FIX: automatically remove leading and trailing space from service names
      (this fixes a problem with printer_pages and an empty item)
    * Great speed up of cmk -N/-C/-U/-R, especially when number of hosts is
      large.
    * new main.mk option delay_precompile: if True, check_mk will skip Python 
      precompilation during cmk -C or cmk -R, but will do this the first 
      time the host is checked.  This speeds up restarts. Default is False.
      Nagios user needs write access in precompiled directory!
    * new config variable agent_ports, allowing to specify the agent's
      TCP port (default is 6556) on a per-host basis.
    * new config variable snmp_ports, allowing to specify the UDP port
      to used with SNMP, on a per-host basis.
    * new config variable dyndns_hosts. Hosts listed in this configuration
      list (compatible to bulkwalk_hosts) use their hostname as IP address.
    
    Checks & Agents:
    * FIX: AIX agent: output name of template in case of MRPE
    * FIX: cisco_temp: skip non-present sensors at inventory
    * FIX: apc_symmetra: fix remaining runtime calculation (by factor 100)
    * FIX: Added PNP-template for winperf_phydisk
    * FIX: if64: fix UNKNOWN in case of non-unique ifAlias
    * FIX: lnx_if/if/if64: ignore percentual traffic levels on NICs without
           speed information.
    * FIX: cisco_temp_perf: add critical level to performance data
    * FIX: windows agent: hopefully fix case with quotes in directory name
    * FIX: printer_supply: fixed logic of Perf-O-Meter (mixed up crit with ok)
    * FIX: Solaris agent: reset localization to C, fixes problems with statgrab
    * FIX: blade_*: fix SNMP scan function for newer firmwares (thanks to Carlos Peón)
    * snmp_uptime, snmp_info: added scan functions. These checks will now
      always be added. Please use ingored_checktypes to disable, if non needed.
    * brocade_port: check for Brocade FC ports has been rewritten with
      lots of new features.
    * AIX agent now simulates <<<netctr>>> output (by Jörg Linge)
    * mbg_lantime_state: Handling refclock offsets correctly now; Changed
      default thresholds to 5/10 refclock offset
    * brocade_port: parameter for phystate, opstate and admstate can now
      also be lists of allowed states.
    * lnx_if: treat interfaces without information from ethtool as
      softwareLoopback interface. The will not be found by inventory now.
    * vbox_guest: new check for checking guest additions of Linux virtual box hosts
    * if/if64: Fixed bug in operstate detection when using old tuple based params
    * if/if64: Fixed bug in operstate detection when using tuple of valid operstates
    * mk_oracle: Added caching of results to prevent problems with long
    running SQL queries. Cache is controlled by CACHE_MAXAGE var which is preset to
    120 seconds 
    * mk_oracle: EXCLUDE_<sid>=ALL or EXCLUDE_<sid>=oracle_sessions can be
    used to exclude specific checks now
    * mk_oracle: Added optional configuration file to configure the new options
    * j4p_performance agent plugin: Supports basic/digest auth now
    * New checks j4p_performance.threads and j4p_performance.uptime which
      track the number of threads and the uptime of a JMX process
    * j4p_performance can fetch app and servlet specific status data. Fetching
      the running state, number of sessions and number of requests now. Can be
      extended via agent configuration (j4p.cfg).
    * Added some preflight checks to --scan-parents code
    * New checks netapp_cluster, netapp_vfiler for checking NetAPP filer 
      running as cluster or running vfilers.
    * megaraid_pdisks: Better handling of MegaCli output (Thanks to Bastian Kuhn)
    * Windows: agent now also sends start type (auto/demand/disabled/boot/system)
    * Windows: inventory_services now allowes regexes, depends and state/start type
      and also allows host tags.

    Multisite:
    * FIX: make non-Ascii characters in services names work again
    * FIX: Avoid exceptions in sidebar on Nagios restart
    * FIX: printer_supply perfometer: Using white font for black toners
    * FIX: ipmi: Skipping items with invalid data (0.000 val, "unspecified" unit) in summary mode
    * FIX: ipmi: Improved output formating in summary mode
    * FIX: BI - fixed wrong variable in running_on aggregation function
    * FIX: "view_name" variable missing error message when opening view.py
      while using the "BI Aggregation Groups" and "Hosts" snapins in sidebar
    * FIX: Fixed styling of form input elements in IE + styling improvements
    * FIX: Fixed initial folding state on page loading on pages with multiple foldings opened
    * Introduced basic infrastructure for multilanguage support in Multisite
    * Make 'Views' snapin foldable
    * Replace old main view by dashboard
    * Sidebar: Snapins can register for a triggered reload after a nagios
      restart has been detected. Check interval is 30 seconds for now.
    * Quicksearch snapin: Reloads host lists after a detected nagios restart.
    * New config directory multisite.d/ - similar to conf.d/
    * great speed up of HTML rendering
    * support for Python profiling (set profile = True in multisite.mk, profile
      will be in var/check_mk/web)
    * WATO: Added new hook "active-changes" which calls the registered hosts
      with a dict of "dirty" hosts
    * Added column painter for host contacts
    * Added column painters for contact groups, added those to detail views
    * Added filters for host and service contact groups
    * Detail views of host/service now show contacts
    * Fix playing of sounds: All problem views now have play_sounds activated,
      all other deactivated.
    * Rescheduling of Check_MK: introduce a short sleep of 0.7 sec. This increases
      the chance of the passive services being updated before the repaint.
    * Added missing i18n strings in filter section of view editor
    * Added filter and painter for the contact_name in log table
    * Added several views to display the notification logs of Nagios

    WATO:
    * Configration files can now be administered via the WEB UI
      (config_files in multisite.mk is obsolete)
    * Snapin is tree-based and foldable
    * Bulk operation on host lists (inventory, tags changed, etc)
    * Easy search operation in host lists
    * Dialog for global host search
    * Services dialog now tries to use cached data. On SNMP hosts
      no scan will be done until new button "Full Scan" is pressed.

    BI:
    * FIX: Fixed displaying of host states (after i18n introduction)h
    * FiX: Fixed filter for aggregation group
    * FIX: Fixed assumption button for services with non-Ascii-characters

    MK Livestatus:
    * FIX: fix compile problem on Debian unstable (Thanks to Sven Velt)
    * Column aggregation (Stats) now also works for perf_data
    * New configuration variable data_encoding and full UTF-8 support.
    * New column contact_groups in table hosts and services (thanks to
      Matthew Kent)
    * New headers Negate:, StatsNegate: and WaitConditionNegate:

1.1.11i1:
    Core, Setup, etc.:
    * FIX: Avoid duplicate SNMP scan of checktypes containing a period
    * FIX: honor ignored_checktypes also on SNMP scan
    * FIX: cmk -II also refreshes cluster checks, if all nodes are specified
    * FIX: avoid floating points with 'e' in performance data
    * FIX: cmk -D: drop obsolete (and always empty) Notification:
    * FIX: better handling of broken checks returning empty services
    * FIX: fix computation of weight when averaging
    * FIX: fix detection of missing OIDs (led to empty lines) 
    * SNMP scan functions can now call oid(".1.3.6.1.4.1.9.9.13.1.3.1.3.*")
      That will return the *first* OID beginning with .1.3.6.1.4.1.9.9.13.1.3.1.3
    * New config option: Set check_submission = "file" in order to write
      check result files instead of using Nagios command pipe (safes
      CPU ressources)
    * Agent simulation mode (for internal use and check development)
    * Call snmpgetnext with the option -Cf (fixes some client errors)
    * Call snmp(bulk)walk always with the option -Cc (fixes problems in some
      cases where OIDs are missing)
    * Allow merging of dictionary based check parameters
    * --debug now implies -v
    * new option --profile: creates execution profile of check_mk itself
    * sped up use of stored snmp walks
    * find configuration file in subdirectories of conf.d also
    * check_mk_templates.cfg: make check-mk-ping take arguments

    Multisite:
    * FIX: Display limit-exceeded message also in multi site setups
    * FIX: Tactical Overview: fix unhandled host problems view
    * FIX: customlinks snapin: Suppressing exception when no links configured
    * FIX: webservice: suppress livestatus errors in multi-site setups
    * FIX: install missing example icons in web/htdocs/images/icons
    * FIX: Nagios-Snapin: avoid duplicate slash in URL
    * FIX: custom_style_sheet now also honored by sidebar
    * FIX: ignore case when sorting groups in ...groups snapin
    * FIX: Fixed handling of embedded graphs to support the changes made to
    * FIX: avoid duplicate import of plugins in OMD local installation
    the PNP webservice
    * FIX: Added host_is_active and host_flapping columns for NagStaMon views
    * Added snmp_uptime, uptime and printer_supply perfometers
    * Allow for displaying service data in host tables
    * View editor foldable states are now permament per user
    * New config variable filter_columns (default is 2)

    BI:
    * Added new component BI to Multisite.

    WATO:
    * FIX: fix crash when saving services after migration from old version
    * Allow moving hosts from one to another config file

    Checks & Agents:
    * FIX: hr_mem: ignore devices that report zero memory
    * FIX: cisco_power: fix syntax error in man page (broke also Multisite)
    * FIX: local: fixed search for custom templates PNP template
    * FIX: if/if64: always generate unique items (in case ifAlias is used)
    * FIX: ipmi: fix ugly ouput in case of warning and error
    * FIX: vms_df: fix, was completely broken due to conversion to df.include
    * FIX: blade_bays: add missing SNMP OIDs (check was always UNKNOWN)
    * FIX: df: fix layout problems in PNP template
    * FIX: df: fix trend computation (thanks to Sebastian Talmon)
    * FIX: df: fix status in case of critical trend and warning used
    * FIX: df: fix display of trend warn/crit in PNP-graph
    * FIX: cmctc: fix inventory in case of incomplete entries
    * FIX: cmctc: add scan function
    * FIX: ucd_cpu_load and ucd_cpu_util: make scan function find Rittal
    * FIX: ucd_cpu_util: fix check in case of missing hi, si and st
    * FIX: mk_logwatch: improve implementation in order to save RAM
    * FIX: mk_oracle: Updated tablespace query to use 'used blocks' instead of 'user blocks'
    * FIX: mk_oracle: Fixed computation for TEMP table spaces
    * FIX: bluecoat_sensors: Using scale parameter provided by the host for reported values
    * FIX: fjdarye60_devencs, fjdarye60_disks.summary: added snmp scan functions
    * FIX: decru_*: added snmp scan functions
    * FIX: heartbeat_rscstatus handles empty agent output correctly
    * FIX: hp_procurve_cpu: fix synatx error in man page
    * FIX: hp_procurve_memory: fix syntax error in man page
    * FIX: fc_brocade_port_detailed: fix PNP template in MULTIPLE mode
    * FIX: ad_replication.bat only generates output on domain controllers now.
           This is useful to prevent checks on non DC hosts (Thanks to Alex Greenwood)
    * FIX: cisco_temp_perf: handle sensors without names correctly
    * printer_supply: Changed order of tests. When a printer reports -3 this
      is used before the check if maxlevel is -2.
    * printer_supply: Skipping inventory of supplies which have current value
    and maxlevel both set to -2.
    * cisco_locif: The check has been removed. Please switch to if/if64
      has not the index 1
    * cisco_temp/cisco_temp_perf: scan function handles sensors not beginning
      with index 1
    * df: split PNP graphs for growth/trend into two graphs
    * omd_status: new check for checking status of OMD sites
    * printer_alerts: Added new check for monitoring alert states reported by
      printers using the PRINTER-MIB
    * diskstat: rewritten check: now show different devices, r+w in one check
    * canon_pages: Added new check for monitoring processed pages on canon
    printer/multi-function devices
    * strem1_sensors: added check to monitor sensors attached to Sensatorinc EM1 devices
    * windows_update: Added check to monitor windows update states on windows
      clients. The check monitors the number of pending updates and checks if
      a reboot is needed after updates have been installed.
    * lnx_if: new check for Linux NICs compatible with if/if64 replacing 
      netif.* and netctr.
    * if/if64: also output performance data if operstate not as expected
    * if/if64: scan function now also detects devices where the first port
    * if/if64: also show perf-o-meter if speed is unknown
    * f5_bigip_pool: status of F5 BIP/ip load balancing pools
    * f5_bigip_vserver: status of F5 BIP/ip virtual servers
    * ipmi: new configuration variable ipmi_ignored_sensors (see man page)
    * hp_procurve_cpu: rename services description to CPU utilization
    * ipmi: Linux agent now (asynchronously) caches output of ipmitool for 20 minutes
    * windows: agent has new output format for performance counters
    * winperf_process.util: new version of winperf.cpuusage supporting new agent
    * winperf_system.diskio: new version of winperf.diskstat supporting new agent
    * winperf_msx_queues: new check for MS Exchange message queues
    * winperf_phydisk: new check compatible with Linux diskstat (Disk IO per device!)
    * smart.temp/smart.stats: added new check for monitoring health of HDDs
      using S.M.A.R.T
    * mcdata_fcport: new check for ports of MCData FC Switches
    * hp_procurve_cpu: add PNP template
    * hp_procurve_cpu: rename load to utilization, rename service to CPU utilizition
    * df,df_netapp,df_netapp32,hr_fs,vms_df: convert to mergeable dictionaries
    * mbg_lantime_state,mbg_lantime_refclock: added new checks to monitor 
      Meinberg LANTIME GPS clocks

    Livestatus:
    * Updated Perl API to version 0.74 (thanks to Sven Nierlein)

1.1.10:
    Core, Setup, etc.:
    * --flush now also deletes all autochecks 
    
    Checks & Agents:
    * FIX: hr_cpu: fix inventory on 1-CPU systems (thanks to Ulrich Kiermayr)


1.1.10b2:
    Core, Setup, etc.:
    * FIX: setup.sh on OMD: fix paths for cache and counters
    * FIX: check_mk -D did bail out if host had no ip address
    * cleanup: all OIDs in checks now begin with ".1.3.6", not "1.3.6"

    WATO:
    * FIX: Fixed bug that lost autochecks when using WATO and cmk -II together

    Checks & Agents:
    * Added check man pages for systemtime, multipath, snmp_info, sylo,
      ad_replication, fsc_fans, fsc_temp, fsc_subsystems
    * Added SNMP uptime check which behaves identical to the agent uptime check


1.1.10b1:
    Core, Setup, etc.:
    * FIX: do not assume 127.0.0.1 as IP address for usewalk_hosts if
      they are not SNMP hosts.
    * FIX: precompile: make sure check includes are added before actual
      checks
    * FIX: setup.sh: do not prepend current directory to url_prefix
    * FIX: output agent version also for mixed (tcp|snmp) hosts
    * RPM: use BuildArch: noarch in spec file rather than as a command
      line option (thanks to Ulrich Kiermayr)
    * setup.sh: Allow to install Check_MK into existing OMD site (>= 0.46).
      This is still experimental!

    Checks & Agents:
    * FIX: Windows agent: fix output of event ID of log messages
    * FIX: if/if64: output speed correctly (1.50MB/s instead of 1MB/s)
    * FIX: drbd now handles output of older version without an ep field
    * FIX: repaired df_netapp32
    * FIX: Added SNMP scan function of df_netapp and df_netapp32
    * FIX: repaired apc_symmetra (was broken due to new option -Ot 
      for SNMP)
    * FIX: df, hr_fs and other filesystem checks: fix bug if using
      magic number. levels_low is now honored.
    * FIX: scan function avoids hr_cpu and ucd_cpu_utilization
      at the same time
    * FIX: HP-UX agent: fixed output of df for long mount points
      (thanks to Claas Rockmann-Buchterkirche)
    * FIX: df_netapp/32: fixed output of used percentage (was always
      0% due to integer division)
    * FIX: fixed manual of df (magic_norm -> magic_normsize)
    * FIX: removed filesystem_trend_perfdata. It didn't work. Use
      now df-parameter "trend_perfdata" (see new man page of df)
    * FIX: cisco_temp_perf: fix return state in case of WARNING (was 0 = OK)
    * FIX: repair PNP template for df when using trends
    * FIX: cisco_qos: fix WATO exception (was due to print command in check)
    * FIX: check_mk check: fixed template for execution time
    * FIX: blade_health, fc_brocade_port_detailed removed debug outputs
    * FIX: netapp_volumes: The check handled 64-bit aggregates correctly
    * FIX: netapp_volumes: Fixed snmp scan function
    * FIX: blade_*: Fixed snmp scan function
    * FIX: nfsmount: fix exception in check in case of 'hanging'
    * systemtime: new simple check for time synchronization on Windows
      (needs agent update)
    * Added Perf-O-Meter for non-df filesystem checks (e.g. netapp)
    * hp_proliant_*: improve scan function (now just looks for "proliant")

    Multisite:
    * FIX: fix json/python Webservice

1.1.9i9:
    Core, Setup, etc.:
    * FIX: check_mk_templates.cfg: add missing check_period for hosts
      (needed for Shinken)
    * FIX: read *.include files before checks. Fixes df_netapp not finding
      its check function
    * FIX: inventory checks on SNMP+TCP hosts ignored new TCP checks
    * local.mk: This file is read after final.mk and *not* backup up
      or restored
    * read all files in conf.d/*.mk in alphabetical order now.
    * use snmp commands always with -Ot: output time stamps as UNIX epoch
      (thanks to Ulrich Kiermayr)

    Checks & Agents:
    * ucd_cpu_load: new check for CPU load via UCD SNMP agent
    * ucd_cpu_util: new check for CPU utilization via UCD SNMP agent
    * steelhead_status: new check for overall health of Riverbed Steelhead appliance
    * steelhead_connections: new check for Riverbed Steelhead connections
    * df, df_netapp, df_netapp32, hr_fs, vms_df: all filesystem checks now support
      trends. Please look at check manpage of df for details.
    * FIX: heartbeat_nodes: Fixed error handling when node is active but at least one link is dead
    * 3ware_units: Handling INITIALIZING state as warning now
    * FIX: 3ware_units: Better handling of outputs from different tw_cli versions now
    * FIX: local: PNP template for local now looks in all template directories for
      specific templates (thanks to Patrick Schaaf)

    Multisite:
    * FIX: fix "too many values to unpack" when editing views in single layout
      mode (such as host or service detail)
    * FIX: fix PNP icon in cases where host and service icons are displayed in 
      same view (found by Wolfgang Barth)
    * FIX: Fixed view column editor forgetting pending changes to other form
           fields
    * FIX: Customlinks snapin persists folding states again
    * FIX: PNP timerange painter option field takes selected value as default now
    * FIX: Fixed perfometer styling in single dataset layouts
    * FIX: Tooltips work in group headers now
    * FIX: Catching exceptions caused by unset bandwidth in interface perfometer

    WATO:
    * FIX: fix problem with vanishing services on Windows. Affected were services
      containing colons (such as fs_C:/).

    Livestatus:
    * FIX: fix most compiler warnings (thanks to patch by Sami Kerola)
    * FIX: fix memory leak. The leak caused increasing check latency in some
      situations
    
1.1.9i8:
    Multisite:
    * New "web service" for retrieving data from views as JSON or 
      Python objects. This allows to connect with NagStaMon 
      (requires patch in NagStaMon). Simply add &output_format=json
      or &output_format=python to your view URL.
    * Added two builtin views for NagStaMon.
    * Acknowledgement of problem now has checkboxes for sticky,
      send notification and persisten comment
    * Downtimes: allow to specify fixed/flexible downtime
    * new display_options d/D for switching on/off the tab "Display"
    * Improved builtin views for downtimes
    * Bugfix: Servicegroups can be searched with the quicksearch snapin using
      the 'sg:' prefix again

    WATO:
    * Fixed problem appearing at restart on older Python version (RH)

1.1.9i7:
    Core, Setup, etc.:
    * Fix crash on Python 2.4 (e.g. RedHat) with fake_file
    * Fixed clustering of SNMP hosts
    * Fix status output of Check_MK check in mixed cluster setups

    Checks & Agents:
    * PNP templates for if/if64: fix bugs: outgoing packets had been
      same as incoming, errors and discards were swapped (thanks to 
      Paul Freeman)
    * Linux Agent: Added suport for vdx and xvdx volumes (KVM+Virtio, XEN+xvda)

    Multisite:
    * Fix encoding problem when host/service groups contain non-ascii
      characters.

    WATO:
    * Fix too-long-URL problem in cases of many services on one host


1.1.9i6:
    INCOMPATIBLE CHANGES:
    * Removed out-dated checks blade_misc, ironport_misc and snia_sml. Replaced
      with dummy checks begin always UNKNOWN.

    Core, Setup, etc.:
    * cmk -D: show ip address of host 
    * Fix SNMP inventory find snmp misc checks inspite of negative scan function
    * Fix output of MB and GB values (fraction part was zero)

    Checks & Agents:
    * megaraid_ldisks: remove debug output
    * fc_brocade_port: hide on SNMP scan, prefer fc_brocade_port_detailed
    * fc_brocade_port_detailed: improve scan function, find more devices
    * New agent for HP-UX
    * hpux_cpu: new check for monitoring CPU load average on HP-UX
    * hpux_if: New check for monitoring NICs on HP-UX (compatible to if/if64)
    * hpux_multipath: New check for monitoring Multipathing on HP-UX
    * hpux_lvm: New check for monitoring LVM mirror state on HP-UX
    * hpux_serviceguard: new check for monitoring HP-UX Serviceguard
    * drbd: Fixed var typo which prevented inventory of drbd general check
      (Thanks to Andreas Behler)
    * mk_oracle: new agent plugin for monitoring ORACLE (currently only
      on Linux and HP-UX, but easily portable to other Unices)
    * oracle_sessions: new check for monitoring the current number of active
      database sessions.
    * oracle_logswitches: new check for monitoring the number of logswitches
      of an ORACLE instances in the last 60 minutes.
    * oracle_tablespaces: new check for monitoring size, state and autoextension
      of ORACLE tablespaces.
    * h3c_lanswitch_cpu: new check for monitoring CPU usage of H3C/HP/3COM switches
    * h3c_lanswitch_sensors: new check for monitoring hardware sensors of H3C/HP/3COM switches
    * superstack3_sensors: new check for monitoring hardware sensors of 3COM Superstack 3 switches

    Multisite:
    * Fixed aligns/widths of snapin contents and several small styling issues
    * Fixed links and border-styling of host matrix snapin
    * Removed jQuery hover menu and replaced it with own code

1.1.9i5:
    Multisite:
    * custom notes: new macros $URL_PREFIX$ and $SITE$, making 
      multi site setups easier
    * new intelligent logwatch icon, using url_prefix in multi site
      setups


1.1.9i4:
    Core, Setup, etc.:
    * added missing 'register 0' to host template
    * setup: fix creation of symlink cmk if already existing

    Multisite:
    * New reschedule icon now also works for non-local sites.
    * painter options are now persisted on a per-user-base
    * new optional column for displaying host and service comments
      (not used in shipped views but available in view editor)

    Livestatus:
    * Check for buffer overflows (replace strcat with strncat, etc.)
    * Reduce number of log messages (reclassify to debug)

    Checks & Agents:
    * apc_symmetra: handle empty SNMP variables and treat as 0.


1.1.9i3:
    INCOMPATIBLE CHANGES:
    * You need a current version of Livestatus for Multisite to work!
    * Multisite: removed (undocumented) view parameters show_buttons and show_controls.
      Please use display_options instead.
    * Finally removed deprecated filesystem_levels. Please use check_parameters instead.
    * Livestatus: The StatsGroupBy: header is still working but now deprecated.
      Please simply use Columns: instead. If your query contains at least one Stats:-
      header than Columns: has the meaning of the old StatsGroupBy: header

    Core, Setup, etc.:
    * Create alias 'cmk' for check_mk in bin/ (easier typing)
    * Create alias 'mkp' for check_mk -P in bin/ (easier typing) 

    Multisite:
    * Each column can now have a tooltip showing another painter (e.g.
      show the IP address of a host when hovering over its name)
    * Finally show host/services icons from the nagios value "icon_image".
      Put your icon files in /usr/share/check_mk/web/htdocs/images/icons.
      OMD users put the icons into ~/local/share/check_mk/web/htdocs/images/icons.
    * New automatic PNP-link icons: These icons automatically appear, if
      the new livestatus is configured correctly (see below). 
    * new view property "hidebutton": allow to hide context button to a view.
    * Defaults views 'Services: OK', 'Services: WARN, etc. do now not create
      context buttons (cleans up button bar).
    * new HTML parameter display_options, which allows to switch off several
      parts of the output (e.g. the HTML header, external links, etc).
    * View hoststatus: show PNP graph of host (usually ping stats)
    * new tab "Display": here the user can choose time stamp
      display format and PNP graph ranges
    * new column "host_tags", showing the Check_MK host tags of a host
    * new datasource "alert_stats" for computing alert statistics
    * new view "Alert Statistics" showing alert statistics for all hosts
      and services
    * Sidebar: Fixed snapin movement to the bottom of the snapin list in Opera
    * Sidebar: Fixed scroll position saving in Opera
    * Fixed reloading button animation in Chrome/IE (Changed request to async mode)
    * Sidebar: Removed scrollbars of in older IE versions and IE8 with compat mode
    * Sidebar: Fixed scrolling problem in IE8 with compat mode (or maybe older IE versions)
      which broke the snapin titles and also the tactical overview table
    * Sidebar: Fixed bulletlist positioning
    * Sidebar: The sidebar quicksearch snapin is case insensitive again
    * Fixed header displaying on views when the edit button is not shown to the user
    * View pages are not refreshed when at least one form (Filter, Commands,
      Display Options) is open
    * Catching javascript errors when pages from other domain are opened in content frame
    * Columns in view editor can now be added/removed/moved easily

    Checks & Agents:
    * Fixed problem with OnlyFrom: in Linux agent (df didn't work properly)
    * cups_queues: fixed plugin error due to invalid import of datetime,
      converted other checks from 'from datetime import...' to 'import datetime'.
    * printer_supply: handle the case where the current value is missing
    * megaraid_ldisks: Fixed item detection to be compatible with different versions of megaraid
    * Linux Agent: Added new 3ware agent code to support multiple controllers
      (Re-inventory of 3ware checks needed due to changed check item names)

    Livestatus:
    * new column pnpgraph_present in table host and service. In order for this
      column to work you need to specify the base directory of the PNP graphs
      with the module option pnp_path=, e.g. pnp_path=/omd/sites/wato/var/pnp4nagios/perfdata
    * Allow more than one column for StatsGroupBy:
    * Do not use function is_contact_member_of_contactgroup anymore (get compatible
      with Nagios CVS)
    * Livestatus: log timeperiod transitions (active <-> inactive) into Nagios
      log file. This will enable us to create availability reports more simple
      in future.

    Multisite:
    * allow include('somefile.mk') in multisite.mk: Include other files.
      Paths not beginning with '/' are interpreted relative to the directory
      of multisite.mk

    Livestatus:
    * new columns services_with_info: similar to services_with_state but with
      the plugin output appended as additional tuple element. This tuple may
      grow in future so do not depend on its length!

1.1.9i2:
    Checks & Agents:
    * ibm_imm_health: fix inventory function
    * if/if64: fix average line in PNP-template, fix display of speed for 20MBit
      lines (e.g. Frame Relay)

    Multisite:
    * WATO: Fixed omd mode/site detection and help for /etc/sudoers
    * WATO: Use and show common log for pending changes 
    * Sidebar Quicksearch: Now really disabling browser built-in completion
      dropdown selections
    
1.1.9i1:
    INCOMPATIBLE CHANGES:
    * TCP / SNMP: hosts using TCP and SNMP now must use the tags 'tcp'
      and 'snmp'. Hosts with the tag 'ping' will not inventorize any
      service. New configuration variable tcp_hosts.
    * Inventory: The call syntax for inventory has been simplified. Just
      call check_mk -I HOSTNAME now. Omit the "tcp" or "snmp". If you
      want to do inventory just for certain check types, type "check_mk --checks=snmp_info,if -I hostnames..."
      instead
    * perfdata_format now defaults to "pnp". Previous default was "standard".
      You might have to change that in main.mk if you are not using PNP (only
      relevant for MRPE checks)
    * inventory_check_severity defaults to 1 now (WARNING)
    * aggregation_output_format now defaults to "multiline"
    * Removed non_bulkwalk_hosts. You can use bulkwalk_hosts with NEGATE
      instead (see docu)
    * snmp_communites is now initialized with [], not with {}. It cannot
      be a dict any longer.
    * bulkwalk_hosts is now initizlized with []. You can do += here just
      as with all other rule variables.
    * Configuration check (-X) is now always done. It is now impossible to
      call any Check_MK action with an invalid configuration. This saves
      you against mistyped variables.
    * Check kernel: converted performance data from counters to rates. This
      fixes RRD problems (spikes) on reboots and also allows better access 
      to the peformance data for the Perf-O-Meters.  Also changed service 
      descriptions. You need to reinventurize the kernel checks. Your old
      RRDs will not be deleted, new ones will be created.
    * Multisite: parameters nagios_url, nagios_cgi_url and pnp_url are now
      obsolete. Instead the new parameter url_prefix is used (which must
      end with a /).

    Core, Setup, etc.:
    * Improve error handling: if hosts are monitored with SNMP *and* TCP,
      then after an error with one of those two agents checks from the
      other haven't been executed. This is fixed now. Inventory check
      is still not complete in that error condition.
    * Packages (MKP): Allow to create and install packages within OMD!
      Files are installed below ~/local/share/check_mk. No root permissions
      are neccessary
    * Inventory: Better error handling on invalid inventory result of checks
    * setup.sh: fix problem with missing package_info (only appears if setup
      is called from another directory)
    * ALL_SERVICES: Instead of [ "" ] you can now write ALL_SERVICES
    * debug_log: also output Check_MK version, check item and check parameters
    * Make sure, host has no duplicate service - this is possible e.g. by
      monitoring via agent and snmp in parallel. duplicate services will
      make Nagios reject the configuration.
    * --snmpwalk: do not translate anymore, use numbers. All checks work
      with numbers now anyway.
    * check_mk -I snmp will now try all checktypes not having an snmp scan
      function. That way all possible checks should be inventorized.
    * new variable ignored_checks: Similar to ignored_checktypes, but allows
      per-host configuration
    * allow check implementations to use common include files. See if/if64
      for an example
    * Better handling for removed checks: Removed exceptions in check_mk calls
      when some configured checks have been removed/renamed

    Checks & Agents:
    * Renamed check functions of imm_health check from test_imm to imm_health
      to have valid function and check names. Please remove remove from
      inventory and re-inventory those checks.
    * fc_brocade_port_detailed: allow to specify port state combinations not 
      to be critical
    * megaraid_pdisks: Using the real enclosure number as check item now
    * if/if64: allow to configure averaging of traffic over time (e.g. 15 min) 
      and apply traffic levels and averaged values. Also allow to specify relative
      traffic levels. Allow new parameter configuration via dictionary. Also
      allow to monitor unused ports and/or to ignore link status.
    * if/if64: Added expected interface speed to warning output
    * if/if64: Allow to ignore speed setting (set target speed to None)
    * wut_webtherm: handle more variants of WuT Webtherms (thanks to Lefty)
    * cisco_fan: Does not inventorize 'notPresent' sensors anymore. Improved output
    * cisco_power: Not using power source as threshold anymore. Improved output
    * cisco_fan: Does not inventorize 'notPresent' sensors anymore. Improved output
    * cisco_power: Not using power source as threshold anymore. Improved output
    * cisco_power: Excluding 'notPresent' devices from inventory now
    * cisco_temp_perf: Do not crash if device does not send current temperature
    * tcp_conn_stats: new check for monitoring number of current TCP connections
    * blade_*: Added snmp scan functions for better automatic inventory
    * blade_bays: Also inventorizes standby blades and has a little more
                  verbose output.
    * blade_blowers: Can handle responses without rpm values now. Improved output
    * blade_health: More detailed output on problems
    * blade_blades: Added new check for checking the health-, present- and
                    power-state of IBM Bladecenter blades
    * win_dhcp_pools: Several cleanups in check
    * Windows agent: allow restriction to ip addresses with only_hosts (like xinetd)
    * heartbeat_rscstatus: Catching empty output from agent correctly
    * tcp_conn_stats: Fixed inventory function when no conn stats can be inventoried
    * heartbeat_nodes: fix Linux agent for hostname with upper case letters (thanks to
            Thorsten Robers)
    * heartbeat_rscstatus: Catching empty output from agent correctly
    * heartbeat_rscstatus: Allowing a list as expected state to expect multiple OK states
    * win_dhcp_pools agent plugin: Filtering additional error message on
      systems without dhcp server
    * j4p_performance: Added experimental agent plugin fetching data via 
      jmx4perl agent (does not need jmx4perl on Nagios)
    * j4p_performance.mem: added new experimental check for memory usage via JMX.
    * if/if64: added Perf-O-Meter for Multisite
    * sylo: fix performance data: on first execution (counter wrap) the check did
      output only one value instead of three. That lead to an invalid RRD.
    * Cleaned up several checks to meet the variable naming conventions
    * drbd: Handling unconfigured drbd devices correctly. These devices are
      ignored during nventory
    * printer_supply: In case of OKI c5900 devices the name of the supply units ins not
      unique. The color of the supply unit is reported in a dedicated OID and added to the
      check item name to have a unique name now.
    * printer_supply: Added simple pnp template to have better graph formating for the check results
    * check_mk.only_from: new check for monitoring the IP address access restriction of the
      agent. The current Linux and Windows agents provide this information.
    * snmp_info check: Recoded not to use snmp_info_single anymore
    * Linux Agent: Fixed <<<cpu>>> output on SPARC machines with openSUSE
    * df_netapp/df_netapp32: Made check inventory resistant against empty size values
    * df_netapp32: Added better detection for possible 32bit counter wrap
    * fc_brocade_port_detailed: Made check handle phystate "noSystemControlAccessToSlot" (10)
      The check also handles unknown states better now
    * printer_supply: Added new parameter "printer_supply_some_remaining_status" to
      configure the reported state on small remaining capacity.
    * Windows agent: .vbs scripts in agents plugins/ directory are executed
      automatically with "cscript.exe /Nologo" to prevent wrong file handlers
    * aironet_clients: Only counting clients which don't have empty values for strength
    * statgrab_disk: Fixed byte calculation in plugin output
    * statgrab_disk: Added inventory function
    * 3ware_disks: Ignoring devices in state NOT-PRESENT during inventory

    Multisite:
    * The custom open/close states of custom links are now stored for each
      user
    * Setting doctype in sidebar frame now
    * Fixed invalid sidebar css height/width definition
    * Fixed repositioning the sidebar scroll state after refreshing the page
    * Fixed mousewheel scrolling in opera/chrome
    * Fixed resize bug on refresh in chrome
    * New view for all services of a site
    * Sidebar snapin site_status: make link target configurable
    * Multisite view "Recently changed services": sort newest first
    * Added options show_header and show_controls to remove the page headers
      from views
    * Cool: new button for an immediate reschedule of a host or service
      check: the view is redisplayed exactly at the point of time when
      Nagios has finished the check. This makes use of MK Livestatus'
      unique waiting feature.

   Livestatus:
    * Added no_more_notifications and check_flapping_recovery_notification
      fields to host table and no_more_notifications field to service table.
      Thanks to Matthew Kent

1.1.8:
    Core, Setup, etc.:
    * setup.sh: turn off Python debugging
    * Cleaned up documentation directory
    * cluster host: use real IP address for host check if cluster has
      one (e.g. service IP address)

    Checks & Agents:
    * Added missing PNP template for check_mk-hr_cpu
    * hr_fs: inventory now ignores filesystem with size 0,
      check does not longer crash on filesystems with size 0
    * logwatch: Fixed typo in 'too many unacknowledged logs' error message
    * ps: fix bug: inventory with fixed user name now correctly puts
      that user name into the resulting check - not None.
    * ps: inventory with GRAB_USER: service description may contain
      %u. That will be replaced with the user name and thus makes the
      service description unique.
    * win_dhcp_pools: better handle invalid agent output
    * hp_proliant_psu: Fixed multiple PSU detection on one system (Thanks to Andreas Döhler)
    * megaraid_pdisks: Fixed coding error
    * cisco_fan: fixed check bug in case of critical state
    * nfsmounts: fix output (free and used was swapped), make output identical to df

    Livestatus:
    * Prohibit { and } in regular expressions. This avoids a segmentation
      fault caused by regcomp in glibc for certain (very unusual) regular
      expressions.
    * Table status: new columns external_command_buffer_slots,
      external_command_buffer_usage and external_command_buffer_max
      (this was implemented according to an idea and special request of
       Heinz Fiebig. Please sue him if this breaks anything for you. I was
       against it, but he thinks that it is absolutely neccessary to have
       this in version 1.1.8...)
    * Table status: new columns external_commands and external_commands_rate
      (also due to Mr. Fiebig - he would have quit our workshop otherwise...)
    * Table downtimes/comments: new column is_service

    Multisite:
    * Snapin Performance: show external command per second and usage and
      size of external command buffer
    * Downtimes view: Group by hosts and services - just like comments
    * Fix links for items containing + (e.g. service descriptionen including
      spaces)
    * Allow non-ASCII character in downtimes and comments
    * Added nagvis_base_url to multisite.mk example configuration
    * Filter for host/service groups: use name instead of alias if 
      user has no permissions for groups

1.1.8b3:
    Core, Setup, etc.:
    * Added some Livestatus LQL examples to documentation
    * Removed cleanup_autochecks.py. Please use check_mk -u now.
    * RRA configuration for PNP: install in separate directory and do not
      use per default, since they use an undocumented feature of PNP.

    Checks & Agents:
    * postfix_mailq: Changed limit last 6 lines which includes all needed
		information
    * hp_proliant_temp/hp_proliant_fans: Fixed wrong variable name
    * hp_procurve_mem: Fixed wrong mem usage calculation
    * ad_replication: Works no with domain controller hostnames like DC02,DC02
    * aironet_client: fix crash on empty variable from SNMP output
    * 3ware_disks, 3ware_units: hopefully repaired those checks
    * added rudimentary agent for HP-UX (found in docs/)

    Multisite:
    * added Perf-O-Meter to "Problems of Host" view
    * added Perf-O-Meter to "All Services" view
    * fix bug with cleaning up persistent connections
    * Multisite now only fetches the available PNP Graphs of hosts/services
    * Quicksearch: limit number of items in dropdown to 80
      (configurable via quicksearch_dropdown_limit)
    * Views of hosts: make counts of OK/WARN/CRIT klickable, new views
      for services of host in a certain state
    * Multisite: sort context buttons in views alphabetically
    * Sidebar drag scrolling: Trying to compensate lost mouse events when
	leaving the sidebar frame while dragging

    Livestatus:
    * check for event_broker_options on start
    * Fix memory leakage caused by Filter: headers using regular expressions
    * Fix two memory leaks in logfile parser

1.1.8b2:
    Core, Setup, etc.:
    * Inventory: skip SNMP-only hosts on non-SNMP checktypes (avoids timeouts)
    * Improve error output for invalid checks
    
    Checks & Agents:
    * fix bug: run local and plugins also when spaces are in path name
      (such as C:\Program Files\Check_MK\plugins
    * mem.vmalloc: Do not create a check for 64 bit architectures, where
      vmalloc is always plenty
    * postfix_mailq: limit output to 1000 lines
    * multipath: handle output of SLES 11 SP1 better
    * if/if64: output operstatus in check output
    * if/if64: inventory now detects type 117 (gigabitEthernet) for 3COM
    * sylo: better handling of counter wraps.

    Multisite:
    * cleanup implementation of how user settings are written to disk
    * fix broken links in 'Edit view -> Try out' situation
    * new macros $HOSTNAME_LOWER$, $HOSTNAME_UPPER$ and $HOSTNAME_TITLE$ for
      custom notes

1.1.8b1:
    Core, Setup, etc.:
    * SNMPv3: allow privProtocol and privPassword to be specified (thanks
      to Josef Hack)
    * install_nagios.sh: fix problem with broken filenames produced by wget
    * install_nagios.sh: updated software to newest versions
    * install_nagios.sh: fix Apache configuration problem
    * install_nagios.sh: fix configuration vor PNP4Nagios 0.6.6
    * config generation: fix host check of cluster hosts
    * config generation: add missing contact groups for summary hosts
    * RPM package of agent: do not overwrite xinetd.d/check_mk, but install
      new version with .rpmnew, if admin has changed his one
    * legacy_checks: fix missing perfdata, template references where in wrong
      direction (thanks Daniel Nauck for his precise investigation)

    Checks & Agents:
    * New check imm_health by Michael Nieporte
    * rsa_health: fix bug: detection of WARNING state didn't work (was UNKNOWN
            instead)
    * check_mk_agent.solaris: statgrab now excludes filesystems. This avoids hanging
      in case of an NFS problem. Thanks to Divan Santana.
    * multipath: Handle new output of multipath -l (found on SLES11 SP1)
    * ntp: fix typo in variable ntp_inventory_mode (fixes inventory problem)
    * if64: improve output formatting of link speed
    * cisco_power: inventory function now ignores non-redundant power supplies
    * zpool_status: new check from Darin Perusich for Solaris zpools

    Multisite:
    * fix several UTF-8 problems: allow non-ascii characters in host names
      (must be UTF 8 encoded!)
    * improve compatibility with Python 2.3
    * Allow loading custom style sheet overriding Check_MK styles by setting
      custom_style_sheet in multisite.mk
    * Host icons show link to detail host, on summary hosts.
    * Fix sidebar problem: Master Control did not display data correctly
    * status_host: honor states even if sites hosting status hosts is disabled
      (so dead-detection works even if local site is disabled)
    * new config variable start_url: set url for welcome page
    * Snapin Quicksearch: if no host is matching, automatically search for
      services
    * Remove links to legacy Nagios GUI (can be added by user if needed)
    * Sidebar Quicksearch: fix several annoyances
    * Views with services of one host: add title with host name and status

    Livestatus:
    * fix memory leak: lost ~4K on memory on each StatsAnd: or StatsOr:
      header (found by Sven Nierlein)
    * fix invalid json output for empty responses (found by Sven Nierlein)
    * fix Stats: avg ___ for 0 matching elements. Output was '-nan' and is
      now '0.0'
    * fix output of floating point numbers: always use exponent and make
      sure a decimal point is contained (this makes JSON/Python detect
      the correct type)

1.1.7i5:
    Core, Setup, etc.:
    * SNMP: do not load any MIB files (speeds up snmpwalk a lot!)
    * legacy_checks: new config variable allowing creating classical
      non-Check_MK checks while using host tags and config options
    * check_mk_objects.cfg: beautify output, use tabs instead of spaces
    * check_mk -II: delete only specified checktypes, allow to reinventorize
      all hosts
    * New option -O, --reload: Does the same as -R, but reloads Nagios
      instead of restarting it.
    * SNMP: Fixed string detection in --snmpwalk calls
    * SNMP: --snmpwalk does walk the enterprises tree correctly now
    * SNMP: Fixed missing OID detection in SNMP check processing. There was a problem
      when the first column had OID gaps in the middle. This affected e.g. the cisco_locif check.
    * install_nagios.sh: correctly detect Ubuntu 10.04.1
    * Config output: make order of service deterministic
    * fix problem with missing default hostgroup

    Multisite:
    * Sidebar: Improved the quicksearch snapin. It can search for services, 
      servicegroups and hostgroups now. Simply add a prefix "s:", "sg:" or "hg:"
      to search for other objects than hosts.
    * View editor: fix bug which made it impossible to add more than 10 columns
    * Service details: for Check_MK checks show description from check manual in
      service details
    * Notes: new column 'Custom notes' which allows customizable notes
      on a per host / per service base (see online docu for details)
    * Configuration: new variable show_livestatus_errors which can be set
      to False in order to hide error about unreachable sites
    * hiding views: new configuration variables hidden_views and visible_views
    * View "Service problems": hide problems of down or unreachable hosts. This
      makes the view consistant with "Tactical Overview"

    Checks & Agents:
    * Two new checks: akcp_sensor_humidity and akcp_sensor_temp (Thanks to Michael Nieporte)
    * PNP-template for kernel: show average of displayed range
    * ntp and ntp.time: Inventory now per default just creates checks for ntp.time (summary check).
      This is controlled by the new variable ntp_inventory_mode (see check manuals).
    * 3ware: Three new checks by Radoslav Bak: 3ware_disks, 3ware_units, 3ware_info
    * nvidia: agent now only queries GPUCoreTemp and GPUErrors. This avoids
      a vmalloc leakage of 32kB per call (bug in NVIDIA driver)
    * Make all SNMP based checks independent of standard MIB files
    * ad_replication: Fixed syntax errors and unhandled date output when
      not replicated yet
    * ifoperstatus: Allowing multiple target states as a list now
    * cisco_qos: Added new check to monitor traffic in QoS classes on Cisco routers
    * cisco_power: Added scan function
    * if64/if/cisco_qos: Traffic is displayed in variable byte scales B/s,KB/s,MB/s,GB/s
      depending on traffic amount.
    * if64: really using ifDescr with option if_inventory_uses_description = True
    * if64: Added option if_inventory_uses_alias to using ifAlias for the item names
    * if64/if: Fixed bug displaying the out traffic (Perfdata was ok)
    * if64/if: Added WARN/CRIT thresholds for the bandwidth usage to be given as rates
    * if64/if: Improved PNP-Templates
    * if64/if: The ifoperstatus check in if64/if can now check for multiple target states
    * if64/if: Removing all null bytes during hex string parsing (These signs Confuse nagios pipe)
    * Fixed hr_mem and hr_fs checks to work with new SNMP format
    * ups_*: Inventory works now on Riello UPS systems
    * ups_power: Working arround wrong implemented RFC in some Riello UPS systems (Fixing negative power
      consumption values)
    * FreeBSD Agent: Added sections: df mount mem netctr ipmitool (Thanks to Florian Heigl)
    * AIX: exclude NFS and CIFS from df (thanks to Jörg Linge)
    * cisco_locif: Using the interface index as item when no interface name or description are set

    Livestatus:
    * table columns: fix type of num_service_* etc.: was list, is now int (thanks to Gerhard Laußer)
    * table hosts: repair semantics of hard_state (thanks to Michael Kraus). Transition was one
      cycle to late in certain situations.

1.1.7i4:
    Core, Setup, etc.:
    * Fixed automatic creation of host contactgroups
    * templates: make PNP links work without rewrite

    Multisite:
    * Make page handler modular: this allows for custom pages embedded into
      the Multisite frame work and thus using Multisite for other tasks as
      well.
    * status_host: new state "waiting", if status host is still pending
    * make PNP links work without rewrite
    * Fix visibility problem: in multisite setups all users could see
      all objects.

1.1.7i3:
    Core, Setup, etc.:
    * Fix extra_nagios_conf: did not work in 1.1.7i2
    * Service Check_MK now displays overall processing time including
      agent communication and adds this as performance data
    * Fix bug: define_contactgroups was always assumed True. That led to duplicate
      definitions in case of manual definitions in Nagios 

    Checks & Agents:
    * New Check: hp_proliant_da_phydrv for monitoring the state of physical disks
      in HP Proliant Servers
    * New Check: hp_proliant_mem for monitoring the state of memory modules in
      HP Proliant Servers
    * New Check: hp_proliant_psu for monitoring the state of power supplies in
      HP Proliant Servers
    * PNP-templates: fix several templates not working with MULTIPLE rrds
    * new check mem.vmalloc for monitoring vmalloc address space in Linux kernel.
    * Linux agent: add timeout of 2 secs to ntpq 
    * wmic_process: make check OK if no matching process is found

    Livestatus:
    * Remove obsolete parameter 'accept_timeout'
    * Allow disabling idle_timeout and query_timeout by setting them to 0.

    Multisite:
    * logwatch page: wrap long log lines

1.1.7i2:
    Incompatible Changes:
    * Remove config option define_timeperiods and option --timeperiods.
      Check_MK does not longer define timeperiod definitions. Please
      define them manually in Nagios.
    * host_notification_period has been removed. Use host_extra_conf["notification_period"]
      instead. Same holds for service_notification_periods, summary_host_notification_periods
      and summary_service_notification_periods.
    * Removed modes -H and -S for creating config data. This now does
      the new option -N. Please set generate_hostconf = False if you
      want only services to be defined.

    Core, Setup, etc.:
    * New config option usewalk_hosts, triggers --usewalk during
      normal checking for selected hosts.
    * new option --scan-parents for automatically finding and 
      configuring parent hosts (see online docu for details)
    * inventory check: put detailed list of unchecked items into long
      plugin output (to be seen in status details)
    * New configuration variable check_parameters, that allows to
      override default parameters set by inventory, without defining 
      manual checks!

    Checks & Agents:
    * drbd: changed check parameters (please re-inventorize!)
    * New check ad_replication: Checks active directory replications
      of domain controllers by using repadm
    * New check postifx_mailq: Checks mailqueue lengths of postifx mailserves
    * New check hp_procurve_cpu: Checks the CPU load on HP Procurve switches
    * New check hp_procurve_mem: Checks the memory usage on HP Procurve switches
    * New check hp_procurve_sensors: Checks the health of PSUs, FANs and
      Temperature on HP Procurve switches
    * New check heartbeat_crm: Monitors the general state of heartbeat clusters
      using the CRM
    * New check heartbeat_crm_resources: Monitors the state of resources and nodes
      in heartbeat clusters using the CRM
    * *nix agents: output AgentOS: in header
    * New agent for FreeBSD: It is based on the linux agent. Most of the sections
      could not be ported easily so the FreeBSD agent provides information for less
      checks than the linux agent.
    * heartbeat_crm and heartbeat_crm.resources: Change handling of check parameters.
      Please reinvenurize and read the updated man page of those checks
    * New check hp_proliant_cpu: Check the physical state of CPUs in HP Proliant servers
    * New check hp_proliant_temp: Check the temperature sensors of HP Proliant servers
    * New check hp_proliant_fans: Check the FAN sensors of HP Proliant servers

    Multisite:
    * fix chown problem (when nagios user own files to be written
      by the web server)
    * Sidebar: Fixed snapin movement problem using older firefox
      than 3.5.
    * Sidebar: Fixed IE8 and Chrome snapin movement problems
    * Sidebar: Fixed IE problem where sidebar is too small
    * Multisite: improve performance in multi site environments by sending
      queries to sites in parallel
    * Multisite: improve performance in high latency situations by
      allowing persistent Livestatus connections (set "persist" : True 
      in sites, use current Livestatus version)

    Livestatus:
    * Fix problems with in_*_period. Introduce global
      timeperiod cache. This also improves performance
    * Table timeperiods: new column 'in' which is 0/1 if/not the
      timeperiod is currently active
    * New module option idle_timeout. It sets the time in ms
      Livestatus waits for the next query. Default is 300000 ms (5 min).
    * New module option query_timeout. It limits the time between
      two lines of a query (in ms). Default is 10000 ms (10 sec).

1.1.7i1: Core, Setup, etc.:
    * New option -u for reordering autochecks in per-host-files
      (please refer to updated documentation about inventory for
       details)
    * Fix exception if check_mk is called without arguments. Show
      usage in that case.
    * install_nagios.sh: Updated to NagVis 1.5 and fixed download URL
    * New options --snmpwalk and --usewalk help implemeting checks
      for SNMP hardware which is not present
    * SNMP: Automatically detect missing entries. That fixes if64
      on some CISCO switches.
    * SNMP: Fix hex string detection (hopefully)
    * Do chown only if running as root (avoid error messages)
    * SNMP: SNMPv3 support: use 4-tuple of security level, auth protocol,
      security name and password instead of a string in snmp_communities
      for V3 hosts.
    * SNMP: Fixed hexstring detection on empty strings
    * New option -II: Is like -I, but removes all previous autochecks
      from inventorized hosts
    * install_nagios.sh: Fix detection of PNP4Nagios URL and URL of
      NagVis
    * Packager: make sanity check prohibiting creating of package files
      in Check MK's directories
    * install_nagios.sh: Support Ubuntu 10.04 (Thanks to Ben)
      
    Checks & Agents:
    * New check ntp.time: Similar to 'ntp' but only honors the system peer
      (that NTP peer where ntpq -p prints a *).
    * wmic_process: new check for ressource consumption of windows processes
    * Windows agent supports now plugins/ and local/ checks
    * [FIX] ps.perf now correctly detects extended performance data output
      even if number of matching processes is 0
    * renamed check cisco_3640_temp to cisco_temp, renamed cisco_temp
      to cisco_temp_perf, fixed snmp detection of those checks
    * New check hr_cpu - checking the CPU utilization via SNMP
    * New check hr_fs - checking filesystem usage via SNMP
    * New check hr_mem - checking memory usage via SNMP
    * ps: inventory now can configured on a per host / tag base
    * Linux: new check nvidia.temp for monitoring temperature of NVIDIA graphics card
    * Linux: avoid free-ipmi hanging forever on hardware that does not support IPMI
    * SNMP: Instead of an artificial index column, which some checks use, now
      the last component of the OID is used as index. That means that inventory
      will find new services and old services will become UNKNOWN. Please remove
      the outdated checks.
    * if: handle exception on missing OIDs
    * New checks hp_blade* - Checking health of HP BladeSystem Enclosures via SNMP
    * New check drbd - Checking health of drbd nodes
    * New SNMP based checks for printers (page counter, supply), contributed
      by Peter Lauk (many thanks!)
    * New check cups_queues: Checking the state of cups printer queues
    * New check heartbeat_nodes: Checking the node state and state of the links
      of heartbeat nodes
    * New check heartbeat_rscstatus: Checks the local resource status of
      a heartbeat node
    * New check win_dhcp_pools: Checks the usage of Windows DHCP Server lease pools
    * New check netapp_volumes: Checks on/offline-condition and states of netapp volumes 

    Multisite:
    * New view showing all PNP graphs of services with the same description
    * Two new filters for host: notifications_enabled and acknowledged
    * Files created by the webserver (*.mk) are now created with the group
      configured as common group of Nagios and webserver. Group gets write
      permissions on files and directories.
    * New context view: all services of a host group
    * Fix problems with Umlauts (non-Ascii-characters) in performance data
    * New context view: all services of a host group
    * Sidebar snapins can now fetch URLs for the snapin content instead of
      building the snapin contents on their own.
    * Added new nagvis_maps snapin which displays all NagVis maps available
      to the user. Works with NagVis 1.5 and newer.

1.1.6:
    Core, Setup, etc.:
    * Service aggregation: new config option aggregation_output_format.
      Settings this to "multiline" will produce Nagios multiline output
      with one line for each individual check.

    Multisite:
    * New painter for long service plugin output (Currently not used
      by any builtin view)

    Checks & Agents:
    * Linux agent: remove broken check for /dev/ipmi0

1.1.6rc3:
    Core, Setup, etc.:
    * New option --donate for donating live host data to the community.
      Please refer to the online documentation for details.
    * Tactical Overview: Fixed refresh timeout typo
      (Was 16 mins instead of 10 secs)

    Livestatus:
    * Assume strings are UTF-8 encoded in Nagios. Convert from latin-1 only
      on invalid UTF-8 sequences (thanks to Alexander Yegorov)

    Multisite:
    * Correctly display non-ascii characters (fixes exception with 'ascii codec')
      (Please also update Livestatus to 1.1.6rc3)

1.1.6rc2:
    Multisite:
    * Fix bug in Master control: other sites vanished after klicking buttons.
      This was due to connection error detection in livestatus.py (Bug found
      by Benjamin Odenthal)
    * Add theme and baseurl to links to PNP (using features of new PNP4Nagios
      0.6.4)

    Core, Setup, etc.:
    * snmp: hopefully fix HEX/string detection now

    Checks & Agents:
    * md: fix inventory bug on resync=PENDING (Thanks to Darin Perusich)

1.1.6rc1:
    Multisite:
    * Repair Perf-O-Meters on webkit based browsers (e.g. Chrome, Safari)
    * Repair layout on IE7/IE8. Even on IE6 something is working (definitely
      not transparent PNGs though). Thanks to Lars.
    * Display host state correct if host is pending (painter "host with state")
    * Logfile: new filter for plugin output
    * Improve dialog flow when cloning views (button [EDIT] in views snapin)
    * Quicksearch: do not open search list if text did not change (e.g. Shift up),
      close at click into field or snapin.

    Core, Setup, etc.:
    * Included three patched from Jeff Dairiki dealing with compile flags
      and .gitignore removed from tarballs
    * Fix problem with clustered_services_of[]: services of one cluster
      appeared also on others
    * Packager: handle broken files in package dir
    * snmp handling: better error handling in cases where multiple tables
      are merged (e.g. fc_brocade_port_detailed)
    * snmp: new handling of unprintable strings: hex dumps are converted
      into binary strings now. That way all strings can be displayed and
      no information is lost - nevertheless.
      
    Checks & Agents:
    * Solaris agent: fixed rare df problems on Solaris 10, fix problem with test -f
      (thanks to Ulf Hoffmann)
    * Converted all PNP templates to format of 0.6.X. Dropped compatibility
      with 0.4.X.
    * Do not use ipmi-sensors if /dev/ipmi0 is missing. ipmi-sensors tries
      to fiddle around with /dev/mem in that case and miserably fails
      in some cases (infinite loop)
    * fjdary60_run: use new binary encoding of hex strings
    * if64: better error handling for cases where clients do not send all information
    * apc_symmetra: handle status 'smart boost' as OK, not CRITICAL

    Livestatus:
    * Delay starting of threads (and handling of socket) until Nagios has
      started its event loop. This prevents showing services as PENDING 
      a short time during program start.

1.1.6b3:
    Multisite:
    * Quicksearch: hide complete host list if field is emptied via Backspace or Del.
      Also allow handle case where substring match is unique.

1.1.6b2:
    Core, Setup, etc.:
    * Packager: fix unpackaged files (sounds, etc)

    Multisite:
    * Complete new design (by Tobias Roeckl, Kopf & Herz)
    * New filters for last service check and last service state change
    * New views "Recently changed services" and "Unchecked services"
    * New page for adding sidebar snapins
    * Drag & Drop for sidebar snapins (thanks to Lars)
    * Grab & Move for sidebar scrolling (thanks to Lars)
    * Filter out summary hosts in most views.
    * Set browser refresh to 30 secs for most views
    * View host status: added a lot of missing information
    * View service status: also added information here
    * Make sure, enough columns can be selected in view editor
    * Allow user to change num columns and refresh directly in view
    * Get back to where you came after editing views
    * New sidebar snapin "Host Matrix"
    * New feature "status_host" for remote sites: Determine connection
      state to remote side by considering a certain host state. This
      avoids livestatus time outs to dead sites.
    * Sidebar snapin site status: fix reload problem
    * New Perf-O-Meters displaying service performance data
    * New snapin "Custom Links" where you easily configure your own
      links via multisite.mk (see example in new default config file)
    * Fixed problem when using only one site and that is not local

    Livestatus:
    * new statistics columns: log_messages and log_messages_rate
    * make statistics average algorithm more sluggish

1.1.5i3:
     Core, Setup, etc.:
     * New Check_MK packager (check_mk -P)

1.1.5i2:
     Core, Setup, etc.:
     * install_nagios.sh: add missing package php5-iconv for SLES11

     Checks & Agents:
     * if64: new SNMP check for network interfaces. Like if, but uses 64 bit
       counters of modern switches. You might need to configure bulkwalk_hosts.
     * Linux agent: option -d enabled debug output
     * Linux agent: fix ipmi-sensors cache corruption detection
     * New check for temperature on Cisco devices (cisco_3640_temp)
     * recompiled waitmax with dietlibc (fixed incompatibility issues
       on older systems)

     Multisite:
     * Filters for groups are negateable.

1.1.5i1:
     Checks & Agents:
     * uptime: new check for system uptime (Linux)
     * if: new SNMP check for network interfaces with very detailed traffic,
       packet and error statistics - PNP graphs included

     Multisite:
     * direct integration of PNP graphs into Multisite views
     * Host state filter: renamed HTML variables (collision with service state). You
       might need to update custom views using a filter on host states.
     * Tactical overview: exclude services of down hosts from problems, also exclude
       summary hosts
     * View host problems/service problems: exclude summary hosts, exclude services
       of down hosts
     * Simplified implementation of sidebar: sidebar is not any longer embeddeable.
     * Sidebar search: Added host site to be able to see the context links on
       the result page
     * Sidebar search: Hitting enter now closes the hint dropdown in all cases

1.1.5i0:
      Core, Setup, etc.:
      * Ship check-specific rra.cfg's for PNP4Nagios (save much IO and disk space)
      * Allow sections in agent output to apear multiple times
      * cleanup_autochecks.py: new option -f for directly activating new config
      * setup.sh: better detection for PNP4Nagios 0.6
      * snmpwalk: use option -Oa, inhibit strings to be output as hex if an umlaut
        is contained.

      Checks & Agents:
      * local: allow more than once performance value, separated by pipe (|)
      * ps.perf: also send memory and CPU usage (currently on Linux and Solaris)
      * Linux: new check for filesystems mount options
      * Linux: new very detailed check for NTP synchronization
      * ifoperstatus: inventory honors device type, per default only Ethernet ports
        will be monitored now
      * kernel: now inventory is supported and finds pgmajfault, processes (per/s)
        and context switches
      * ipmi_sensors: Suppress performance data for fans (save much IO/space)
      * dual_lan_check: fix problem which using MRPE
      * apc_symmetra: PNP template now uses MIN for capacity (instead of AVERAGE)
      * fc_brocade_port_detailed: PNP template now uses MAX instead of AVERAGE
      * kernel: fix text in PNP template
      * ipmi_sensors: fix timeout in agent (lead to missing items)
      * multipath: allow alias as item instead of uuid
      * caching agent: use /var/cache/check_mk as cache directory (instead of /etc/check_mk)
      * ifoperstatus: is now independent of MIB

      Multisite:
      * New column host painter with link to old Nagios services
      * Multisite: new configuration parameter default_user_role
      
      Livestatus:
      * Add missing LDFLAGS for compiling (useful for -g)

1.1.4:
      Summary:
      * A plentitude of problem fixes (including MRPE exit code bug)
      * Many improvements in new Multisite GUI
      * Stability and performance improvements in Livestatus

      Core, Setup, etc.:
      * Check_MK is looking for main.mk not longer in the current and home
        directory
      * install_nagios.sh: fix link to Check_MK in sidebar
      * install_nagios.sh: switch PNP to version 0.6.3
      * install_nagios.sh: better Apache-Config for Multisite setup
      * do not search main.mk in ~ and . anymore (brought only trouble) 
      * clusters: new variable 'clustered_services_of', allowing for overlapping
         clusters (as proposed by Jörg Linge)
      * install_nagios.sh: install snmp package (needed for snmp based checks)
      * Fix ower/group of tarballs: set them to root/root
      * Remove dependency from debian agent package    
      * Fixed problem with inventory when using clustered_services
      * tcp_connect_timeout: Applies now only for connect(), not for
        time of data transmission once a connection is established
      * setup.sh now also works for Icinga
      * New config parameter debug_log: set this to a filename in main.mk and you
        will get a debug log in case if 'invalid output from plugin...'
      * ping-only-hosts: When ping only hosts are summarized, remove Check_MK and
        add single PING to summary host.
      * Service aggregation: fix state relationship: CRIT now worse than UNKNOWN 
      * Make extra_service_conf work also for autogenerated PING on ping-only-hosts
        (groups, contactgroups still missing)

      Checks & Agents:
      * mrpe in Linux agent: Fix bug introduced in 1.1.3: Exit status of plugins was
        not honored anymore (due to newline handling)
      * mrpe: allow for sending check_command to PNP4Nagios (see MRPE docu)
      * Logwatch GUI: fix problem on Python 2.4 (thanks to Lars)
      * multipath: Check is now less restrictive when parsing header lines with
        the following format: "<alias> (<id>)"
      * fsc_ipmi_mem_status: New check for monitoring memory status (e.g. ECC)
         on FSC TX-120 (and maybe other) systems.
      * ipmi_sensors in Linux agent: Fixed compatibility problem with new ipmi
        output. Using "--legacy-output" parameter with newer freeipmi versions now.
      * mrpe: fix output in Solaris agent (did never work)
      * IBM blade center: new checks for chassis blowers, mediatray and overall health
      * New caching agent (wrapper) for linux, supporting efficient fully redundant
        monitoring (please read notes in agents/check_mk_caching_agent)
      * Added new smbios_sel check for monitoring the System Event Log of SMBIOS.
      * fjdarye60_rluns: added missing case for OK state
      * Linux agent: The xinetd does not log each request anymore. Only
        failures are logged by xinetd now. This can be changed in the xinetd
	configuration files.
      * Check df: handle mountpoints containing spaces correctly 
        (need new inventorization if you have mountpoints with spaces)
      * Check md on Linux: handle spare disks correctly
      * Check md on Linux: fix case where (auto-read-only) separated by space
      * Check md on Linux: exclude RAID 0 devices from inventory (were reported as critical)
      * Check ipmi: new config variable ipmi_ignore_nr
      * Linux agent: df now also excludes NFSv4
      * Wrote man-page for ipmi check
      * Check mrpe: correctly display multiline output in Nagios GUI
      * New check rsa_health for monitoring IBM Remote Supervisor Adapter (RSA)
      * snmp scan: suppress error messages of snmpget
      * New check: cpsecure_sessions for number of sessions on Content Security Gateway
      * Logwatch GUI: move acknowledge button to top, use Multisite layout,
         fix several layout problem, remove list of hosts
      * Check logwatch: limit maximum size of stored log messages (configurable
        be logwatch_max_filesize)
      * AIX agent: fix output of MRPE (state and description was swapped)
      * Linux agent: fixed computation of number of processors on S390
      * check netctr: add missing perfdata (was only sent on OK case)
      * Check sylo: New check for monitoring the sylo state
      
      Livestatus:
      * Table hosts: New column 'services' listing all services of that host
      * Column servicegroups:members: 'AuthUser' is now honored
      * New columns: hosts:services_with_state and servicegroups:members_with_state
      * New column: hostgroup:members_with_state
      * Columns hostgroup:members and hostgroup:members_with_state honor AuthUser
      * New rudimentary API for C++
      * Updates API for Python
      * Make stack size of threads configurable
      * Set stack size of threads per default o 64 KB instead of 8 MB
      * New header Localtime: for compensating time offsets of remote sites
      * New performance counter for fork rate
      * New columns for hosts: last_time_{up,down,unreachable}
      * New columns for services: last_time_{ok,warning,critical,unknown}
      * Columns with counts honor now AuthUser
      * New columns for hosts/services: modified_attributes{,_list}
      * new columns comments_with_info and downtimes_with_info
      * Table log: switch output to reverse chronological order!
      * Fix segfault on filter on comments:host_services
      * Fix missing -lsocket on Solaris
      * Add missing SUN_LEN (fixed compile problem on Solaris)
      * Separators: remote sanitiy check allowing separators to be equal
      * New output format "python": declares strings as UTF-8 correctly
      * Fix segault if module loaded without arguments

      Multisite:
      * Improved many builtin views
      * new builtin views for host- and service groups
      * Number of columns now configurable for each layout (1..50)
      * New layout "tiled"
      * New painters for lists of hosts and services in one column
      * Automatically compensate timezone offsets of remote sites
      * New datasources for downtimes and comments
      * New experimental datasource for log
      * Introduce limitation, this safes you from too large output
      * reimplement host- and service icons more intelligent
      * Output error messages from dead site in Multisite mode
      * Increase wait time for master control buttons from 4s to 10s
      * Views get (per-view) configurable browser automatic reload interval
      * Playing of alarm sounds (configurable per view)
      * Sidebar: fix bookmark deletion problem in bookmark snapin
      * Fixed problem with sticky debug
      * Improve pending services view
      * New column with icon with link to Nagios GUI
      * New icon showing items out of their notification period.
      * Multisite: fix bug in removing all downtimes
      * View "Hostgroups": fix color and table heading
      * New sidebar snapin "Problem hosts"
      * Tactical overview: honor downtimes
      * Removed filter 'limit'. Not longer needed and made problems
        with new auto-limitation.
      * Display umlauts from Nagios comments correctly (assuming Latin-1),
         inhibit entering of umlauts in new comments (fixes exception)
      * Switched sidebar from synchronous to asynchronous requests
      * Reduced complete reloads of the sidebar caused by user actions
      * Fix reload problem in frameset: Browser reload now only reloads
        content frames, not frameset.


1.1.3:

      Core, Setup, etc.:
      * Makefile: make sure all files are world readable
      * Clusters: make real host checks for clusters (using check_icmp with multiple IP addresses)
      * check_mk_templates: remove action_url from cluster and summary hosts (they have no performance data)
      * check_mk_template.cfg: fix typo in notes_url
      * Negation in binary conf lists via NEGATE (clustered_services, ingored_services,
	bulkwalk_hosts, etc).
      * Better handling of wrapping performance counters
      * datasource_programs: allow <HOST> (formerly only <IP>)
      * new config variable: extra_nagios_conf: string simply added to Nagios
        object configuration (for example for define command, etc.)
      * New option --flush: delete runtime data of some or all hosts
      * Abort installation if livestatus does not compile.
      * PNP4Nagios Templates: Fixed bug in template file detection for local checks
      * nagios_install.sh: Added support for Ubuntu 9.10
      * SNMP: handle multiline output of snmpwalk (e.g. Hexdumps)
      * SNMP: handle ugly error output of snmpwalk
      * SNMP: allow snmp_info to fetch multiple tables
      * check_mk -D: sort hostlist before output
      * check_mk -D: fix output: don't show aggregated services for non-aggregated hosts
      * check_mk_templates.cfg: fix syntax error, set notification_options to n

      Checks & Agents:
      * logwatch: fix authorization problem on web pages when acknowledging
      * multipath: Added unhandled multipath output format (UUID with 49 signs)
      * check_mk-df.php: Fix locale setting (error of locale DE on PNP 0.6.2)
      * Make check_mk_agent.linux executable
      * MRPE: Fix problems with quotes in commands
      * multipath: Fixed bug in output parser
      * cpu: fixed bug: apply level on 15min, not on 1min avg
      * New check fc_brocade_port_detailed
      * netctrl: improved handling of wrapped counters
      * winperf: Better handling of wrapping counters
      * aironet_client: New check for number of clients and signal
        quality of CISCO Aironet access points
      * aironet_errors: New check for monitoring CRC errors on
        CISCO Aironet access points
      * logwatch: When Agent does not send a log anymore and no local logwatch
                  file present the state will be UNKNOWN now (Was OK before).
      * fjdarye60_sum: New check for summary status of Fidary-E60 devices
      * fjdarye60_disks: New check for status of physical disks
      * fjdarye60_devencs: New check for status of device enclosures
      * fjdarye60_cadaps: New check for status of channel adapters
      * fjdarye60_cmods: New check for status of channel modules
      * fjdarye60_cmods_flash: New check for status of channel modules flash
      * fjdarye60_cmods_mem: New check for status of channel modules memory
      * fjdarye60_conencs: New check for status of controller enclosures
      * fjdarye60_expanders: New check for status of expanders
      * fjdarye60_inletthmls: New check for status of inlet thermal sensors
      * fjdarye60_thmls: New check for status of thermal sensors
      * fjdarye60_psus: New check for status of PSUs
      * fjdarye60_syscaps: New check for status of System Capacitor Units
      * fjdarye60_rluns: New check for RLUNs
      * lparstat_aix: New check by Joerg Linge
      * mrpe: Handles multiline output correctly (only works on Linux,
	      Agents for AIX, Solaris still need fix).
      * df: limit warning and critical levels to 50/60% when using a magic number
      * fc_brocade_port_detailed: allow setting levels on in/out traffic, detect
         baudrate of inter switch links (ISL). Display warn/crit/baudrate in
	 PNP-template

      MK Livestatus:
      * fix operators !~ and !~~, they didn't work (ever)
      * New headers for waiting (please refer to online documentation)
      * Abort on errors even if header is not fixed16
      * Changed response codes to better match HTTP
      * json output: handle tab and other control characters correctly
      * Fix columns host:worst_service_state and host:worst_service_hard_state
      * New tables servicesbygroup, servicesbyhostgroup and hostsbygroup
      * Allow to select columns with table prefix, e.g. host_name instead of name
        in table hosts. This does not affect the columns headers output by
	ColumnHeaders, though.
      * Fix invalid json output of group list column in tables hosts and services
      * Fix minor compile problem.
      * Fix hangup on AuthUser: at certain columns
      * Fix some compile problems on Solaris

      Multisite:
      * Replaced Multiadmin with Multisite.


1.1.2:
      Summary:
      * Lots of new checks
      * MK Livestatus gives transparent access to log files (nagios.log, archive/*.log)
      * Many bug fixes

      MK Livestatus:
      * Added new table "log", which gives you transparent access to the Nagios log files!
      * Added some new columns about Nagios status data to stable 'status'
      * Added new table "comments"
      * Added logic for count of pending service and hosts
      * Added several new columns in table 'status' 
      * Added new columns flap_detection and obsess_over_services in table services
      * Fixed bug for double columns: filter truncated double to int
      * Added new column status:program_version, showing the Nagios version
      * Added new column num_services_pending in table hosts
      * Fixed several compile problems on AIX
      * Fixed bug: queries could be garbled after interrupted connection
      * Fixed segfault on downtimes:contacts
      * New feature: sum, min, max, avg and std of columns in new syntax of Stats:

      Checks & Agents:
      * Check ps: this check now supports inventory in a very flexible way. This simplifies monitoring a great number of slightly different processes such as with ORACLE or SAP.
      * Check 'md': Consider status active(auto-read-only) as OK
      * Linux Agent: fix bug in vmware_state
      * New Checks for APC Symmetra USV
      * Linux Agent: made <<<meminfo>>> work on RedHat 3.
      * New check ps.perf: Does the same as ps, but without inventory, but with performance data
      * Check kernel: fixed missing performance data
      * Check kernel: make CPU utilization work on Linux 2.4
      * Solaris agent: don't use egrep, removed some bashisms, output filesystem type zfs or ufs
      * Linux agent: fixed problem with nfsmount on SuSE 9.3/10.0
      * Check 'ps': fix incompability with old agent if process is in brackets
      * Linux agent: 'ps' now no longer supresses kernel processes
      * Linux agent: make CPU count work correctly on PPC-Linux
      * Five new checks for monitoring DECRU SANs
      * Some new PNP templates for existing checks that still used the default templates
      * AIX Agent: fix filesystem output
      * Check logwatch: Fix problem occuring at empty log lines
      * New script install_nagios.sh that does the same as install_nagios_on_lenny.sh, but also works on RedHat/CentOS 5.3.
      * New check using the output of ipmi-sensors from freeipmi (Linux)
      * New check for LSI MegaRAID disks and arrays using MegaCli (based on the driver megaraid_sas) (Linux)
      * Added section <<<cpu>>> to AIX and Solaris agents
      * New Check for W&T web thermograph (webthermometer)
      * New Check for output power of APC Symmetra USP
      * New Check for temperature sensors of APC Symmetra WEB/SNMP Management Card.
      * apc_symmetra: add remaining runtime to output
      * New check for UPS'es using the generic UPS-MIB (such as GE SitePro USP)
      * Fix bug in PNP-template for Linux NICs (bytes and megabytes had been mixed up).
      * Windows agent: fix bug in output of performance counters (where sometimes with , instead of .)
      * Windows agent: outputs version if called with 'version'
      
      Core, Setup, etc.:
      * New SNMP scan feature: -I snmp scans all SNMP checks (currently only very few checks support this, though)
      * make non-bulkwalk a default. Please edit bulkwalk_hosts or non_bulkwalk_hosts to change that
      * Improve setup autodetection on RedHat/CentOS.  Also fix problem with Apache config for Mutliadmin: On RedHat Check_MK's Apache conf file must be loaded after mod_python and was thus renamed to zzz_check_mk.conf.
      * Fix problem in Agent-RPM: mark xinetd-configfile with %config -> avoid data loss on update
      * Support PNP4Nagios 0.6.2
      * New setup script "install_nagios.sh" for installing Nagios and everything else on SLES11
      * New option define_contactgroups: will automatically create contactgroup definitions for Nagios

1.1.0:
      * Fixed problems in Windows agent (could lead
        to crash of agent in case of unusal Eventlog
	messages)
      * Fixed problem sind 1.0.39: recompile waitmax for
        32 Bit (also running on 64)
      * Fixed bug in cluster checks: No cache files
        had been used. This can lead to missing logfile
	messages.
      * Check kernel: allow to set levels (e.g. on 
	pgmajfaults)
      * Check ps now allows to check for processes owned
        by a specific user (need update of Linux agent)
      * New configuration option aggregate_check_mk: If
        set to True, the summary hosts will show the
	status auf check_mk (default: False)
      * Check winperf.cpuusage now supports levels
        for warning and critical. Default levels are
	at 101 / 101
      * New check df_netapp32 which must be used
        for Netapps that do not support 64 bit 
	counters. Does the same as df_netapp
      * Symlink PNP templates: df_netapp32 and
        df_netapp use same template as df
      * Fix bug: ifoperstatus does not produce performance
        data but said so.
      * Fix bug in Multiadmin: Sorting according to
        service states did not work
      * Fix two bugs in df_netapp: use 64 bit counters
        (32 counter wrap at 2TB filesystems) and exclude
       	snapshot filesystems with size 0 from inventory.
      * Rudimentary support for monitoring ESX: monitor
        virtual filesystems with 'vdf' (using normal df
	check of check_mk) and monitor state of machines 
	with vcbVmName -s any (new check vmware_state).
      * Fixed bug in MRPE: check failed on empty performance
        data (e.g. from check_snmp: there is emptyness
        after the pipe symbol sometimes)
      * MK Livestatus is now multithreaded an can
        handle up to 10 parallel connections (might
        be configurable in a future version).
      * mk_logwatch -d now processes the complete logfile
        if logwatch.state is missing or not including the
	file (this is easier for testing)
      * Added missing float columns to Livestatus.
      * Livestatus: new header StatsGroupBy:
      * First version with "Check_MK Livestatus Module"!
        setup.sh will compile, install and activate
	Livestatus per default now. If you do not want
	this, please disable it by entering <tt>no</tt>,
	when asked by setup.
      * New Option --paths shows all installation, config
        and data paths of Check_mk and Nagios
      * New configuration variable define_hostgroups and
        define service_groups allow you to automatically
        create host- and service groups - even with aliases.
      * Multiadmin has new filter for 'active checks enabled'.
      * Multiadmin filter for check_command is now a drop down list.
      * Dummy commands output error message when passive services
        are actively checked (by accident)
      * New configuration option service_descriptions allows to
        define customized service descriptions for each check type
      * New configuration options extra_host_conf, extra_summary_host_conf
        and extra_service_conf allow to define arbitrary Nagios options
	in host and service defitions (notes, icon_image, custom variables,
        etc)
      * Fix bug: honor only_hosts also at option -C


1.0.39:
      * New configuration variable only_hosts allows
	you to limit check_mk to a subset of your
	hosts (for testing)
      * New configuration parameter mem_extended_perfdata
	sends more performance data on Linux (see 
	check manual for details)
      * many improvements of Multiadmin web pages: optionally 
	filter out services which are (not) currently in downtime
	(host or service itself), optionally (not) filter out summary
	hosts, show host status (down hosts), new action
	for removing all scheduled downtimes of a service.
	Search results will be refreshed every 90 seconds.
	Choose between two different sorting orders.
	Multadmin now also supports user authentication
      * New configuration option define_timeperiods, which
	allows to create Nagios timeperiod definitions.
	This also enables the Multiadmin tools to filter
	out services which are currently not in their
	notification interval.
      * NIC check for Linux (netctr.combined) now supports
	checking of error rates
      * fc_brocade_port: New possibility of monitoring
	CRC errors and C3 discards
      * Fixed bug: snmp_info_single was missing
        in precompiled host checks
	
1.0.38:
      * New: check_mk's multiadmin tool (Python based
	web page). It allows mass administration of
	services (enable/disable checks/notifications, 
	acknowledgements, downtimes). It does not need
	Nagios service- or host groups but works with
	a freeform search.
      * Remove duplicate <?php from the four new 
	PNP templates of 1.0.37.
      * Linux Agent: Kill hanging NFS with signal 9
	(signal 15 does not always help)
      * Some improvements in autodetection. Also make
	debug mode: ./autodetect.py: This helps to
	find problems in autodetection.
      * New configuration variables generate_hostconf and
	generate_dummy_commands, which allows to suppress
	generation of host definitions for Nagios, or 
	dummy commands, resp.
      * Now also SNMP based checks use cache files.
      * New major options --backup and --restore for
	intelligent backup and restore of configuration
	and runtime data
      * New variable simulation_mode allows you to dry
	run your Nagios with data from another installation.
      * Fixed inventory of Linux cpu.loads and cpu.threads
      * Fixed several examples in checks manpages
      * Fixed problems in install_nagios_on_lenny.sh
      * ./setup.sh now understands option --yes: This
        will not output anything except error messages
	and assumes 'yes' to all questions
      * Fix missing 'default.php' in templates for
	local
	
1.0.37:
      * IMPORTANT: Semantics of check "cpu.loads" has changed.
	Levels are now regarded as *per CPU*. That means, that
	if your warning level is at 4.0 on a 2 CPU machine, then 
	a level of 8.0 is applied.
      * On check_mk -v now also ouputs version of check_mk
      * logfile_patterns can now contain host specific entries.
	Please refer to updated online documentation for details.
      * Handling wrapping of performance counters. 32 and 64 bit
	counters should be autodetected and handled correctly.
	Counters wrapping over twice within one check cycle
	cannot be handled, though.
      * Fixed bug in diskstat: Throughput was computed twice
	too high, since /proc/diskstats counts in sectors (512 Bytes)
	not in KB
      * The new configuration variables bulkwalk_hosts and
	non_bulkwalk_hosts, that allow 	to specify, which hosts 
	support snmpbulkwalk (which is
	faster than snmpwalk) and which not. In previos versions,
	always bulk walk was used, but some devices do not support
	that.
      * New configuration variable non_aggregated_hosts allows
	to exclude hosts generally from service aggregation.
      * New SNMP based check for Rittal CMC TC 
	(ComputerMultiControl-TopConcept) Temperature sensors 
      * Fixed several problems in autodetection of setup
      * Fixed inventory check: exit code was always 0
	for newer Python versions.
      * Fixed optical problem in check manual pages with
	newer version of less.
      * New template check_mk-local.php that tries to
	find and include service name specific templates.
	If none is found, default.php will be used.
      * New PNP templates check_mk-kernel.php for major page
	faults, context switches and process creation
      * New PNP template for cpu.threads (Number of threads)
      * Check nfsmounts now detects stale NFS handles and
	triggers a warning state in that case

1.0.36:
      * New feature of Linux/UNIX Agent: "MRPE" allows
	you to call Nagios plugins by the agent. Please
	refer to online documentation for details.
      * Fix bug in logwatch.php: Logfiles names containing spaces
	now work.
      * Setup.sh now automatically creates cfg_dir if
	none found in nagios.cfg (which is the case for the
	default configuration of a self compiled Nagios)
      * Fix computation of CPU usage for VMS.
      * snmp_hosts now allows config-list syntax. If you do
	not define snmp_hosts at all, all hosts with tag
	'snmp' are considered to be SNMP hosts. That is 
	the new preferred way to do it. Please refer
	to the new online documentation.
      * snmp_communities now also allows config-list syntax
	and is compatible to datasource_programs. This allows
	to define different SNMP communities by making use
	of host tags.
      * Check ifoperstatus: Monitoring of unused ports is
	now controlled via ifoperstatus_monitor_unused.
      * Fix problem in Windows-Agent with cluster filesystems:
	temporarily non-present cluster-filesystems are ignored by
	the agent now.
      * Linux agent now supports /dev/cciss/d0d0... in section
	<<<diskstat>>>
      * host configuration for Nagios creates now a variable
	'name host_$HOSTNAME' for each host. This allows
	you to add custom Nagios settings to specific hosts
	in a quite general way.
      * hosts' parents can now be specified with the
	variable 'parents'. Please look at online documentation
	for details.
      * Summary hosts now automatically get their real host as a
	parent. This also holds for summary cluster hosts.
      * New option -X, --config-check that checks your configuration
	for invalid variables. You still can use your own temporary
	variables if you prefix them with an underscore.
	IMPORTANT: Please check your configuration files with
	this option. The check may become an implicit standard in
	future versions.
      * Fixed problem with inventory check on older Python 
	versions.
      * Updated install_nagios_on_lenny.sh to Nagios version
	3.2.0 and fixed several bugs.

1.0.35:
      * New option -R/--restart that does -S, -H and -C and
	also restarts Nagios, but before that does a Nagios
	config check. If that fails, everything is rolled
	back and Nagios keeps running with the old configuration.
      * PNP template for PING which combines RTA and LOSS into
	one graph.
      * Host check interval set to 1 in default templates.
      * New check for hanging NFS mounts (currently only
	on Linux)
      * Changed check_mk_templates.cfg for PING-only hosts:
	No performance data is processed for the PING-Check
	since the PING data is already processed via the
	host check (avoid duplicate RRDs)
      * Fix broken notes_url for logwatch: Value from setup.sh
	was ignored and always default value taken.
      * Renamed config variable mknagios_port to agent_port
	(please updated main.mk if you use that variable)
      * Renamed config variable mknagios_min_version to
	agent_min_version (update main.mk if used)
      * Renamed config variable mknagios_autochecksdir to 
	autochecksdir (update main.mk if used)
      * configuration directory for Linux/UNIX agents is
	now configurable (default is /etc/check_mk)
      * Add missing configuration variable to precompiled
	checks (fix problem when using clusters)
      * Improved multipath-check: Inventory now determines
	current number of paths. And check output is more
	verbose.
      * Mark config files as config files in RPM. RPM used
	to overwrite main.mk on update!
	
1.0.34:
      * Ship agents for AIX and SunOS/Solaris (beta versions).
      * setup script now autodetects paths and settings of your
	running Nagios
      * Debian package of check_mk itself is now natively build
	with paths matching the prepackaged Nagios on Debian 5.0
      * checks/df: Fix output of check: percentage shown in output
	did include reserved space for root where check logic did
	not. Also fix logic: account reserved space as used - not
	as avail.
      * checks/df: Exclude filesystems with size 0 from inventory.
      * Fix bug with host tags in clusters -> precompile did not
	work.
      * New feature "Inventory Check": Check for new services. Setting
	inventory_check_interval=120 in main.mk will check for new services
	every 2 hours on each host. Refer to online documentation
	for more details.
      * Fixed bug: When agent sends invalid information or check
	has bug, check_mk now handles this gracefully
      * Fixed bug in checks/diskstat and in Linux agent. Also
	IDE disks are found. The inventory does now work correctly
	if now disks are found.
      * Determine common group of Apache and Nagios at setup.
	Auto set new variable www_group which replaces logwatch_groupid.
	Fix bug: logwatch directories are now created with correct
	ownership when check_mk is called manually as root.
      * Default templates: notifications options for hosts and
	services now include also recovery, flapping and warning
	events.
      * Windows agent: changed computation of RAM and SWAP usage
	(now we assume that "totalPageFile" includes RAM *and*
	SWAP).
      * Fix problem with Nagios configuration files: remove
	characters Nagios considers as illegal from service
	descriptions.
      * Processing of performance data (check_icmp) for host
        checks and PING-only-services now set to 1 in default
	templates check_mk_templates.cfg.
      * New SNMP checks for querying FSC ServerView Agent: fsc_fans,
	fsc_temp and fsc_subsystems. Successfully tested with agents
	running	on Windows and Linux.
      * RPM packaged agent tested to be working on VMWare ESX 4.0 
	(simply install RPM package with rpm -i ... and open port 
	in firewall with "esxcfg-firewall -o 6556,tcp,in,check_mk")
      * Improve handling of cache files: inventory now uses cache
	files only if they are current and if the hosts are not
	explicitely specified.
	
1.0.33:
      * Made check_mk run on Python 2.3.4 (as used in CentOS 4.7
	und RedHat 4.7). 
      * New option -M that prints out manual pages of checks.
	Only a few check types are documented yet, but more will
	be following.
      * Package the empty directory /usr/lib/check_mk_agent/plugins
	and ../local into the RPM and DEB package of the agent
      * New feature: service_dependencies. check_mk lets you comfortably
	create Nagios servicedependency definitions for you and also
	supports them by executing the checks in an optimal order.
      * logwatch.php: New button for hiding the context messages.
	This is a global setting for all logfiles and its state is
	stored in a cookie.
	
1.0.32:
      * IMPORTANT: Configuration variable datasource_programs is now
        analogous to that of host_groups. That means: the order of
        program and hostlist must be swapped!
      * New option --fake-dns, useful for tests with non-existing
	hosts.
      * Massive speed improvement for -S, -H and -C
      * Fixed bug in inventory of clusters: Clustered services where
	silently dropped (since introduction of host tags). Fixed now.
      * Fixed minor bug in inventory: Suppress DNS lookup when using
	--no-tcp
      * Fixed bug in cluster handling: Missing function strip_tags()
	in check_mk_base.py was eliminated.
      * Changed semantics of host_groups, summary_host_groups,
	host_contactgroups, and summary_host_groups for clusters. 
	Now the cluster names will be relevant, not
	the names of the nodes. This allows the cluster hosts to
	have different host/contactgroups than the nodes. And it is more
	consistent with other parts of the configuration.
      * Fixed bug: datasource_programs on cluster nodes did not work
	when precompiling

1.0.31:
      * New option -D, --dump that dumps all configuration information
	about one, several or all hosts
	New config variables 'ignored_checktypes' and 'ignored_services',
        which allow to include certain checktypes in general or
        some services from some hosts from inventory
      * Config variable 'clustered_services' now has the same semantics
	as ignored_checktypes and allows to make it host dependent.
      * Allow magic tags PHYSICAL_HOSTS, CLUSTER_HOSTS and ALL_HOSTS at
	all places, where lists of hosts are expected (except checks).
	This fixes various problems that arise when using all_hosts at
	those places:
	  * all_hosts might by changed by another file in conf.d
	  * all_hosts does not contain the cluster hosts
      * Config file 'final.mk' is read after all other config files -
	if it exists. You can put debug code there that prints the
	contents of your variables.
      * Use colored output only, if stdout is a tty. If you have
	problems with colors, then you can pipe the output
	through cat or less
      * Fixed bug with host tags: didn't strip off tags when
	processing configuration lists (occurs when using
	custom host lists)
      * mk_logwatch is now aware of inodes of logfiles. This
	is important for fast rotating files: If the inode
	of a logfile changes between two checks mk_logwatch
	assumes that the complete content is new, even if
	the new file is longer than the old one.
      * check_mk makes sure that you do not have duplicate
	hosts in all_hosts or clusters.

1.0.30:
      * Windows agent now automatically monitors all existing
	event logs, not only "System" and "Application".

1.0.29:
      * Improved default Nagios configuration file:
	added some missing templates, enter correct URLs
	asked at setup time.
      * IMPORANT: If you do not use the new default 
	Nagios configuration file you need to rename
	the template for aggregated services (summary
	services) to check_mk_summarizes (old name
	was 'check_mk_passive-summary'). Aggregated
	services are *always* passive and do *never*
	have performance data.
      * Hopefully fixed CPU usage output on multi-CPU
	machines
      * Fixed Problem in Windows Agent: Eventlog monitoring
	does now also work, if first record has not number 1
	(relevant for larger/older eventlogs)
      * Fixed bug in administration.html: Filename for Nagios
	must be named check_mk.cfg and *not* main.mk. Nagios
	does not read files without the suffix .cfg. 
      * magic factor for df, that allows to automatgically 
        adapt levels for very big or very small filesystems.
      * new concept of host tags simplyfies configuration.
      * IMPORTANT: at all places in the configuration where
	lists of hosts are used those are not any longer
	interpreted as regular expressions. Hostnames
	must match exactly. Therefore the list [ "" ] does
	not any longer represent the list of all hosts.
	It is a bug now. Please write all_hosts instead
	of [ "" ]. The semantics for service expressions
	has not changed.
      * Fixed problem with logwatch.php: Begin with
	<?php, not with <?. This makes some older webservers
	happy.
      * Fixed problem in check ipmi: Handle corrupt output
	from agent
      * Cleaned up code, improved inline documentation
      * Fixed problem with vms_df: default_filesystem_levels,
	filesystem_levels and df magic number now are used
	for df, vms_df and df_netapp together. Works now also
	when precompiled.
	
1.0.28:
      * IMPORTANT: the config file has been renamed from
	check_mk.cfg to main.mk. This has been suggested
	by several of my customers in order to avoid 
	confusion with Nagios configuration files. In addition,
	all check_mk's configuration file have to end in
	'.mk'. This also holds for the autochecks. The 
	setup.sh script will automatically rename all relevant
	files. Users of RPM or DEB installations have to remove
	the files themselves - sorry.
      * Windows agent supports eventlogs. Current all Warning
        and Error messages from 'System' and 'Application' are
        being sent to check_mk. Events can be filtered on the
	Nagios host.
      * Fixed bug: direct RRD update didn't work. Should now.
      * Fixed permission problems when run as root.
      * Agent is expected to send its version in <<<check_mk>>>
	now (not any longer in <<<mknagios>>>
      * Fixed bug in Windows agent. Performance counters now output
	correct values
      * Change checks/winperf: Changed 'ops/sec' into MB/s.
	That measures read and write disk throughput
	(now warn/crit levels possible yet)
      * new SNMP check 'ifoperstatus' for checking link
        of network interfaces via SNMP standard MIB
      * translated setup script into english
      * fixed bug with missing directories in setup script
      * made setup script's output nicer, show version information
      * NEW: mk_logwatch - a new plugin for the linux/UNIX agent
	for watching logfiles
      * Better error handling with Nagios pipe
      * Better handling of global error: make check_mk return
	CRIT, when no data can retrieved at all.
      * Added missing template 'check_mk_pingonly' in sample
	Nagios config file (is needed for hosts without checks)
	
1.0.27:
      * Ship source code of windows agent
      * fix several typos
      * fix bug: option --list-hosts did not work
      * fix bug: precompile "-C" did not work because
	of missing extension .py
      * new option -U,--update: It combines -S, -H and
	-U and writes the Nagios configuration into a
	file (not to stdout).
      * ship templates for PNP4Nagios matching most check_mk-checks.
	Standard installation path is /usr/share/check_mk/pnp-templates
	
1.0.26:
      -	Changed License to GNU GPL Version 2
      * modules check_mk_admin and check_mk_base are both shipped
	uncompiled.
      * source code of windows agent togehter with Makefile shipped
	with normal distribution
      * checks/md now handles rare case where output of /proc/mdstat
	shows three lines per array

1.0.25:
      * setup skript remembers paths

1.0.24:
      * fixed bug with precompile: Version of Agent was always 0

1.0.23:
      * fixed bug: check_config_variables was missing in precompiled
	files
      * new logwatch agent in Python plus new logwatch-check that
	handles both the output from the old and the new agent

1.0.22:
      * Default timeout for TCP transfer increased from 3.0 to 60.0
      * Windows agent supports '<<<mem>>>' that is compatible with Linux
      * Windows agents performance counters output fixed
      * Windows agent can now be cross-compiled with mingw on Linux
      * New checktype winperf.cpuusage that retrieves the percentage
	of CPU usage from windows (still has to be tested on Multi-CPU
	machine)
      * Fixed bug: logwatch_dir and logwatch_groupid got lost when
	precompiling. 
      * arithmetic for CPU usage on VMS multi-CPU machines changed

1.0.21:
      * fixed bug in checks/df: filesystem levels did not work
	with precompiled checks

1.0.20:
      * new administration guide in doc/
      * fixed bug: option -v now works independent of order
      * fixed bug: in statgrab_net: variable was missing (affected -C)
      * fixed bug: added missing variables, imported re (affected -C)
      * check ipmi: new option ipmi_summarize: create only one check for all sensors
      * new pnp-template for ipmi summarized ambient temperature
 
1.0.19:
      * Monitoring of Windows Services
      * Fixed bug with check-specific default parameters
      * Monitoring of VMS (agent not included yet)
      * Retrieving of data via an external programm (e.g. SSH/RSH)
      * setup.sh does not overwrite check_mk.cfg but installs
	the new default file as check_mk.cfg-1.0.19
      * Put hosts into default hostgroup if none is configured<|MERGE_RESOLUTION|>--- conflicted
+++ resolved
@@ -70,13 +70,10 @@
             NOTE: Please refer to the migration notes!
     * 1102 FIX: esx_vsphere_counters: no longer raise false alarms because of invalid data from ESX Host...
     * 1149 FIX: check_mk-ibm_svc_systemstats.diskio, check_mk-ibm_svc_systemstats.iops: fix exception in Perf-O-Meter
-<<<<<<< HEAD
     * 0651 FIX: f5_bigip_interfaces: Fix invalid throughput values, detect newer F5 devices...
-=======
     * 0651 FIX: f5_bigip_interfaces: indentation error and oid to determine the interface state fixed...
     * 1393 FIX: casa_cpu_temp, casa_cpu_util: Change service description to standard...
             NOTE: Please refer to the migration notes!
->>>>>>> b70b6fd8
 
     Multisite:
     * 1066 Implemented Dashboard Designer...
