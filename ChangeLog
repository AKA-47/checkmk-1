1.2.6b2:
    Core & Setup:
    * 1759 Packed RPM and DEB agent packages are now shipped with normal Check_MK package...

    Checks & Agents:
    * 1665 agent_netapp: New special agent for NetApp monitoring via Web-API...
    * 1786 casa_cpu_mem, casa_cpu_temp, casa_cpu_util, casa_fan, casa_power: support more devices, also C100G
    * 1787 docsis_channels_upstream, docsis_channels_downstream: now also support CASA 100G
    * 1457 FIX: logins: new check renamed from "users" check...
            NOTE: Please refer to the migration notes!
    * 1762 FIX: lnx_thermal: Now ignoring trip points with level 0...
    * 1763 FIX: diskstat: Fixed error in config example of manpage
    * 1755 FIX: cisco_vpn_tunnel: fix exception in case tunnel is not OK
    * 1756 FIX: agent_ibmsvc: do not abort execution if one of the sections fail
    * 1778 FIX: cisco_secure: do not warn for port where port security cannot be enabled
    * 1764 FIX: mk_sap: Fixed exception when saving status file
    * 1663 FIX: winperf_if: fixed incorrect enumeration of interface index...
    * 1204 FIX: veeam_client: Not longer throwing an error in case of currenlty running backup
    * 1666 FIX: inventory check esx_vsphere_hostsystem: no longer crashes if information is missing...
    * 1767 FIX: fc_port: Re-enabled check discovery of this check
    * 1768 FIX: brocade_fcport/brocade_info: Only try to discover these services when device provides correct info...
    * 1769 FIX: megaraid_bbu: Fixed exception for some controllers reporting "full charge capacity"
    * 1770 FIX: megaraid_pdisks: Now handling unconfigured good/bad states...
    * 1771 FIX: domino_mailqueues: Fixed exception during inventory when no data usable data available
<<<<<<< HEAD
    * 1772 FIX: lparstat_aix: Check handles already working agent output again
=======
    * 1208 FIX: netwroks_fs: Detects now not reachable cifs mounts
>>>>>>> 84e6cf4c

    Multisite:
    * 1758 Improved exception hander: Shows details without additional debug request, added mailto link for error report...
    * 1788 New personal setting for start page, right after login...
    * 1781 FIX: Fix broken grouping by host/service group in availability
    * 1783 FIX: Finish the view "History of Scheduled Downtimes"...
    * 1206 FIX: Hostname not longer shown as column in host views
    * 1766 FIX: Fixed exceptions in Web GUI when host or service groups used non ascii characters in names...

    WATO:
    * 1760 Added search form to manual checks page
    * 1761 FIX: Ruleset search is now consistent for host & serviceparameters and manual checks
    * 1779 FIX: Fix broken icon in host diagnostic mode
    * 1765 FIX: Fixed bug when generating nagvis backends while having sites with livestatus proxy configured...
    * 1789 FIX: Fix preview of passive checks in WATO list of services
    * 1790 FIX: Fix WATO parameters page for passive checks...

    Notifications:
    * 1662 notification plugin spectrum: finalized script. now able to handle host notications
    * 1754 FIX: Recent notifications (for analysis): Fix wrong color of host DOWN (from yellow to red)
    * 1661 FIX: mknotifyd: improved performance when receiving forwarded notifications
    * 1664 FIX: mknotifyd: further performance improvements for notification forwarding
    * 1205 FIX: RBN: Fixed match contactgroup condition...

    BI:
    * 1784 FIX: Fix exception in BI Boxes when parents are being used


1.2.6b1:
    Core & Setup:
    * 1439 mk-job: now also available on solaris systems...
    * 1648 New installations have the service to check for unchecked services enabled by default...
    * 1723 New check API function get_average() as more intelligent replacement for get_counter()...
    * 1725 The get_average() function from now on only returns one argument: the average...
            NOTE: Please refer to the migration notes!
    * 1483 FIX: Savely replace illegal vertical bars in check plugin output...
    * 1431 FIX: windows_agent: fixed error on parsing unicode formatted logfiles...
    * 1545 FIX: Check_MK Inventory check is now resulting in correct state on duplicate host
    * 1555 FIX: Improved validation on timeperiod references of non existing periods...
    * 1574 FIX: Hosts named like used python modules do not break precompiled checks anymore...
    * 1624 FIX: Remove illegal characters from service descriptions of active checks...
    * 1628 FIX: Remove trailing backslashes from service descriptions...
    * 1649 FIX: Check_MK inventory service has been renamed to Check_MK Discovery...
    * 1706 FIX: Fix file permissions when installing MKPs to 0644 or 0755...
    * 1750 FIX: Handle rare cases where SNMP response string begins with a line feed...
    * 1740 FIX: Changed default service discovery check intervall to 12 hours

    Checks & Agents:
    * 1197 climaveneta_temp: New check for temperature sensors on Climaveneta clima devices
    * 1167 citrix_license/esx_license: Can now be configured to always show OK as state
    * 1198 climaveneta_fan: New check for fan speed on Climaveneta devices
    * 1199 climaveneta_alarm: New check to display the alarm states on Climaveneta devcies
    * 1484 dell_om_sensors: Use sensor name as item...
            NOTE: Please refer to the migration notes!
    * 1200 Docsis Checks: Now HW Rev2 of Arris Cable Modems are detected.
    * 1486 mk_oracle: completely overhauled ORACLE monitoring...
    * 1201 allnet_ip_sensoric: Detect Temperature Sensors now in more cases...
    * 1171 Added new check for monitoring mail delivery (SMTP -> IMAP/POP3 mailbox)...
    * 1444 f5_bigip_chassis_temp, f5_bigip_cpu_temp: Two new checks to replace the old f5_bigip_temp...
            NOTE: Please refer to the migration notes!
    * 1432 agent_vsphere: now able to monitor virtual machines snapshots...
    * 1507 New optional parse_function for check API...
    * 1445 quantum_libsmall_door, quantum_libsmall_status: Two new checks for monitoring small Quantum tape libraries
    * 1448 domino_info: check is extended to also show and monitor the lnNotesServerState
    * 1509 if, if64: New option for make inventory based on port alias...
    * 1440 livedump: now able to add hosts icon_image on config generation...
    * 1517 carel_sensors: New check for monitoring temperature sensors of Carel AC devices
    * 1551 f5_bigip_vserver: add performance data for connections and connection rate
    * 1554 mk_oracle: You can now monitor multiple ORACLE releases on the same host
    * 1518 raritan_pdu_inlet, raritan_pdu_inlet_summary: Modified existing check to give one item per phase and support setting levels....
            NOTE: Please refer to the migration notes!
    * 1592 AIX: New Plugin to monitor errpt in logwatch style...
    * 1565 mem.win: set default levels for page file to 80%/90%
    * 1608 zpool_status: Add an overall state check (thx to Craig Cook)...
    * 1594 ibm_svc_host: Can now be set to be always OK...
    * 1595 esx_vsphere_objects_count: New Check to Ouput the number of VMs
    * 1567 postfix_mailq: speedup in Linux agent for large mail queues...
    * 1611 mssql.vbs: Supporting SQL-Server 2014 now
    * 1568 f5_bigip_cluster_v11: new check for F5 cluster status for firmware version 11
    * 1450 checkpoint_connections, checkpoint_packets: new checks to monitor Checkpoint firewalls
    * 1569 check_mk_agent.openbsd: add sections for mem and lnx_if (memory and network interfaces)...
    * 1451 users: new check to monitor number of users logged in on a linux system...
    * 1615 qnap_disks: Added support for Fujitsu NAS QR802
    * 1616 drbd: Added support for Ahead/Behind cluster states (DRBD >= 8.3.10)
    * 1626 Renamed service descriptions of filesystem, process and logwatch checks...
    * 1627 megaraid_ldisks: Warn if current cache or write policy differs from logical drive default policy...
    * 1629 check_mk_agent.freebsd: several new features and improvements, now only use statgrab...
    * 1630 smart: update in plugin that also outputs information about disks attached to a MegaRAID controller...
    * 1631 juniper_bgp_state: check now detects and supports more differen device models...
    * 1645 Added basic kernel section to FreeBSD agent...
    * 1597 bluecat_dhcp, bluecat_dns: Checks can now be used in Check_MK Cluster Mode
    * 1599 check_mk_agent.aix: Simple run_cached Feature for plugins...
    * 1699 Windows agent: new option "file" for writing output into a file...
    * 1684 cisco_vpn_tunnel: Now supporting VPN 3000 Conncentrator devices
    * 1685 enterasys_*: Now supporting device C2G124-48 (Rev 05.02.18.0002)
    * 1694 cisco_wlc/cisco_wlc_clients: Added support for Cisco AIR-CT2504-K9
    * 1726 Move variable data of Linux/UNIX agents to /var/lib/check_mk_agent...
            NOTE: Please refer to the migration notes!
    * 1734 check_sql: Added support for DB2 (thanks to Troels Arvin)
    * 1757 Check SSH can now be configured  in WATO
    * 1478 FIX: kernel.util, statgrab_cpu: fix computation of utilization...
    * 1480 FIX: brocade_vdx_status: disable check on some devices that do not support it...
    * 1485 FIX: dell_om_disks, dell_om_esmlog, dell_om_mem, dell_om_processors, dell_om_sensors: detect more devices...
    * 1202 FIX: cisco_power, cisco_temp_perf: Both checks now using a new service description...
            NOTE: Please refer to the migration notes!
    * 1446 FIX: cisco_temp_perf: Check now finds missing sensors in case where also cisco_temp_sensor is being used....
    * 1203 FIX: veeam_client: Now supports multiple Backups for one host...
            NOTE: Please refer to the migration notes!
    * 1437 FIX: veeam_jobs: fixed incorrect state for BackupSync job...
    * 1511 FIX: oracle_jobs: avoid broken checks, make compatible with old version...
    * 1513 FIX: Handle broken SNMP bulk walk implementation of Mikrotik Router firmware RouterOS v6.22...
    * 1503 FIX: Fixed monitoring of multiple SAP instances with one mk_sap plugin...
    * 1515 FIX: cisco_secure: fix service description, fix OK state in case of no violation
    * 1449 FIX: nginx_status: agent plugin no longer honours "http(s)_proxy" env variables of root user
    * 1387 FIX: mk_oracle: Correctly deal with underscore in SID for Oracle 9.2-10.1...
    * 1532 FIX: mk_sap: Cleaning up old state information from sap.state file...
    * 1548 FIX: bluecat_ntp: do not inventorized devices where NTP information is missing
    * 1549 FIX: bluecat_threads: do not inventorize this check where information is missing...
    * 1536 FIX: fritz!Box special agent now deals with new URLs (firmware >= 6.0) correctly
    * 1550 FIX: zfs_arc_cache: do not inventorize of no cache information available...
    * 1572 FIX: Sample configs, plugins etc. for windows agent use windows linebreaks now...
    * 1575 FIX: vSphere Monitoring works with RedHat 5.x now...
    * 1584 FIX: winperf_if: Fixed checks of interfaces with equal names but one with index...
    * 1590 FIX: printer_supply_ricoh: Fixed broken check
    * 1591 FIX: netapp_volumes: The state mixed_raid_type is now treated as non-critical state
    * 1602 FIX: dell_om_esmlog: Fixed typo in plugin output
    * 1603 FIX: ad_replication: fixed typo in plugin output
    * 1604 FIX: mysql_slave: Dealing with situation where connection with master is lost
    * 1563 FIX: Reworked configuration of process monitoring...
            NOTE: Please refer to the migration notes!
    * 1593 FIX: IBM SVC Checks: The Service Descriptions not longer contain IBM SVC as prefix...
            NOTE: Please refer to the migration notes!
    * 1564 FIX: check_mk_agent.linux: fix situation where async plugin is not executed after crash...
    * 1609 FIX: zpool_status: fix problem when the zpool has a separate log or cache device...
    * 1566 FIX: 3ware_disks: consider VERIFYING state as OK now...
    * 1612 FIX: job: Fixed wrong reported start time for running jobs
    * 1596 FIX: etherbox: Fix for the inventory in case of not connected temperature sensors...
    * 1571 FIX: check_mk_agent.linux: fix output of lnx_if on Ubuntu 8.04 (on older kernels), repairs tcp_conn_stats...
    * 1622 FIX: megaraid_bbu: handle case isSOHGood and consider it as critical...
    * 1617 FIX: lnx_if: Deal with data provided by cluster host
    * 1618 FIX: ad_replication: Output of timeLastSuccess and timeLastFailure was inverted...
    * 1623 FIX: hp_proliant_mem: support for some yet unhandled status situations
    * 1640 FIX: check_jolokia_metrics_serv_req: Fixed wrong levels shown for upper thresholds
    * 1632 FIX: hr_fs: remove ugly "mounted on:" information appearing on Juniper devices
    * 1646 FIX: hyperv_vms: Plugin garbles following plugin output when no VMs exist...
    * 1647 FIX: agent_ipmi: Check_MK service gets critical now when ipmi-sensors command fails
    * 1453 FIX: drbd.stats: tried to send non-numeric write order parameter to rrd...
    * 1598 FIX: bluecat_dhcp: Check is not longer found in inventory if dhcp service is not activated
    * 1635 FIX: multipath: fix parsing output of multipath on RedHat6 with space in alias
    * 1652 FIX: kaspersky_av_quarantine: Fixed exception when a file was found in quarantine
    * 1653 FIX: megaraid_pdisks: Resulting states are now hard coded within the check...
    * 1654 FIX: statgrab_disk: Fixed scaling of values shown in PNP graphs...
    * 1655 FIX: AIX Agent: Fixed broken filesystem checks when having PowerHA installed...
    * 1656 FIX: cisco_vpn_tunnel: Refactored complete check, fixed threshold bugs...
    * 1677 FIX: f5_bigip_interfaces: Cleaned up check a bit
    * 1679 FIX: ups_bat_temp: Now skipping sensors which are reported to have 0 upsBatteryTemperature
    * 1681 FIX: cmciii_lcp_fans: Skipping non FAN units now; cleaned up check
    * 1682 FIX: cmciii_lcp_waterflow: Check can now deal with devices with a different setup
    * 1701 FIX: Correctly show absolute level for CPU load in case of warn/crit...
    * 1702 FIX: Fix check_notify_count: notification had been counted twice...
    * 1703 FIX: ups_test: Fix computation of time since last self test...
    * 1454 FIX: megaraid checks: megacli binaries in lowercase (Ubuntu..) are now also detected by the linux agent
    * 1455 FIX: hp_proliant_mem:  avoid a crash of the check when module_condition is empty
    * 1688 FIX: juniper_screenos_mem: Fixed wrong total memory computation
    * 1658 FIX: agent_vsphere: no longer crashes when decommissioned vms report no hardware information...
    * 1708 FIX: cups_queues: fix outputting of current printer jobs if printer daemon is CUPS...
    * 1710 FIX: omd_status: Fix totally missing section in Linux agent...
    * 1711 FIX: win_printers.ps1: ignore temporary printers created by RDP terminal sessions...
    * 1712 FIX: hyper_vms: fixed for snapshot VMs with (...) in their names...
    * 1713 FIX: check_fstab_mounts: now correctly ignores swap space...
    * 1716 FIX: windows_tasks: consider state SCHED_S_TASK_QUEUED (0x00041325) as OK now
    * 1721 FIX: dell_om_mem: Handle formerly unhandled situations with multiple errors...
    * 1695 FIX: brocade_vdx_status: Is now not bein inventorized anymore for devices not supporting the check
    * 1722 FIX: lnx_thermal: fix invalid zero temperature if mode file is missing
    * 1696 FIX: cisco_temp_sensor: Value reported of check was not always correct (precision was wrong)...
    * 1727 FIX: cisco_secure: Fixed inventory exception when port security is not enabled
    * 1728 FIX: cisco_temp_perf: Not inventorized anymore for hosts supporting cisco_temp_sensor
    * 1724 FIX: emc_datadomain_temps: convert to new standard check output, add PNP template
    * 1729 FIX: apc_symmetra_test: Cleaned up check, fixed exception when self test date is zero
    * 1730 FIX: apc_symmetra: Fixed exception when last diagnose date was not known
    * 1731 FIX: ipmi_sensors: Fixed agent part when ipmi-sensors call on first agent run...
    * 1732 FIX: dell_powerconnect_cpu: Fixed exception during inventory for incompatible devices
    * 1733 FIX: dell_powerconnect_psu: Skipping inventory of not supported System temp sesnor for M6220 devices...
    * 1747 FIX: zfsget: try to speed up agent code for Linux/Solaris/FreeBSD by using -t filesystem,volume...
    * 1659 FIX: windows agent: fixed output of 64 bit performance counters...
    * 1748 FIX: win_dhcp_pools: fix naming of WATO rules and informal WARN/CRIT levels in performance data
    * 1735 FIX: oracle_instance: Inventory function deals better with old bogus agent output
    * 1736 FIX: lparstat_aix: Trying to deal with more kind of lparstat output...
    * 1737 FIX: mk_sap: Working around garbled SAP state file when multiple instances were running parallel
    * 1738 FIX: oracle_instance: Be compatible to old oracle agent outputs
    * 1751 FIX: winperf_ts_sessions: try to fix invalid number of active and inactive sessions...
    * 1739 FIX: lnx_thermal: Be more compatible to thermal devices which report no "type"

    Multisite:
    * 1508 Allow input of plugin output and perfdata when faking check results...
    * 1493 Added config option "Default filter group" to set the initial network topology view filter...
    * 1497 Implemented password policy capabilities for local users...
    * 1499 SEC: Fixed XSS injections in different places...
    * 1069 SEC: Replaced insecure auth.secret mechanism...
            NOTE: Please refer to the migration notes!
    * 1500 SEC: Preventing livestatus injections in different places...
    * 1530 Dashboard: Host/service statistics dashlets now deal with the context...
    * 1558 Better visualize manually changed notification enable/disable
    * 1621 Sorting Check_MK* services always on top of services lists
    * 1636 Crash checks now have an icon for viewing and sending a crash dump...
    * 1700 Enable icon for link to host/service parameters per default now...
    * 1705 Better styling of dashboard designer
    * 1714 Add support for jsonp export (next to json and python)...
    * 1715 Output icon information in CSV/JSON/Python export of views...
    * 1164 FIX: Fixed links from servicegroup overviews to single servicegroups
    * 1166 FIX: Also prevting stylesheet update issues during version updates (just like for JS files)
    * 1481 FIX: Fix broken layout of Host-, Service- and Contactgroup filters
    * 1482 FIX: Fix exception when editing a visual of type single host group...
    * 1487 FIX: Fixed exception in Web GUI "Internal error:: name 'Filter' is not defined" in manual setups (using setup.py)...
    * 1488 FIX: Fixed wrong information showing up on "Host Group" and "Service Group" views...
    * 1433 FIX: Quicksearch: no longer shows an invalid search result when looking for multiple hosts...
    * 1494 FIX: Fixed error in NagVis Maps snapin when some users had no contact groups assigned
    * 1496 FIX: Fixed exception after editing a dashboard as user without permission to publish dashboards...
    * 1436 FIX: quicksearch: search with multiple patterns (h: / s:) no longer discards the host pattern...
    * 1438 FIX: quicksearch: fixed various non-working quicksearch filters...
    * 1501 FIX: Legacy view formats created with 2014-09 snapshots are now converted...
    * 1506 FIX: Fixed randomly hidden dashboard title...
    * 1527 FIX: Fixed views missing values of some filters (serviceregex, hostgroup filters, ...)...
    * 1528 FIX: Fixed actions in mobile GUI...
    * 1529 FIX: Mobile-GUI: Fixed "all host problems" view not showing all problems...
    * 1533 FIX: Fixed sorting of hosts with same name in "services of host" view
    * 1534 FIX: Fixed filtering views in distributed setup lead to empty views...
    * 1553 FIX: Fix deleting (acknowleding) of logfiles in logwatch...
    * 1537 FIX: Added transformation code for user dashboards created between 2014-08 and 2014-10...
    * 1538 FIX: Only allow switching sites on/off when permitted to...
    * 1539 FIX: Fixed refreshing of PNP graphs in dashboards...
    * 1543 FIX: Hosttag columns are now available right ater creating a tag...
    * 1544 FIX: Fixed exception in complain phase in view editor...
    * 1573 FIX: WATO Quickaccess snapin: Pending button is not overlapped by icons anymore
    * 1557 FIX: Fix sorting of hostnames that only differ in lower/uppercaseness
    * 1577 FIX: Fixed editing of views using the "Downtime for host/service" sorter or column...
    * 1578 FIX: Folding states of containers with umlauts in titles are now persisted...
    * 1580 FIX: Views: Hardcoded single context filters are not shown in filter form anymore...
    * 1581 FIX: Single context views with missing context show an error message now...
    * 1585 FIX: Dashboard: Fixed mass client CPU load consumption when making graph dashlets too small...
    * 1586 FIX: Dashboard: Toggling edit/non-edit is now reflected when reloading the page
    * 1605 FIX: Fixed perfometer of check check_mk-printer_supply_ricoh
    * 1607 FIX: check_http: Fixed broken links in escaped plugin output
    * 1614 FIX: Fixed wrong URL in webapi.py documentation
    * 1619 FIX: Renamed "Hostgroups" and "Servicegroups" views to "Host Groups" and "Service Groups"
    * 1638 FIX: Fixed styling small styling problems in wiki snapin
    * 1641 FIX: Quicksearch: Now able to search for services with backslashes in names
    * 1642 FIX: Quicksearch: Improved error handling on invalid search statements (invalid regexes)
    * 1651 FIX: Consolidated painters of service list views...
    * 1678 FIX: Fixed problem with garbled styles on user profile page after saving
    * 1680 FIX: Fixed various dashlet designer position/resizing issues...
    * 1683 FIX: Replaced a lot of old GIF images with better looking PNG images
    * 1687 FIX: Add visual to dashboard menu can now be closed with click anywhere on page
    * 1709 FIX: Fix exception when a non-Ascii character is part of the variable part of a view title
    * 1691 FIX: Fixed problem when watching BI aggregations with umlauts in titles or group name

    WATO:
    * 1170 Added buttons to move rules to top/bottom of the list to ruleset edit dialog
    * 1489 Added iCalendar import for generating timeperiods e.g. for holidays...
    * 1495 Most WATO tables can now be sorted (where useful)...
    * 1504 WATO makes host tag and group information available for NagVis...
    * 1535 Disabled services on service discovery page now link to the ruleset
    * 1587 SEC: Prevent logging of passwords during initial distributed site login...
    * 1560 Put host and service groups into one WATO menu item...
    * 1561 Remove Auditlog from the main WATO menu and put it into the activate Changes page
    * 1562 Move manual checks into a new WATO module...
    * 1697 Allow non-Ascii characters in topic of host tag groups
    * 1707 WATO rule editor: show title of tag group when rendering the conditions of a rule...
    * 1689 Creating WATO backends for each configured site now...
    * 1690 Pending changes can now be discarded...
    * 1693 Added search form to global settings page...
    * 1717 Split up LDAP configuration dialog into four boxes...
    * 1165 FIX: Fixed exception in service discovery of logwatch event console forwarding checks...
    * 1490 FIX: Timperiod excludes can now even be configured when creating a timeperiod...
    * 1491 FIX: Fixed bug in dynamic lists where removing an item was not always possible...
    * 1492 FIX: Fixed too long URL bug when deleting a timeperiod right after creating one
    * 1498 FIX: Fixed displaying of global settings titles / help texts...
    * 1502 FIX: Fixed removing elements from ListOf choices during complain phase
    * 1505 FIX: Snapshots are now bound to the used monitoring core...
    * 1540 FIX: Host diagnose page: Some tests were failing randomly
    * 1541 FIX: Fixed missing form fields for notification method when editing rbn default rule
    * 1542 FIX: Changed text of "debug_log" option to be clearer in distributed setups...
    * 1546 FIX: Fixed adding cluster nodes to new cluster in complain phase...
    * 1556 FIX: WATO inventory ignores already inventorized checks which does not exist anymore...
    * 1576 FIX: SNMP Community host attribute is now visible for IE<=8...
    * 1588 FIX: Renamed SNMP communities rule to SNMP credentials
    * 1589 FIX: Restructured SNMP credentials rule specification...
    * 1620 FIX: Fixed exception during host renaming when host has no perfdata
    * 1625 FIX: Safely handle characters that have a special meaning in regexes when creating service-specific rules...
    * 1637 FIX: Fixed exception in notification analysis when notifications have not NOTIFICATIONTYPE set
    * 1639 FIX: Interfaces with speed more than 10GBit/s can now be configured correctly
    * 1633 FIX: Fix problem that attributes of new WATO folders have not been saved...
    * 1634 FIX: Fix editing of cluster hosts in WATO: cluster-property no longer goes lost...
    * 1686 FIX: Host renaming also updates explicit negated hosts in rules

    Notifications:
    * 1512 Bulk notification can now be grouped according to custom macro values...
    * 1650 Enabled rule based notifications by default (for new installations)...
    * 1749 Allow title of notifiation script to be in third line if second line is encoding: utf-8...
    * 1660 notification plugin spectrum: now configurable via flexible notifications
    * 1168 FIX: HTML mails can now be configured to display graphs among each other...
    * 1514 FIX: Try harder to detect previous hard state in notification when using Nagios as core...
    * 1582 FIX: Fixed missing graphs in mails when sending notifications to non-contacts...
    * 1583 FIX: Can use contact groups without hosts/services assigned in RBN rules now...
    * 1606 FIX: Moved notify.log to var/log/notify.log in OMD environments...
    * 1570 FIX: Fix notification of check_http active checks with Nagios core...
    * 1704 FIX: Fix notification analyser in case there are non-Ascii characters in the notification context

    BI:
    * 1435 FIX: Saving BI aggregations: No longer reports 'Request-URI Too Large'...
    * 1559 FIX: Fix link from BI icon to BI views (aggregations affected by this host/service)
    * 1692 FIX: Aggregations with umlauts in title/topic can now be displayed in BI/Availability

    Reporting & Availability:
    * 1720 FIX: Remove bogus column H.Down if "Consider times where the host is down" is switch off...

    Event Console:
    * 1169 Added host state type filter to "recent event history" view
    * 1718 Show groups of regex match of events in details views of Event Console
    * 1719 Allow to allow both host name and IP address when checking for events in Event Console...
    * 1531 FIX: Fixed exception in event history view when displaying CHANGESTATE events
    * 1610 FIX: Hostname translation now also works for incoming SNMP traps
    * 1643 FIX: Improved error handling of exceptions when processing log lines
    * 1644 FIX: Fixed matching dynamic number of regex match groups...
    * 1698 FIX: Fix specifying explicit path to unix socket for check_mkeventd

    Livestatus:
    * 1613 FIX: Fixed invalid json format in Stats query with requested heaeders...

    HW/SW-Inventory:
    * 1479 liveproxyd: new function for collecting remote inventory data...
            NOTE: Please refer to the migration notes!
    * 1452 Solaris HW/SW-Inventory added...
    * 1547 FIX: win_cpuinfo: fix case where NumberOfCores is missing (Windows 2003)...
    * 1552 FIX: mk_inventory.ps1: fix garbled or missing entries by removing bogus binary zeroes...
    * 1752 FIX: win_exefiles: handle case gracefully where no size information is available
    * 1753 FIX: win_bios: handle case with colons in BIOS version

    inventory:
    * 1516 FIX: win_disks: fix exception in case of empty signature


1.2.5i6:
    Core & Setup:
    * 1008 Overall check timeout for Check_MK checks now defaults to CRIT state...
    * 1373 SEC: Do not ouput complete command line when datasource programs fail...
    * 1425 New section header option "encoding" for agent output...
    * 1129 FIX: Windows MSI-Installer: some systems created corrupted check_mk_agent.msi files...
    * 1426 FIX: windows agent: logwatch: no longer reports incorrect formatted texts (japanese characters)...
    * 1429 FIX: Disabled snmp checktypes are now sorted out before Check_MK contacts the snmp host...

    Checks & Agents:
    * 0185 knuerr_rms_humidity, knuerr_rms_temp: Two new Checks to Monitor the Temperature and the Humidity on Knürr RMS Devices
    * 1065 heartbeat_crm / heartbeat_crm.resources: Rewrote checks / formalized parameters...
    * 1068 livedump: Added optional check interval (detect staleness) / option to encrypt mails...
    * 1093 windows agent: performance counter can now be specified by name...
    * 0189 docsis_channels: Support for Frequency of Downstream Channels for Devices with DOCSIS MIB
    * 0190 docsis_channels_upstream: New check for monitoring upstream channels on cable modems with DOCSIS MIB
    * 0193 docsis_cm_status: New Check Status Check for Cable Modems with Docsis MIB.
    * 1070 printer_input/printer_output: New checks to monitor input/output sub-units of printers...
    * 0196 esx_vsphere_hostsystem: New subcheck for maintenance mode...
    * 0197 check_uniserv: New Check for Uniserv Data Management Services...
    * 0199 veeam_client: Check rewritten to get a nicer output
    * 0200 arris_cmts_cpu,arris_cmts_temp: New Checks for Arris CMTS Devices ( Temperature and CPU Utilization)
    * 0202 cisco_temp_sensor: It is now possible to configure this check in WATO....
    * 1172 New check sap.value_groups...
    * 1173 cisco_secure: Check creates now a summary instead one service by port...
            NOTE: Please refer to the migration notes!
    * 1174 rms200_temp: New Temperature check for RMS200 Devices
    * 1175 dell_idrac_disks: New Check for Harddisks using Dell iDrac
    * 0644 adva_fsp_if: instead of lower warning and critical levels check now supports lower and upper levels
            NOTE: Please refer to the migration notes!
    * 1006 printer_pages: add Perf-O-Meter and PNP template
    * 0646 brocade_fcport: the administrative states for which ports are inventorized can now be configured in WATO
    * 1010 chrony: new check for NTP synchronization via chrony on Linux...
    * 1011 ibm_svc_systemstats.disk_latency: introduce levels for alerting...
    * 1372 cisco_vss: new check for monitoring state of Cisco Virtual Switches
    * 0648 brocade_fcport: new speed calculation of isl_ports...
    * 0649 f5_bigip_pool: check now also prints the node names of down nodes
    * 1374 arc_raid_status: moved plugin into main Linux agent...
            NOTE: Please refer to the migration notes!
    * 1375 vxvm_enclosures, vxvm_multipath, vxvm_objstatus: joined into one agent plugin called vxvm...
    * 1376 dmraid: moved plugin code into normal Linux agent...
    * 1377 Renamed agent plugin resolve_hostname into dnsclient, make portable to all Unices...
    * 1146 nfsmounts: supported by AIX agent now...
    * 1103 windows agent: now able to omit context text of logfiles...
    * 1150 netstat: new check for monitoring TCP/UDP connections and Linux and AIX...
    * 0654 oracle_instance: now also monitors the log mode
    * 1176 winperf_msx_queues: The list of counters for inventory can now be configured host based using wato
    * 0656 brocade_fcport: inventory rule can now choose upon physical und operations states as well, state choices were also updated
    * 1177 Hivemanger: New agent to check hivemanager devices
    * 1383 oracle_asm_diskgroup: Account for offline disks and required mirror free space...
            NOTE: Please refer to the migration notes!
    * 1178 arris_cmts_mem: New check for Memory usage on arris cmts modules.
    * 1179 bluecat_dhcp: New Check for DHCP Service on bluecat adonis devices.
    * 1180 bluecat_dns, bluecat_dns_queries: New DNS Checks for Bluecat Adonis.
    * 1181 bluecat_ntp: New Check for NTP on bluecat adonis or proteus devices
    * 1105 wmic_if.ps1: Powershell version of the wmic_if.bat script...
    * 1182 bluecat_ha: New Check for HA Status on Bluecat Adonis devices
    * 1183 bluecat_commandserver: New Check for bluecat adonis devices
    * 1397 juniper_screenos_cpu, juniper_screenos_fan, juniper_screenos_mem, juniper_screenos_temp, juniper_screenos_vpn: new checks for Juniper ScreenOS Firewalls
    * 1106 mk_inventory.ps1: now uses the MK_CONFDIR environment variable from the agent (if available)...
    * 1107 windows agent: now sets additional environment variables...
    * 1108 printer_io.include: included tray description in check output
    * 0657 diskstat: cluster support added for single disk modes
    * 1111 vCenter monitoring: greatly improved performance (at least 40 times faster)...
    * 1112 esx_vsphere_hostsystem.mem_usage_cluster: allows to monitor total RAM usage of all nodes in a cluster...
    * 0658 brocade_info: new check to retrieve informational data about Brocade switches
    * 1385 oracle_instance: new WATO rules for archivelog, logging, login and uptime...
    * 1403 kernel.util: allow levels for the total CPU utilization...
            NOTE: Please refer to the migration notes!
    * 1117 agent_vsphere: now able to query license information from esx system...
    * 1118 bluecat_dns, bluecat_dhcp: no able to run as clustered checks...
    * 1409 Extended Check_MK-API: check function may return None...
    * 0659 domino_tasks: new check to monitor tasks on a lotus domino server via snmp
    * 1187 Hivemanager: Extended Check and Agent...
    * 1130 esx monitoring: agent_vsphere now retrieves additional data (used by HW-inventory)...
    * 1422 agent_vsphere: now able to configure where the power state of a vm or esx-host should be assigned...
    * 1442 ups_socomec_out_source: New check for checking the power source of out phases for Socomec UPSs
    * 0662 domino_mailqueues: new check to monitor mail queues in Lotus Domino
    * 1188 veeam_client: Check now also outputs ReadSize and TransferedSize...
    * 0663 domino_info: new check to extract informational data about a Lotus Domino Server
    * 0664 domino_users: new check to monitor the number of users on a Domino Notes server
    * 1447 domino_transactions: new check to monitor the number of transactions per minute on Lotus Domino servers
    * 1190 statgrab_cpu: Check can now handle parameters
    * 1191 Linux agent now also sends information about tmpfs...
    * 1193 ps: Manual Checks can now use RegEx for user matching...
    * 1194 Linux Agent now supports monitoring of cifs mounts
    * 1195 AIX Agent now also supports monitoring of cifs mounts
    * 1196 apache_status: Added timeout...
    * 1443 ups_socomec_outphase: New check for monitoring the out phases of Socomec UPSs
    * 1051 FIX: tcp_conn_stats: fix missing performance data...
    * 1142 FIX: winperf_ts_sessions: fix computation, check has never really worked
    * 1090 FIX: zfsget: fixed exception which happened on incomplete zfs entries
    * 0187 FIX: hp_proliant_power: Fixed Wato configuration
    * 0192 FIX: oracle_rman_backups: Not longer try to make a inventory for broken plugin outputs
    * 0194 FIX: raritan_pdu_inlet: Check now outputs the correct values...
            NOTE: Please refer to the migration notes!
    * 1071 FIX: oracle_rman_backups: Only inventorize ARCHIVELOG / DB FULL / DB INCR entries...
    * 1152 FIX: mk-job: The check now captures currently running jobs and their start time...
    * 0198 FIX: cisco_temp_sensor: Removed dicey detection for temperature value....
    * 0645 FIX: brocade_fcport: since in newer firmware (7.*) swFCPortSpeed is deprecated, we then calculate port speed from IF-MIB::ifHighSpeed
    * 1097 FIX: windows_agent: preventing missing agent sections on first query...
    * 1009 FIX: df: deal with space in file system type for PlayStation file system...
    * 1098 FIX: esx_vsphere_counters.diskio: Now reports unknown when counter data is missing
    * 1143 FIX: dell_powerconnect_temp: fix configuration via WATO...
    * 1144 FIX: blade_bx_temp, dell_chassis_temp, emerson_temp, ibm_svc_enclosurestats, ups_bat_temp: rename service description...
            NOTE: Please refer to the migration notes!
    * 1145 FIX: windows_tasks: handle case correctly where task is currently running...
    * 1378 FIX: mk_logwatch: remove exceeding \n when rewriting message and using \0...
    * 1147 FIX: upc_capacity, ups_socomec_capacity: Fix checking of battery left levels...
    * 1099 FIX: tsm_scratch: now returns the variable name instead the values during inventory...
    * 0650 FIX: f5_bigip_pool: limits to the number of active nodes are now correctly applied...
            NOTE: Please refer to the migration notes!
    * 1102 FIX: esx_vsphere_counters: no longer raise false alarms because of invalid data from ESX Host...
    * 1149 FIX: check_mk-ibm_svc_systemstats.diskio, check_mk-ibm_svc_systemstats.iops: fix exception in Perf-O-Meter
    * 0651 FIX: f5_bigip_interfaces: Fix invalid throughput values, detect newer F5 devices...
    * 1393 FIX: casa_cpu_temp, casa_cpu_util: Change service description to standard...
            NOTE: Please refer to the migration notes!
    * 1104 FIX: winperf_if: Improved matching of data from wmic_if.bat / wmic_if.ps1 scripts...
    * 1110 FIX: windows agent: fixed missing agent section problem if a cached script ran into a timeout...
    * 1113 FIX: oracle_rman: fixed exception when backup was currently running
    * 1114 FIX: bluecat_threads: no longer detected on wrong systems...
    * 1116 FIX: megaraid_ldisk: now longer raises an exception for adapters with 'No Virtual Drive Configured'
    * 1122 FIX: windows agent: unicode logfile monitoring: now able to detect incomplete written lines...
    * 1184 FIX: cisco_power: Fixed detection of item. In some cases the status information was part of the item...
            NOTE: Please refer to the migration notes!
    * 1078 FIX: Fix compensation for daylight safing time in prediction
    * 1126 FIX: bluecat_ntp: check no longer crashes on evaluating sysLeap values higher than 1...
    * 1127 FIX: bluecat_dhcp: fixed exception when data was available.. returns UNKNOWN when data is missing
    * 1128 FIX: bluecat_dns: now reports UNKNOWN if no snmp data is available
    * 1131 FIX: esx_vsphere_hostsystem.maintenance: fixed misspelling in service description...
            NOTE: Please refer to the migration notes!
    * 1161 FIX: fc_port: Fixed invalid values of counters, fixed wrong values in graphs...
    * 1192 FIX: veeam_jobs: Check now recognize sync jobs...
    * 1386 FIX: oracle_jobs: Bugfix for forever running jobs...
    * 1427 FIX: esx_vsphere_hostsystem.multipath: no longer crashes at invalid multipath types...

    Multisite:
    * 1066 New Dashboard Designer...
    * 1392 WATO Folder filter: show only the paths a user is allowed to see
    * 1398 Allow to spread times of next check when rescheduling...
    * 1405 Checkbox for settings downtimes on the hosts of the selected services...
    * 1410 Output log text of scheduled downtime log entries...
    * 1411 New builting views for the history of scheduled downtimes
    * 1185 mobile ui: Added a new view to see events from the Event Console
    * 1412 Speed up of displaying and sorting after WATO folder path
    * 1477 New screenshot mode for Multisite...
    * 1067 FIX: Fixed login problem in LDAP connector when no user filter specified...
    * 1094 FIX: sidebar snaping 'Tree of folders': fixed exception
    * 1154 FIX: Availability: Fixed unwanted redirect to edit annotation page after editing availability options...
    * 1401 FIX: Display options in views are now again persistent...
    * 1120 FIX: Multisite filters Host/Service Contactgroup: Fixed livestatus exception...
    * 1158 FIX: Moved filter logic to visuals module...
            NOTE: Please refer to the migration notes!
    * 1077 FIX: Fixed labelling of Y achsis in prediction graphs...
    * 1162 FIX: User profiles can not be edited on WATO remote sites anymore...

    WATO:
    * 1096 New WATO web service: manage hosts via a new HTTP API...
    * 1155 NagVis map edit/view permissions can now be set using roles/groups...
    * 1115 Renamed rule: Hosts using SNMP v2c -> Legacy SNMP devices using SNMP v2c...
    * 1404 Make title/help of custom user attributes localizable...
    * 1159 Remote BI Aggregations can now be configured to be checked as single services...
    * 1163 Service discovery: Added direct link to check parameter ruleset of services...
    * 1428 Web-API: now able to add cluster hosts...
    * 1064 FIX: Fixed rare issue with WATO communication in distributed setups (different OS versions)...
    * 1089 FIX: Snapshot restore: fixed exception during exception handling......
    * 1091 FIX: logwatch patterns: allow unicode text in pattern comment
    * 1092 FIX: logwatch: now able to enter unicode text into the "Pattern (Regex)" field
    * 0191 FIX: Added swp files to the ignore list for the WATO git feature...
    * 1153 FIX: Changed custom user attributes can now be used immediately...
    * 0201 FIX: Fixed error message in Rulelist of RBN...
    * 1100 FIX: WATO backup domains: fixed bug were excluded files still got deleted on snapshot restore...
    * 1101 FIX: WATO check parameter: renamed 'Nominal Voltages' to 'Voltage Levels..'
    * 1396 FIX: Fix default setting of Enable sounds in views...
    * 1109 FIX: WATO active checks: passwords no longer shown as plain text....
    * 1119 FIX: WATO create rule: No longer raises an incorrect permission warning when creating a new rule...
    * 1121 FIX: Rule based notifications formular: No longer raises Request-Uri-Too-Large errors...
    * 1160 FIX: Fixed wrong named column in mkeventd rules
    * 1430 FIX: Clone group: Now displays correct alias name of cloned group...

    Notifications:
    * 1151 Add variables (HOST/SERVICE)ACK(AUTHOR/COMMENT) to notification context...
    * 1394 HTML notifications have a new content field for debugging variables...
    * 1400 Added example notification script for Pushover to doc/treasures/notifications...
    * 1123 Rule based notifications: New condition "Match Service Groups"
    * 1186 RBN: It's now possible to Filter for contactgroups...
    * 1189 sms notification: also send information about Downtimes, Acknowledgments and Fallping now
    * 1424 mknotifyd: now able to check if its still listening for telegrams...
    * 1156 FIX: Graphs in HTML mails are now sent again where they where missing...
    * 1157 FIX: Fixed SMS plugin on at least debian (distrs which have no sendsms/smssend)...
    * 1407 FIX: Fix exception in rule based notification on non-Ascii characters in log message
    * 1408 FIX: mknotifyd now really reads all configuration files below mknotifyd.d...

    BI:
    * 1406 Assume PEND in count_ok aggregations if all nodes are PEND...

    Event Console:
    * 1148 Allow execution of actions when cancelling events...
    * 1395 Event Console can now create notifications via Check_MK RBN...
    * 1007 FIX: check_mkevents: fix case where events contain binary zeroes
    * 1399 FIX: Fix left-over tac processes when showing Event Console history...
    * 1402 FIX: Fixed cased where counting events did not reach required count...
    * 1124 FIX: WATO EC configuration: no longer raises an exception when user has restricted WATO access...
    * 1125 FIX: EC actions are now saved when an EC rule has "Send monitoring notification" set...

    HW/SW-Inventory:
    * 0643 windows inventory: OS now contains the install date, reg_uninstall now contains the path...
            NOTE: Please refer to the migration notes!
    * 0652 windows software inventory gives some more details about OS and installed software...
            NOTE: Please refer to the migration notes!
    * 0653 script to extract HW/SW-Inventory data in CSV format...
    * 0660 mk_inventory-ps1: new uses the Install Location as path for win_reg_uninstall
    * 0661 HW/SW-Inventory: install date of software packages no longer in unix timestamps but date format...
            NOTE: Please refer to the migration notes!
    * 1413 HW/SW-Inventory implementation step one finished...
    * 0655 FIX: win_cpuinfo and mk_inventory.ps1 agent: unit of CPU speed fixed, fixes for long output lines in agent
    * 1379 FIX: Fixed filter "Host has inventory data"...
    * 1423 FIX: Host HW-inventory: now longer generates an exception on displaying the BIOS date

    check:
    * 1384 oracle_jobs: new WATO rules, changed service name to SID.OWNER.NAME...
            NOTE: Please refer to the migration notes!


1.2.5i5:
    Core & Setup:
    * 1012 Fix quoting of backslashes in custom checks with nagios core...
            NOTE: Please refer to the migration notes!
    * 1038 Massive speedup of cmk --snmptranslate
    * 1035 FIX: Do not fail on errors in *.mk files anymore - except in interactive mode...
    * 0174 FIX: Fixed appending of --keepalive-fd parameters to checkhelpers...
    * 1053 FIX: Fixed events check always being reporting OK state...
    * 1045 FIX: Gracefully restart check_mk helpers in case of memory leak...
    * 0633 FIX: diskstat: fixed performance data of old legacy disk IO read/write data...

    Checks & Agents:
    * 0168 f5_bigip_pool: Added Wato configuration...
    * 0995 raritan_pdu_outletcount: new check for outlet count of Raritan PX-2000 family PDUs
    * 0169 websphere_mq_channels,ebsphere_mq_queues: New Checks to monitor IBM Websphere MQ Queues and Channels...
    * 1034 Always provide also 64 bit version of Windows agent
    * 0170 hp_proliant_power: New check to monitor the Power Meter on Prolaint Servers and iLO Boards
    * 0172 zfsget: Check is now usable in cluster_mode...
    * 1039 aix_diskiod: new check for disk IO on AIX
    * 0997 New checks and a special agent for ALLNET IP Sensoric devices...
    * 0175 logwatch.groups: New logwatch subcheck who can be used to group logfiles together....
    * 1041 aix_memory: new check for RAM and SWAP on AIX
    * 0998 ibm_imm_health: Trying to recognice newer versions of IBM IMM now too
    * 0628 raritan_pdu_inlet: now also monitors the three phases of the inlet
    * 1073 sni_octopuse_cpu: added PNP graph definition and Perf-O-Meter
    * 0178 mssql_tablespaces: It is now possible to define thresholds
    * 0999 allnet_ip_sensoric.pressure: New Check for Pressure Sensors in ALLNET IP Sensoric devices
    * 1082 windows agent: now also available as msi installer...
    * 0179 check_dns: It is now possible to use the local dns server in wato configuration...
    * 1058 livedump-mail-fetch: Now supporting either quoted-printable or non encoded mails...
    * 0180 sap: It is now possible to add multiple sap instances to the sap.cfg file...
    * 0181 citrix_sessions, citrix_serverload: New checks for Citrix Load (a Score calculated by citrix) and the number of sessions
    * 0637 jolokia_metrics.gc, jolokia_metrics.tp, jolokia_info: two new subchecks for the jolokia_metrics checks and better error handling for jolokia_info...
    * 1000 qlogic_sanbox.temp: New Check for temperature sensors in QLogic SANbox Fibre Channel Switches
    * 1001 qlogic_sanbox.psu: New Check for power supplies in QLogic SANbox Fibre Channel Switches
    * 0182 MegaCli: Agent now also supports the 64bit version (Thanks to Philipp Lemke)
    * 1132 qlogic_fcport: New Check for Fibre Channel Ports in QLogic SANbox FC Switches
    * 1133 qlogic_sanbox_fabric_element: New Check for Fabric Elements in QLogic SANbox Fibre Channel Switches
    * 1134 bintec_sensors.fan: New Check for Fan Speed of Bintec Routers
    * 1135 bintec_sensors.voltage, bintec_sensors.temp: New Checks for Voltage and Temperature Sensors of Bintec Routers
    * 1048 mem.win: support predictive levels...
    * 1136 bintec_brrp_status: New Check for BRRP States on Bintec Routers
    * 0640 jolokia_metrics.gc, jolokia_metrics.tp: now come with its own pnp templates
    * 1088 included check_mk_agent windows msi installer...
    * 0183 sentry_pdu: New check to monitor plugs of sentry PDUs
    * 0184 knuerr_sensors: New Check to monitor Sensors on a Knürr RMS Device
    * 0994 FIX: agent plugin smart: fixed syntax error
    * 0989 FIX: logwatch.ec: Fix forwarding multiple messages via syslog/TCP...
    * 0943 FIX: if.include: fixed incorrect traffic percentage values in the check output of if checks...
    * 0944 FIX: oracle_tablespaces: fixed calculation of space left and number of remaining increments...
    * 1032 FIX: check_traceroute: Fix option Use DNS, worked vice versa
    * 0171 FIX: hp_blade_psu: Fixed pnp template...
    * 0996 FIX: apc_symmetra_test: Handle unknown date of last self test as intended...
    * 0173 FIX: hitachi_hnas_volume: Fixed bug when snmp outputs empty lines
    * 1037 FIX: bintec_info: support bintec RXL12500
    * 0948 FIX: mk_inventory.ps1: increased caching time to 14400, fixed incorrect default cachefile path
    * 0827 FIX: lnx_thermal: Not checking active trip points (e.g. cooling device triggers) anymore
    * 1043 FIX: printer_supply: fix value error in default parameters...
    * 0626 FIX: veeam_jobs: agent now supports output lines longer than 80 chars
    * 1072 FIX: printer_supply: fix colors of Perf-O-Meter on HP OfficeJet...
    * 0950 FIX: check_mkevents: now able to resolve the hostname of the remote hosts...
    * 0177 FIX: esx_vsphere_hostsystem.multipath: Fixed return state in case of paths in standby...
    * 1054 FIX: mysql_slave: Only monitor the age of the slave when it is running
    * 1075 FIX: if, if64: Fixed PNP template in order to correctly scale Y axis
    * 0631 FIX: fc_port: several fixes for the perfometer to display the right values...
    * 0632 FIX: brocade_fcport: fix perfometer output of out bandwidth when averaging is switched on
    * 1055 FIX: mysql_slave: Fixed detecting CRIT states when IO/SQL slaves are not running
    * 0634 FIX: Max Bandwidth for PNP-Graphs of Interface checks corrected...
    * 0635 FIX: fc_port: the check no longer inventorizes ports with administrative state of 'unknown' or 'offline'
    * 0636 FIX: fc_port: do not inventorize if brocade fibre channel mib is also supported on the device...
    * 1083 FIX: ad_replication.bat: does not return data if the server is no DC
    * 0638 FIX: windows_updates: agent plugin now always sends section header, even if no update information provided...
    * 1084 FIX: ps: now able to handle bigger process groups without constant MKCounterWrapped Exceptions...
    * 1087 FIX: Active checks: Non-ascii check commands now converted into utf-8...
    * 1049 FIX: ups_capacity: Fix exception when running on battery...
    * 0639 FIX: jolokia_metrics: fix for problem when catalina uses the standalone engine
    * 1050 FIX: websphere_mq_queues: make compatible with old agent, fix not-found case

    Multisite:
    * 1013 Sort host names naturally, e.g. foobar11 comes after foobar2...
    * 1033 New Mutisite filter for the number of services a host has...
    * 0949 quicksearch: now able to search for multiple hosts at once...
    * 1052 SEC: index start URL can not be used to redirect to absolute URLs anymore...
    * 1085 quicksearch: multiple hostname matches now lead to the searchhost view instead of the hosts view...
    * 1047 Virtual Host Tree: Allow to use topic as tree level...
    * 1062 SEC: Fixed several XSS issues on different pages...
    * 1063 SEC: Fixed several XSS issues on different pages...
    * 0945 FIX: Sidebar snapin "Problem hosts": Now excludes hosts and services in downtime
    * 1036 FIX: doc/treasures/downtime: fix --url option, better error output
    * 1074 FIX: Fix Virtual Host Tree snapin...
    * 1059 FIX: LDAP: Using configured user filter during login to prevent temporary created users...
    * 1060 FIX: Fixed exception during first login of a user when saving of access times is enabled...

    WATO:
    * 0825 WATO: Hover menu of user online state shows the last seen date/time now
    * 1057 WATO folder permissions are only exported to NagVis when configured...
    * 1086 check_http: now able to enter non-ascii signs in "Send HTTP POST data" rule...
    * 0990 FIX: Fix HTTP error handling in bulk inventory...
    * 1004 FIX: Fix exception when saving rules, caused by empty item
    * 0947 FIX: WATO snapshots: fixed missing files on restoring nagvis backup domains
    * 0826 FIX: Fixed problem where user access times were not updated correctly
    * 1044 FIX: Remove icon for service parameters in WATO service list for missing services...
    * 1056 FIX: Fixed selection of hosts for bulk actions

    Notifications:
    * 1042 Rule based notifications: allow matching on host groups...
    * 0828 FIX: Mails sent with mail/asciimail plugin now really set the from address
    * 1061 FIX: SMS notifications: correctly handling spaces in phone numbers...

    Reporting & Availability:
    * 0991 FIX: Availability: optionally show time stamps as UNIX epoch time...
    * 1076 FIX: Fix wrong percentual host availability > 100% when excluding downtimes...

    Event Console:
    * 1040 FIX: Avoid sporadic errors when checking event state in Event Console...

    Livestatus:
    * 0988 FIX: livedump: Fix exception in case no contact groups are defined for a service
    * 0951 FIX: table servicegroups: fixed service visibility when using group_authorization AUTH_STRICT...

    HW/SW-Inventory:
    * 0625 hw/sw inventory now reads the kernel version and architecture for linux and windows
    * 0627 lnx_video, win_video: added inventory function and agent for linux video cards, modified windows inventory function
    * 0629 improvements to windows sw/hw inventory (encoding, more details for sw inventory)
    * 0630 win_disks: hardware inventory for physical disks in windows
    * 1046 Added AIX support for HW/SW-Inventory...
    * 0167 FIX: mk_inventory.linux: Changed field separator from pipe to tab...
    * 1005 FIX: Fix exception when using pretty-print output format
    * 0946 FIX: hw/sw inventory: fixed display bug for byte fields with the value 0...
    * 0641 FIX: windows inventory: moved encoding from checks to windows agent plugin


1.2.5i4:
    Core & Setup:
    * 0940 SEC: Fixed various core SIGSEGV when using malformed livestatus queries...

    Checks & Agents:
    * 0812 nginx_status: New check for monitoring status information of the Nginx web server...
    * 0986 citrix_licenses: new check for monitoring Citrix licenses
    * 0814 Agent versions can now be checked with "at least version X" parameters...
    * 0815 mysql_slave: New check for monitoring MySQL slave sync state
    * 0617 adva_fsp_if: new check to monitor interfaces of the ADVA FSP 3000 scalable optical transport solution
    * 0618 adva_fsp_current: new check for the power supply units of the ADVA FSP 3000 scalable optical transport solution
    * 0619 adva_fsp_temp: new check to monitor temperature and temperature trends on ADVA scalable optical transport solutions
    * 0993 raritan_pdu_inlet: now delivers performance data
    * 0624 fc_port: new check for fibre channel devices supporting the FCMGMT MIB
    * 1003 ibm_svc_enclosure: support new firmware, also check fan modules
    * 0616 FIX: brocade.fan, brocade.power, brocade.temp: will now only discover services which are not marked as absent
    * 0992 FIX: zfs_arc_cache: returns OK even if values of arc meta are missing...
    * 0936 FIX: agent_ibmsvc: improved error messages on using wrong credentials
    * 0621 FIX: zfsget: better filesystem selection and calculation of sizes...
    * 0819 FIX: Fixed keepalive termination in case of exceptions during checking...
    * 0622 FIX: cisco_temp_sensor: fix to also work with newer IOS versions
    * 0623 FIX: fsc_fans: upper levels for fan RPMs are now optional also for the check
    * 0823 FIX: mk_sap: Fixed some wrong calculated values (decimal numbers)...

    Multisite:
    * 0982 SEC: Fix two XSS weaknesses according to CVSS 8.5 AV:N/AC:M/Au:S/C:C/I:C/A:C...
    * 0983 SEC: Fix security issue in code of row selections (checkboxes) (CVSS 4.9 AV:N/AC:M/Au:S/C:N/I:P/A:P)...
    * 0934 FIX: Logwatch messages with class unknown ( 'u' ) now displayed as WARN...
    * 0166 FIX: mobile gui: Fixed colors of command list...
    * 0820 FIX: Fixed wrong NagVis links in "custom links" snapin
    * 0938 FIX: logwatch: fixed incorrect display of warning messages
    * 0939 FIX: Fixed multisite exception caused by missing explanation text for a AUTODELETE event action
    * 0822 FIX: Sorting columns in view dashlets is now working again
    * 0941 FIX: esx_vsphere_hostsystem.cpu_usage: pnpgraph now displays AVERAGE instead of MAX values in all timeframes...
    * 0942 FIX: check_mk-winperf.cpuusage.php: now displays AVERAGE values instead of MAX...

    WATO:
    * 0984 Fix code injection for logged in users via automation url...
            NOTE: Please refer to the migration notes!
    * 0987 New button for updating DNS cache...
    * 0824 SEC: Valuespecs: Fixed several possible HTML injections in valuespecs...
    * 0813 FIX: LDAP: Improved slightly missleading logging of LDAP sync actions...
    * 0935 FIX: CPU utilization: increased maximum value to 10000...
    * 0821 FIX: Reducing size of auth.php (needed for authorisation in NagVis) in large environments...

    Notifications:
    * 1002 FIX: Fix crash when debugging notifications with non-Ascii characters...

    Reporting & Availability:
    * 0985 Availability: display phases of freqent state changes as "chaos"...

    Event Console:
    * 0816 States of events can now be set by patterns...

    HW/SW-Inventory:
    * 0620 new version of Check_MKs hardware and software inventory including a much extended windows agent and inventory functions
    * 0818 FIX: Fixed exception in HW/SW inventory search dialog...


1.2.5i3:
    Core & Setup:
    * 0884 New options --oid and --extraoid for cmk --snmpwalk...
    * 0785 FIX: Availability: fixed memory leak in table statehist...
    * 0903 FIX: availability: fixed bug causing the availability feature not considering timeperiod transitions
    * 0888 FIX: Fix SNMP inventory check in simulation mode

    Checks & Agents:
    * 0149 cisco_secure: New check for Port Security on Cisco swichtes
    * 0751 New localcheck for Linux that makes sure that filesystems in /etc/fstab are mounted...
    * 0783 enterasys_lsnat: new check monitoring the current LSNAT bindings
    * 0601 printer_alerts: check can now display a textual representation of the alert code...
            NOTE: Please refer to the migration notes!
    * 0799 ibm_svc_systemstats.cpu_util: New check for CPU Utilization of an IBM SVC / V7000 device in total
    * 0800 ibm_svc_nodestats.cache, ibm_svc_systemstats.cache: New checks for Cache Usage of IBM SVC / V7000 devices
    * 0150 printer_suply: New option to upturn toner levels...
    * 0801 ibm_svc_eventlog: New Check for Messages in Event log of IBM SVC / V7000 devices
    * 0151 enterasys_cpu_util: Changed check to not longer summarize all modules...
            NOTE: Please refer to the migration notes!
    * 0802 ibm_svc_nodestats.iops, ibm_svc_systemstats.iops: new checks for IO operations/sec on IBM SVC / V7000 devices
    * 0602 cmciii.humidity: new check for Rittals CMC III humidity sensors
    * 0829 oracle_tablespaces: improved formatting of levels text in check output...
    * 0757 Linux multipath check can now use the alias instead of the UUID as item...
    * 0879 windows_tasks: output last and next run time
    * 0881 rmon_stats: now needs to be activated via a rule in order to be inventorized...
            NOTE: Please refer to the migration notes!
    * 0804 ibm_svc_portfc: New check for status of FC Ports in IBM SVC / Storwize V3700 / V7000 devices
    * 0805 ibm_svc_enclosure: New Check for Enclosures, Canisters and PSUs in IBM SVC / Storwize V3700 / V7000 devices
    * 0806 ibm_svc_enclosurestats.temp: New Check for temperature in enclosures of IBM SVC / Storwize V3700 / V7000 devices
    * 0807 ibm_svc_enclosurestats.power: New check for power consumption of enclosures of IBM SVC / Storwize V3700 / V7000 devices
    * 0808 brocade_mlx*: Checks now also work correctly with Brocade ADX / FGS / ICX devices
    * 0892 wagner_titanus_topsense: new info check and overall status check for Wagner Titanus Top Sens devices
    * 0893 wagner_titanus_topsense.alarm: New check for Alarms Triggered on Wagner Titanus Top Sens devices
    * 0894 wagner_titanus_topsense.smoke: New check for Smoke Detectors in Wagner Titanus Top Sens devices
    * 0895 wagner_titanus_topsense.chamber_deviation: New Check for Chamber Deviation from Calibration Point in Wagner Titanus Top Sens devices
    * 0152 fsc_fans: Added support for Wato configuration and upper limits
    * 0896 wagner_titanus_topsense.airflow_deviation: New Check for Airflow Deviation in Wagner Titanus Top Sens devices
    * 0897 wagner_titanus_topsense.temp: New Check for Temperature measured by Wagner Titanus Top Sens devices
    * 0898 ibm_svc_nodestats.disk_latency, ibm_svc_systemstats.disk_latency: New Checks for Disk Latency in IBM SVC / Storwize V3700 / V7000 devices
    * 0156 akcp_daisy_temp: New Check for akcp daisyTemp sensor chains...
    * 0899 enterasys_temp: New Check for temperature sensor in Enterasys Switches
    * 0901 ibm_svc_portfc: more devices recognized...
    * 0952 ibm_svc_array: New check for Status of RAID Arrays in IBM SVC / Storwize devices.
    * 0911 esx_vsphere_hostsystem.multipath: now able to configure paths minimum count...
    * 0159 brocade: Added support for brocade fdx switches
    * 0160 brocade_vdx_status: New check to monitor the operational state of vdx switches.
    * 0916 if: now able to configure minimum bandwidth limits
    * 0917 df checks: now able to show time left until disk full as perfometer and pnpgraph...
    * 0954 juniper_bgp_state: New Check for BGP status at Juniper Routers
    * 0955 zfs_arc_cache, zfs_arc_cache.l2: New Checks for Hit Ratios and Sizes of ZFS arc Cache
    * 0162 if_brocade: New if64 Check version for Brocade VDX Switches...
            NOTE: Please refer to the migration notes!
    * 0956 fast_lta_headunit.status, fast_lta_headunit.replication: New checks for FAST LTA Storage Systems
    * 0957 fast_lta_silent_cubes.capacity: New check for Total Capacity over all Silent Cubes on FAST LTA Storage Systems
    * 0975 esx_vsphere_vm.guest_tools: renamed check (formerly esx_vsphere_vm.guestTools)...
            NOTE: Please refer to the migration notes!
    * 0920 blade_bays: now also detects if blade server is switched off
    * 0977 check_traceroute: new active check for checking presence and absence of routes...
    * 0959 libelle_business_shadow.info, libelle_business_shadow.process, libelle_business_shadow.status: New Checks for Libelle Business Shadow
    * 0960 libelle_business_shadow.archive_dir: New check for the Archive Dir of Libelle Business Shadow...
    * 0978 Fix security issue with mk-job on Linux...
            NOTE: Please refer to the migration notes!
    * 0925 ps: improved/fixed calculation of CPU utilization (linux)...
    * 0926 windows agent: local / plugin scripts now get the REMOTE_HOST as environment variable
    * 0163 kaspersky_av_quarantine,kaspersky_av_tasks,kaspersky_av_updates: New checks for kaspersky anti virus on linux
    * 0164 symantec_av_progstate,symantec_av_quarantine, symantec_av_updates: New checks for Symantec Anti Virus on Linux
    * 0615 apc_symmetra: check now also monitors the battery replacement status
    * 0927 windows agent: now able to evaluate logfiles written in unicode (2 bytes per character)...
    * 0165 ups checks now supports also GE devices (Thanks to Andy Taylor)...
    * 0928 runas: new plugin script to include and execute mrpe, local and plugin scripts as different user...
    * 0929 windows agent: now able to include and execute additional local and plugin scripts as different user...
    * 0812 nginx_status: New check for monitoring status information of the Nginx web server...
    * 0961 fast_lta_volumes: new check of capacity of volumes in FAST LTA Storage Systems...
    * 0777 FIX: special agent emcvnx: did not work with security file authentication...
    * 0786 FIX: zfsget: fixed compatibility with older Solaris agents...
    * 0809 FIX: brocade_fcport: Fixed recently introduced problem with port speed detection
    * 0787 FIX: df: fixed problems on some filesystem checks when legacy check parameters where used...
    * 0803 FIX: agent_ibmsvc: raw data for System Info Check and License Check now in correct format...
    * 0788 FIX: oracle_tablespaces: now able to bear None values as warn/crit levels...
    * 0789 FIX: oracle_tablespaces: fixed bug when using dynamic filesystem levels...
    * 0603 FIX: cmciii checks: more general scan function plus perf-o-meters for humidity and temperature checks
    * 0604 FIX: windows_updates: now handles situations with forced reboot and no limits correctly
    * 0605 FIX: enterasys_cpu_util enterasys_lsnat: syntax fixes
    * 0889 FIX: logwatch: fix case where rule wouldn't be applied...
    * 0882 FIX: check_bi_local.py: fix crash in case of non-ascii characters...
    * 0606 FIX: apache_status: now also sends an accept header to make it work with mod_security enables servers
    * 0832 FIX: solaris_mem: fixed invalid calculation of total swap...
    * 0810 FIX: fritz.link: Not inventorizing "unconfigured" interfaces anymore
    * 0154 FIX: zfsget: Fixed inventory of filesystems
    * 0155 FIX: mssql_counters: harded check agains odd agent output
    * 0907 FIX: windows agent: register_service: fixed ImagePath registry entry...
    * 0608 FIX: oracle_asm_diskgroup: check now also handles older oracle version 11.1.0
    * 0157 FIX: apc_symmetra_test: Fixed case of unkown last test date
    * 0910 FIX: brocade.power: fixed an error where the check reports an UNKNOWN on power supply failure...
    * 0158 FIX: dell_om_disks: Handle hotspares more correctly
    * 0161 FIX: cisco_fru_power: Exluded not existing devices from the inventory
    * 0969 FIX: blade_health: correctly output error message in non-OK state
    * 0611 FIX: nfsexports.solaris: fix in determination of path prefix
    * 0953 FIX: brocade_mlx_temp: special treatment for devices sometimes not delivering temperature by SNMP
    * 0958 FIX: df.include: failed for checks with grouping patterns...
    * 0924 FIX: windows agent: now able to execute python scripts again
    * 0614 FIX: cmciii.temp, cmciii.humidity: fixed bugs to get performance data back
    * 0932 FIX: prediction: fixed bug where predicted levels were not recalculated

    Multisite:
    * 0779 Hostgroups (Summary): Empty hostgroups are no longer shown (can be re-enabled by filter)
    * 0887 Add new column painter "Host Notifications Enabled"...
    * 0963 New snapin with virtual host trees...
    * 0914 Improved transaction handling to speedup the Web-GUI...
    * 0905 FIX: Multisite context buttons: links in context buttons are no longer called twice...
    * 0906 FIX: Improved transaction handling in Web GUI...
    * 0909 FIX: Table checkboxes: Fixed bug where selected checkboxes got ignored...
    * 0811 FIX: Fixed handling of exceptions occuring before login in debug mode
    * 0912 FIX: Multisite Views: Fixed bug where custom views could not get deleted
    * 0921 FIX: dashboards: fixed bug not updating header timestamp...
    * 0923 FIX: json export: fixed bug not stripping html tags from output
    * 0931 FIX: pnp-template ps.perf: fixed display bug of cpu averaging

    WATO:
    * 0784 Improved security of WATO bulk inventory by using transaction ids
    * 0880 Added support for 389 Directory Server to LDAP connector
    * 0607 online help text for host creation in WATO now also explains hostname caching
    * 0908 Check event state: New option "Less Verbose Output"...
    * 0965 Cumulative permissions and contact groups for WATO folders...
    * 0973 Renaming of hosts via WATO...
    * 0976 Show preview of active and custom checks in WATO services table...
    * 0930 WATO snapshots: disabled upload of legacy snaphots and snapshots with invalid checksums...
    * 0781 FIX: host diag page: fixed problem with update of diagnose subwindows...
    * 0904 FIX: Fixed exception in host parameter overview...
    * 0971 FIX: Fix missing authentication of PHP addons in D-WATO when activation mode is reload...
    * 0972 FIX: Do not loose site specific global settings anymore when chaning a site's configuration...
    * 0933 FIX: WATO snapshots: excluded some superfluous files from nagvis backup domaim...

    Notifications:
    * 0754 Allow users to disable their notifications completely...
    * 0755 Added variables LASTHOSTUP_REL and LASTSERVICEOK_REL to notification context...
    * 0883 Added Date / Time to HTML notification email
    * 0900 notify_multitech.py: new treasures script for notifying via MultiTech SMS Gateway...
    * 0968 Notification scripts are now configurable via WATO...
    * 0974 New notification plugin for ASCII emails...
    * 0752 FIX: FIX: compute correct state transitions for notifications...
    * 0753 FIX: FIX: correctly show original state in HTML notification mails...
    * 0609 FIX: mail notification script now uses 6 digit hex codes for colors to be better compatible with web based mail browsers
    * 0964 FIX: Fix hanging shutdown of CMC on RedHat 5.X...
    * 0918 FIX: notification: fixed exception when sending notifications as sms / ascii mail...

    Reporting & Availability:
    * 0756 Allow availability of multisite BI aggregates at once...
    * 0966 CSV export for availability works now also for BI aggregates
    * 0967 BI Availability timewarp: new buttons for moving back and forth
    * 0962 FIX: Fix CSV-Export in availability table
    * 0890 FIX: Fix availability computation for hosts...
    * 0891 FIX: Fix HTML encoding of tootip in inline timeline of availability

    Event Console:
    * 0885 New option for writing all messages into a syslog-like logfile...
    * 0902 FIX: event console view: fixed exception on rendering host tags for unknown hosts...

    Livestatus:
    * 0747 FIX: livestatus table hostsbygroup: fixed bug with group_authorization strict...
    * 0831 FIX: table statehist: no longer crashes on TIMEPERIOD TRANSITION entries with an invalid syntax...

    Livestatus-Proxy:
    * 0970 FIX: liveproxyd: handle situations with more then 1024 open files...
    * 0613 FIX: liveproxyd: fewer log messages in case a site is unreachable

    HW/SW-Inventory:
    * 0913 lnx_distro: Now able to detect SuSE distributions...
    * 0610 mk_inventory: windows inventory check now included, install date added to data
    * 0886 FIX: Fix exception on non-UTF-8 encoded characters in software list
    * 0922 FIX: dmidecode: fixed exceptions on missing/unknown data


1.2.5i2:
    Checks & Agents:
    * 0147 enterasys_fans: New Check to monitor fans of enterasys swichtes
    * 0773 ibm_svc_system: new check for System Info of IBM SVC / V7000 devices
    * 0774 ibm_svc_nodestats.diskio: new check for disk troughput per node on IBM SVC / V7000 devices
    * 0775 ibm_svc_systemstats.diskio: new check for disk throughput in IBM SVC / V7000 devices in total
    * 0764 lnx_quota: Added new check to monitor Linux File System Quota...
    * 0776 ibm_svc_nodestats.cpu_util: new check for CPU Utilization per Node on IBM SVC / V7000 devices
    * 0600 nfsexports.solaris: new agent plugin for monitoring nfs exports on solaris systems...
    * 0743 mem, fortigate_memory, solaris_mem: display total SWAP info in check output
    * 0745 drbd: Roles and diskstates are now configurable via WATO...
    * 0740 FIX: winperf_if: now able to handle bandwidth > 4GBit...

    Multisite:
    * 0765 NagVis-Maps-Snapin: Now visualizes downtime / acknowledgment states of maps...
    * 0766 FIX: Changed transid implemtation to work as CSRF protection (Fixes CVE-2014-2330)...

    WATO:
    * 0767 FIX: Signing and verification of WATO snapshot (addresses CVE-2014-2330)...

    BI:
    * 0741 FIX: BI editor: fixed display bug in "Create nodes based on a service search"...

    Livestatus:
    * 0742 FIX: table statehist: now able to cancel a running query if limit is reached...


1.2.5i1:
    Core & Setup:
    * 0386 Added all active checks to check_mk -L output...
    * 0452 Speedup generation of configuration...
    * 0124 Support multiline plugin output for Check_MK Checks...
    * 0675 Activate inline SNMP per default (if available)...
    * 0695 Remove obsolete option -u, --cleanup-autochecks...
            NOTE: Please refer to the migration notes!
    * 0087 FIX: Fixed possible locking issue when using datasource program with long output...
    * 0313 FIX: Avoid duplicate reading of configuration file on --create-rrd...
    * 0379 FIX: check_mk -c: Now also rewrites the location of conf.d directory
    * 0354 FIX: Catch exception when check plugins do not return a state...
    * 0398 FIX: Tolerate debug output in check plugins when using CMC...
    * 0314 FIX: Fix CMC not executing any Check_MK checks after config reload...
    * 0401 FIX: Fix rule precedence in WATO-configured manual checks...
    * 0402 FIX: Fix exception in case of missing agent sections of cluster-aware checks...
    * 0426 FIX: Fixed processing of cached agent plugins / local scripts...
    * 0451 FIX: Ignore missing check types when creating configuration for Nagios
    * 0259 FIX: Fixed htpasswd permission problem in check_mk standalone installation...
    * 0453 FIX: Fix ugly Python exception in host diagnosis page in case of SNMP error...
    * 0696 FIX: Remove garbled output of cmk -v in state of CMC
    * 0682 FIX: Allow overriding of active and custom checks by more specific rule...
    * 0267 FIX: Fixed auth.serials permission problem in check_mk standalone installation...
    * 0282 FIX: TIMEPERIOD TRANSITION messages no longer cut at 64 bytes...
    * 0730 FIX: cmc: fixed bug displaying logentries after a logfile rotation...
    * 0140 FIX: Fixed unwanted handling of hostname as regex...
    * 0739 FIX: Availablity: Prevent crash if the notification period is missing...

    Checks & Agents:
    * 0306 esx_vsphere_counters: added missing ramdisk levels sfcbtickets
    * 0073 moxa_iologik_register: new check to monitor moxa e2000 series registers
    * 0105 apc_humidity: New Check for humidity levels on APC Devices
    * 0106 3ware_units: The verifying state is now handled as ok...
    * 0086 timemachine: new check checking the age of latest backup by timemachine on MAC OS
    * 0074 raritan_pdu_plugs: new check for Raritan PX-2000 family PDUs...
    * 0107 stulz_alerts, stulz_powerstate, stulz_temp, stulz_humidity: New Checks for Stulz clima devices
    * 0075 raritan_pdu_inlet: new check to monitor inlet sensors of the Raritan PX-2000 PDUs
    * 0315 hitachi_hnas_quorumdevice, hitachi_hnas_pnode, hitachi_hnas_vnode: New checks for Hitachi HNAS devices
    * 0316 hitachi_hnas_cpu: New check for CPU utilization of Hitachi HNAS devices
    * 0373 wut_webtherm: Supporting several other devices now
    * 0377 check_http: Certificate Age mode now supports SNI...
    * 0317 emc_isilon: New checks for EMC Isilon Storage System
    * 0395 cmctc.temp: also detect older CMC devices
    * 0396 cmciii_access cmciii_io cmciii_psm_current cmciii_psm_plugs: Support other firmeware versions as well...
    * 0111 kemp_loadmaster_ha, kemp_loadmaster_realserver, kemp_loadmaster_services: New Checks for Kemp Loadbalancer
    * 0318 hitachi_hnas_fan: New check for fans in Hitachi HNAS systems
    * 0319 hitachi_hnas_psu, hitachi_hnas_psu: New checks for Hitachi HNAS storage systems
    * 0320 hitachi_hnas_fpga: new check for Hitachi HNAS storage systems
    * 0321 brocade_mlx: enhancing checks (BR-MLX modules, more OK states)...
    * 0323 emcvnx_hwstatus, emcvnx_hba, emcvnx_disks: new checks for EMC VNX storage systems
    * 0254 agent_vsphere: Make handling of spaces in hostnames of ESX configurable...
    * 0077 cmciii.psm_current, cmciii_psm_plugs, cmciii_io, cmciii.access, cmciii.temp, cmciii.can_current, cmciii.sensor, cmciii.state: new sub checks included in one new check cmcmiii superseding and improving several previous checks of the Rittal CMCIII device...
            NOTE: Please refer to the migration notes!
    * 0078 job: check now monitors the time since last start of the job, limits can be configured in WATO
    * 0079 f5_bigip_conns: new check to monitor number of current connections
    * 0324 hitachi_hnas_cifs: new check for the number of users using a CIFS share
    * 0455 hitachi_hnas_span: new check for Spans (Storage Pools) in Hitachi HNAS storage systems
    * 0445 mem.win: Allow time-averaging of values before applying levels...
    * 0446 mem.used, solaris_mem: Introduce optional averaging of used memory...
    * 0566 services.summary: new check to monitor stopped services of mode autostart in windows
    * 0568 f5_big_ip_conns: check now supports predictive monitoring and both connections types are merged in one check
    * 0257 windows_agent: now reports extended process information (obsoletes psperf.bat plugin)...
    * 0457 hitachi_hnas_volume: New check for Usage and Status of Volumes in Hitachi HNAS storage systems
    * 0450 mem.used: Add information about shared memory (on Linux hosts)
    * 0458 hitachi_hnas_fc_if: New check for FibreChannel Interfaces in Hitachi HNAS storage systems
    * 0459 emcvnx_info: New info check providing Model, Revision and Serial Number of EMC VNX storage systems
    * 0461 emcvnx_raidgroups.list_luns: New check for EMC VNX storage system...
    * 0462 emcvnx_raidgroups.list_disks: New check for EMC VNX storage system...
    * 0463 emcvnx_raidgroups.capacity, emcvnx_raidgroups.capacity_contiguous: New Checks for EMC VNX Storage systems...
    * 0570 fileinfo.groups: file groups now allow exclude patterns as well
    * 0464 stulz_pump: new check for the status of pumps of Stulz clima units
    * 0125 unitrends_backup:Unitrends Backup...
    * 0126 mikrotik_signal: Check for mikrotik wifi bridges
    * 0127 hp_proliant_raid: Check for proliant RAID status.
    * 0571 cmciii_lcp_fans: now monitors the lower limit for the rpm
    * 0572 cmciii_lcp_waterflow: lower and upper limits to the flow are now monitored
    * 0573 cmciii_lcp_airin, cmciii_lcp_airout, cmciii_lcp_waterin, cmciii_lcp_waterout: checks now observe limits to the temperatures
    * 0128 unitrends_replication: Check for monitoring  Replicaion staus on Unitrend systems
    * 0265 mpre_include: run additional mrpe configs within user context...
    * 0266 windows_agent: now supports mrpe include files...
    * 0574 if64: check now supports clustering...
    * 0576 fileinfo.groups: new feature to include current date in file pattern
    * 0130 Support of new Firmware version of various Fujitsu Sotarge Systems
    * 0698 emc_isilon.nodehealth: new check for EMC Isilon Storage systems: NodeHealth
    * 0699 emc_isilon_iops: New check for Disk Operations per Second (IOPS) in EMC Isilon Storage
    * 0132 New checks fjdarye101_disks fjdarye101_rluns: Fujitsu Storage Systems with 2013 Firmware
    * 0697 check_dns: allow to specify multiple expected answers
    * 0700 arcserve_backup: new check for status of backups in an Arcserve Backup Server
    * 0580 emc_datadomain_fans, emc_datadomain_nvbat, emc_datadomain_power, emc_datadomain_temps: new hardware checks for EMC Datadomain
    * 0691 Solaris agent: include lofs in list of monitored filesystem types
    * 0694 wut_webtherm: Support new versions of WUT-Thermometer...
    * 0135 apc_inputs: New Check for APC Input Contacts
    * 0701 emc_isilon_diskstatus: new check for Status of Disks in EMC Isilon Storage Systems
    * 0581 emc_datadomain_disks emc_datadomain_fs:  new checks to monitor disks and filesystems of EMC Datadomain
    * 0718 logwatch.ec: Optionally monitor the list of forwarded logfiles...
    * 0556 esx_vsphere_counters.diskio: now also shows disk latency
    * 0583 stulz_pump: now monitors the pumps rpm in precent of maximum and gathers performance data
    * 0560 check_mk_agent.solaris: report statgrab_mem section if solaris_mem section is missing...
    * 0702 Rule for checking agents for wanted version...
    * 0586 rmon_stats: new snmp check to gather network traffic statistics on RMON enabled network interfaces
    * 0704 windows_os_bonding: new check for bonding interfaces on windows...
    * 0562 esx_vsphere_vm.guest_tools: new check to monitor guest tools status...
    * 0674 brocade_fcport: Now supporting interface speed of 16 Gbit (just discovered in the wild)
    * 0138 Removed caching function in Windows Update agent plugin...
            NOTE: Please refer to the migration notes!
    * 0564 esx_vsphere_vm.datastores: displays the datastores of the VM...
    * 0731 mk_postgres: improved support for versions postgres < 9.2...
    * 0588 dell_poweredge_amperage.current, dell_poweredge_amperage.power, dell_poweredge_cpu, dell_poweredge_status, dell_poweredge_temp: new checks for the Dell PowerEdge Blade Server
    * 0589 brocade_tm: new check monitoring traffic manager statistics for interfaces of brocade devices
    * 0591 dell_poweredge_mem: new check to monitor memory modules of Dell PowerEdge Servers
    * 0592 dell_poweredge_pci: new check for pci devices on dell PowerEdge Servers
    * 0141 ups_socomec_capacity: Battery Capacity Check for Socomec UPS Devices.
    * 0705 arcserve_backup: improved documentation (check manpage and comments in the agent plugin)
    * 0143 ups_socomec_in_voltage, ups_socomec_out_voltage: Socomec UPS Devices, Input and Output Voltages...
    * 0732 df: now able to monitor inodes...
    * 0716 Add Linux caching agent also to normal agent RPM...
    * 0594 dell_poweredge_netdev: new check to monitor the status of network devices on Dells Poweredge Servers
    * 0733 mem, solaris_mem: now able to configure amount of free memory...
    * 0706 EMC VNX: special agent can alternatively authenticate via security files...
    * 0734 esx_vsphere_vm.running_on: shows the esx host of the VM
    * 0144 enterasys_cpu_util enterasys_powersupply: New Checks for CPU Utilization and Power Supplies on enterasys switches
    * 0595 dell_chassis_power, dell_chassis_powersupplies: new checks for Dell Poweredge Chassis Ppower consumption...
    * 0596 dell_chassis_status, dell_chassis_temp, dell_chassis_kvm, dell_chassis_io, dell_chassis_fans: new checks to monitor the overall status of various sections of the Dell Poweredge Chassis via CMC
    * 0597 dell_chassis_slots: new check to monitor the status of the blade slots of the Dell Poweredge Blade Servers
    * 0145 apc_symmetra: Changed naming of Batterie Temperature to System Temerature...
            NOTE: Please refer to the migration notes!
    * 0146 innovaphone_priports_l1, innovaphone_priports_l2: New Checks for Innovaphone PRI Ports
    * 0707 ibm_svc_host: New check: Status of hosts an IBM SVC / V7000 presents volumes to
    * 0598 kentix_temp, kentix_humidity: new checks for Kentix MultiSensor-Rack
    * 0768 ibm_svc_license: New check for Licensing Status on IBM SVC / V7000 devices
    * 0778 New Special Agent for innovaphone gateways...
    * 0769 juniper_trpz_cpu_util, juniper_trpz_flash, juniper_trpz_info, juniper_trpz_power: new Checks for juniper trapeze switches
    * 0770 innovaphone_licenses: New check to monitor licenses on innovaphone devices"
    * 0771 juniper_trpz_aps: Show the number of connected access points on juniper wlan controllers
    * 0772 added special agent for IBM SVC / V7000 storage systems...
    * 0147 enterasys_fans: New Check to monitor fans of enterasys swichtes
    * 0759 check_notify_count: New active check to monitor the number of notifications sent to contacts...
    * 0760 The windows agent contains meta information about version, manufacturer etc....
    * 0103 FIX: services: Fixed bug with service inventory defined in main.mk...
    * 0299 FIX: borcade_mlx_fan: Prettified output, handling "other" state now
    * 0300 FIX: cisco_fru_power: Trying not to inventorize not plugged in FRUs...
    * 0305 FIX: apache_status: Fixed exception when agent reports HTML code as apache-status data...
    * 0104 FIX: mssql: Server instances with underline in name are now supported....
    * 0240 FIX: Virtualmachine names with space no longer have missing piggyback data...
    * 0310 FIX: apache_status: Improved handling of unexpeted data sent by agents...
    * 0088 FIX: esx_vsphere_datastores: fixed error with reported capacity of 0 bytes...
    * 0243 FIX: cisco_qos: no longer crashes when the qos policy name is not set...
    * 0326 FIX: hr_fs printer_supply: Improved translation of wrong encoded chars...
    * 0059 FIX: agent_vpshere: new option for supporting ESX 4.1...
    * 0334 FIX: cisco_fantray: Fixed error on Cisco devices which do not support this check...
    * 0355 FIX: heartbeat_crm: Now handling "Failed actions:" output in agent...
    * 0357 FIX: megaraid_bbu: Fixed expected state checking...
    * 0358 FIX: df: now ignores filesystems with a reported size of '-'...
    * 0360 FIX: multipath: Inventory handles non loaded kernel module now...
    * 0339 FIX: blade_bays blade_blades blade_blowers blade_health blade_mediatray blade_powerfan blade_powermod: fix scan function...
    * 0340 FIX: blade_health: fix check, it was totally broken...
    * 0363 FIX: mysql_capacity: Did use wrong calculated warn / crit thresholds...
    * 0364 FIX: brocade_mlx*: Several cleanups, fixed bug in brocade_mlx_fan where only the first worst state was shown in output
    * 0365 FIX: RPMs: Cleaning up xinetd checkmk.rpmnew file after updating package...
    * 0366 FIX: heartbeat_crm: Agent code is now compatible to pacemaker 1.1.9...
    * 0367 FIX: Now using /dev/null instead of closing stdin in linux agent...
    * 0342 FIX: postgres_stat_database: make agent compatible with PostgreSQL 8.4.x...
    * 0343 FIX: postgres_sessions: make agent plugin compatible with PostgreSQL 9.2...
    * 0369 FIX: cups_queues: Fixed bug checking the last queue reported by agent...
    * 0370 FIX: brocade_mlx_module*: Improved output of checks
    * 0372 FIX: megaraid_ldisks: Ignoring adapters without configured logical disks...
    * 0345 FIX: Linux agent: fix detaching of background plugins...
    * 0378 FIX: agent_vsphere.pysphere: Trying to deal with permissions only on some guests/hosts
    * 0245 FIX: Inline SNMP no longer throws an exception when using SNMPv3 credentials...
    * 0380 FIX: jolokia_metrics.mem: PNP-Template now handles non existant max values...
    * 0381 FIX: win_printers: Fixed creation of duplicate services...
    * 0347 FIX: smart.stats: Remove duplicate disks...
    * 0349 FIX: winperf.cpuusage: update man page: this check is deprecated
    * 0383 FIX: solaris_mem: Is now compatible to more systems...
    * 0109 FIX: cisco_fantray: Prevent inventory for not available fans
    * 0110 FIX: cisco_fru_power:  Prevent inventory for not available FRUs
    * 0350 FIX: nfsmounts: correctly handle mount points with spaces...
    * 0387 FIX: df*: Negative filesystem space levels get a more clear text in check output...
    * 0351 FIX: local: Catch invalid state codes and map to 3 (UNKNOWN)...
    * 0397 FIX: mrpe: tolerate performance variable names with spaces...
    * 0399 FIX: check_ftp: cleanup configuration via WATO, remove Hostname field...
    * 0435 FIX: esx_vsphere_sensors: Fix garbled output in case of placeholder VMs...
    * 0251 FIX: agent_vsphere / check_mk agent: fixed outdated systemtime of check_mk agent...
    * 0439 FIX: postfix_mailq: Linux agent better detects Postfix installation...
    * 0440 FIX: heartbeat_crm: Inventory more gracefully handles case where agent output is invalid...
    * 0113 FIX: blade_blades: Now only make inventory for blades that are powered on...
    * 0441 FIX: megaraid_bbu: Fix several false alarms and cases where inventory failed
    * 0442 FIX: dell_om_disks: Treat global hot spare disks as OK, instead of WARN...
    * 0443 FIX: brocade_fcport: cope with firmware that does not provide speed information...
    * 0322 FIX: timemachine: Check now also works if there are spaces in the name of the backup volume or the hostname
    * 0253 FIX: windows agent: fixed crash on processing eventlog records...
    * 0403 FIX: mem.used: Prefer statgrab on FreeBSD for supporting more than 4GB...
    * 0404 FIX: cups_queues: fix exception in case of alternative time format...
    * 0444 FIX: timemachine: do not inventorize check when timemachine is not used
    * 0116 FIX: cisco_vpn_tunnel: Fixed typo that lead to an exception
    * 0118 FIX: stulz_humidity: Fixed coloring in pnp template...
    * 0119 FIX: stulz_humidity: Fixed lower thresholds...
    * 0565 FIX: windows_updates: fix for some cases when forced_reboot is not set
    * 0255 FIX: windows_agent: now able to handle the removal of local/plugin scripts during runtime...
    * 0447 FIX: fortigate_memory: Fix inventory, do not add check if no info available...
    * 0567 FIX: apc_symmetra: transformation from old tuple to new dict format fixed and improved
    * 0432 FIX: stulz_humidity: Fixed syntax error...
    * 0120 FIX: stulz_humidity, apc_humidity: Fixed bug while processing check params...
    * 0460 FIX: endless waiting for printer queues fixed...
    * 0260 FIX: Fixed incorrect formatting of checks with long output...
    * 0261 FIX: df_netapp32 / df_netapp: Fixed bug with negative size in check output...
    * 0262 FIX: ps: Now able to skip disabled "Process Inventory" rules...
    * 0264 FIX: printer_supply_ricoh: now reports correct filling levels...
    * 0575 FIX: cmciii_lcp_airin, cmciii_lcp_airout, cmciii_lcp_waterin, cmciii_lcp_waterout: improved handling of warning state...
    * 0272 FIX: if checks: port type 56 (fibrechannel) is no longer inventorized per default...
    * 0577 FIX: fileinfo.groups: new date pattern is now available for inventory check as well
    * 0688 FIX: winperf_msx_queues: Support output of Exchange 2013...
    * 0578 FIX: zypper: check is always registered as soon as mk_zypper plugin detects zypper tool...
    * 0689 FIX: postgres_sessions: fix empty agent section in case of 0 sessions...
    * 0579 FIX: veeam_client: fix for case when no StopTime section in agent output
    * 0692 FIX: fileinfo: Avoid duplicate entries in Solaris agent...
    * 0693 FIX: hpux_lvm: avoid problem when alternative vgdisplay is installed...
    * 0708 FIX: ntp.time, ntp: avoid DNS lookups in NTP queries and avoid timeouts...
    * 0277 FIX: solaris agent: ntp now able to work with ntpd and xntpd...
    * 0279 FIX: check_mk_agent.solaris: removed proc section from statgrab...
    * 0281 FIX: statgrab_net.ctr: only inventorize interfaces with actual traffic...
    * 0582 FIX: cisco_sys_mem: check now has a man page and a new WATO integration
    * 0667 FIX: oracle_asm_diskgroup: Now really uses the generic filesystem levels...
    * 0555 FIX: snmp_uptime: no longer fails if uptime is < 1 seconds
    * 0136 FIX: cisco_fru_power: Prevent inventory of not exsisting devices
    * 0557 FIX: check_mk_agent.solaris: removed section statgrab mem...
    * 0673 FIX: zfsget: Fixed broken check - was not compatible to current agent output of "df"
    * 0719 FIX: postfix_mailq: fix Linux agent in case of ssmtp being installed
    * 0584 FIX: agent_vsphere: special agent now handles non-standard https port correctly...
    * 0585 FIX: check_mk_agent.linux: more efficient handling of cups printer queues...
    * 0703 FIX: brocade_mlx: omit inventory of cpu and memory on more states...
    * 0137 FIX: Fixed printer_pages...
    * 0587 FIX: if64: problems resolved when running as a clustered service...
    * 0563 FIX: windows agent: now able to process perl scripts...
    * 0729 FIX: esx_vsphere_hostsystem: fixed incorrect status label (not state)...
    * 0142 FIX: winperf_if: treat unknown packets no longer as error packets
    * 0593 FIX: zypper: agent plugin and check now lead to UNKNOWN result in case of repo problems
    * 0758 FIX: check_sql: Fixed monitoring of stored procedures with oracle
    * 0599 FIX: esx_vsphere_datastores: provisioning levels in WATO are no longer limited to 101%
    * 0737 FIX: megaraid_ldisks: now able to handle "No Virtual Drive Configured" states...
    * 0763 FIX: hpux_if: Fixed exception during parsing of provided data on some systems...

    Multisite:
    * 0371 Added log class filter to hostsvcevents view
    * 0352 Avoid Livestatus connections on pages that do not need them...
    * 0390 Added an icon selector to the view editor...
    * 0391 Added sorter / filter for host/service service levels...
    * 0247 New mkp package for web applications: iNag / nagstatus / nagios status.dat...
    * 0429 Implemented role permissions for dashboards...
    * 0430 It is now possible to define custom time ranges in PNP graph search...
    * 0449 Show all custom variables of hosts and services in the detail views...
    * 0665 Added mail notificaton method to custom user notification dialog...
    * 0123 New time range filter for Downtimes and Comments...
    * 0683 New column painter for the last time a service was OK...
    * 0561 quicksearch: now able to search with multiple filters...
    * 0748 Also custom views now have permissions...
    * 0302 FIX: Fixed highlight of choosen elements in foldertee/views snapin in Chrome/IE
    * 0239 FIX: Fixed incorrect html formatting when displaying host or service comments...
    * 0307 FIX: Increased performance of multisite GUI with a large userbase...
    * 0312 FIX: Hiding views related to not existing datasources, like the EC now...
    * 0325 FIX: Removed CSV export icon from availability views...
    * 0327 FIX: Most forms did now work with "Profile Requests" enabled...
    * 0333 FIX: Fixed too long page title during performing several actions...
    * 0356 FIX: Fixed exception caused by utf8 chars in tooltip text...
    * 0368 FIX: Generating selection id is hopefully now compatible to more systems...
    * 0374 FIX: Fixed syntax error in exception handler of LDAP search code...
    * 0375 FIX: LDAP: Now handling user-ids with umlauts...
    * 0246 FIX: brocade_fcport: fixed error in pnp-template...
    * 0393 FIX: LDAP: Enabled paged LDAP search by default now with a page size of 1000...
    * 0394 FIX: LDAP: Auth expiration plugin now checks users for being disabled (in AD)...
    * 0436 FIX: Fix broken Site status switching via sidebar snapin...
    * 0420 FIX: LDAP: Roles/Groups are now synced even if case of DNs do not match...
    * 0421 FIX: UserDB: Fixed lost passwords when changing users in large user databases...
    * 0423 FIX: Users are not logged out anymore during changing their own passwords...
    * 0424 FIX: Improved error handling in case of incorrect auth config in distributed WATO environments
    * 0425 FIX: Fix login loop bug in distributed environments with different auth secrets
    * 0117 FIX: Availability button is now visible for users without the right to edit views
    * 0431 FIX: LDAP: Fixed group syncrhonisation when nested group sync is enabled
    * 0122 FIX: Multisite view editor not longer throwing a exception when loading views from other users
    * 0569 FIX: recurring updates of serial numbers of disabled ldap users fixed...
    * 0676 FIX: Move view "Stale services" to Problems folder
    * 0270 FIX: Multisite host tag filter: Now uses exact match...
    * 0273 FIX: Fixed exceptions when modifying / cloning views...
    * 0274 FIX: Fixed exception when view title or description was missing
    * 0278 FIX: Fixed bookmark icon images for non-english user languages...
    * 0670 FIX: LDAP: Fixed sync when non lower case attributes are configured...
    * 0671 FIX: LDAP: Disable logging of password changes received from LDAP
    * 0558 FIX: availability: fixed exception on specific filter settings...
    * 0712 FIX: Fix multiple groups with same tag when grouping hosts after a tag...
    * 0738 FIX: csv_export: now able to handle umlauts in download filenames...
    * 0762 FIX: Fixed availability filters not opening in IE7

    WATO:
    * 0308 Multisite can now set rotation view permissions for NagVis...
    * 0329 Removed Distributed WATO peer mode...
            NOTE: Please refer to the migration notes!
    * 0244 New features for WATO page Backup & Restore...
    * 0382 Active HTTP check now supports multiline regexp matching...
    * 0112 Explicit mapping of clustered services can now be done with WATO...
    * 0437 Convert WATO rule for debug_log into simple Checkbox...
    * 0428 Changed user profiles (e.g. pw changes) are now replicated in distributed setups...
    * 0114 User Custom Attributes can now be exported to the core...
    * 0448 New button in WATO service list for displaying check parameters...
    * 0454 Add output of traceroute to host diagnostic page
    * 0677 Make title of tags and tag groups localizable...
    * 0685 Distributed WATO now disabled WATO on slave sites per default...
    * 0687 New summary pages with all settings of a host or service...
    * 0275 WATO "Notify Users" feature: Improved confirmation info...
    * 0134 New option to use expect string in response heads for check_http in wato...
    * 0717 Sort permissions of views, dashboards, commands and snapins alphabetically
    * 0761 New bulk host import mode in WATO...
    * 0057 FIX: Fix exception in WATO host editor on custom tag without topic...
    * 0241 FIX: Improved sorting of WATO folders in dropdown menu...
    * 0019 FIX: Fixed wording in WATO rule for MSSQL check
    * 0242 FIX: Parameters for clustered services can now be configured on the cluster host...
    * 0309 FIX: Trying to prevent read/write conflicts with a large user base...
    * 0311 FIX: Fixed "Inventory failed" message when trying an inventory on clusters via WATO...
    * 0330 FIX: Improved performance of WATO slave push with a large user base...
    * 0331 FIX: LDAP diagnostic LOG can now have the $OMD_SITE$ macro configured via WATO...
    * 0332 FIX: Own host tag groups without topics resulted in two groups "Host tags" in the rule editor
    * 0361 FIX: The page linked by "new rule" can now be bookmarked again
    * 0341 FIX: Avoid rare exception in WATO when deleting a host...
    * 0376 FIX: LDAP: Default configuration of attributes is reflected within WATO now
    * 0346 FIX: Fix folder visibility in WATO for unpriviledged users...
    * 0385 FIX: Better error handling for invalid service regex in rule conditions...
    * 0389 FIX: Showing LDAP settings on site specific global settings page now...
    * 0400 FIX: WATO BI editor now supports percentages for count_ok...
    * 0392 FIX: LDAP: Improved error messages of LDAP configuration test...
    * 0415 FIX: LDAP: The LDAP Settings dialog is now disabled when the LDAP Connector is disabled
    * 0416 FIX: When doing user sync on user page rendering, contact group memberships are shown correctly now...
    * 0417 FIX: LDAP: Fixed "Sync-Plugin: Roles" test with OpenLDAP
    * 0248 FIX: Backup & Restore: Snapshot comments now support unicode character...
    * 0418 FIX: LDAP: Fixed broken role sync plugin with OpenLDAP...
    * 0419 FIX: LDAP: The default user profile roles are only assigned to users without roles...
    * 0249 FIX: Backup & Restore: fixed bug when uploading legacy snapshots...
    * 0250 FIX: Fixed error on creating very large WATO snapshots...
    * 0422 FIX: Fixed numbers shown in log entries of bulk inventory...
    * 0252 FIX: ESX vSphere configuration: Fixed non-working configuration parameters...
    * 0456 FIX: Column was too short...
    * 0256 FIX: wato snapshots: snapshot restore no longer fails with older python versions...
    * 0433 FIX: Creating WATO lock during automations (like e.g. master to slave syncs)...
    * 0434 FIX: Fixed wrong count of failed hosts in bulk inventory mode...
    * 0678 FIX: Move two last global settings of Event Console to proper places
    * 0268 FIX: wato inventory: fixed missing services...
    * 0686 FIX: Fix replication with WATO if EC is enabled on master and disabled on slave
    * 0129 FIX: Fixed permission bug in "Edit user profile" dialog....
    * 0269 FIX: brocade_fcport: fixed problem on displaying check_parameters in WATO...
    * 0271 FIX: Fixed sorting in duallist element (two lists with interchangable elements)...
    * 0131 FIX: Error rates for network interfaces can now be set smaller then 0.1 when using Wato....
    * 0690 FIX: Fix language jumping to German when saving user profiles
    * 0666 FIX: Minimum port for the mknotifyd is now 1024 (never use well known ports)...
    * 0559 FIX: WATO snapshots: improved validation of (uploaded) snapshots...
    * 0709 FIX: Fix NoneType has not attribute userdb_automatic_sync bug in D-WATO
    * 0728 FIX: mem.win: fixed bug in WATO configuration rule...
    * 0139 FIX: ldap sync: syncing if rules against ldap is not longer case sensitiv
    * 0736 FIX: WATO backup and restore: improved error handling...

    Notifications:
    * 0362 sms: now searching PATH for sendsms and smssend commands...
    * 0684 New notification variables NOTIFY_LASTSERVICEOK and NOTIFY_LASTHOSTUP...
    * 0711 New rules based notifications...
    * 0713 New bulk notifications...
    * 0108 FIX: Prevent service notification on host alerts...
    * 0058 FIX: Fix email notifications containing non-ASCII characters in some situtations...
    * 0133 FIX: Fixed mkeventd notification plugin...
    * 0720 FIX: Fix timeperiod computation with CMC and flexible notifications...

    BI:
    * 0721 Use hard states in BI aggregates...
    * 0714 BI aggregations now also honor scheduled downtimes...
    * 0715 BI aggregates now acknowledgement information...
    * 0669 FIX: Fixed regex matching in BI when using character groups [...]...

    Reporting & Availability:
    * 0018 New option for displaying a legend for the colors used in the timeline...
    * 0405 Add CSV export to availability views...
    * 0338 FIX: Introduce time limit on availability queries...
    * 0681 FIX: Display correct year for availability range for last month in january
    * 0750 FIX: Availability: fix exception when summary is on and some elements have never been OK

    Event Console:
    * 0301 Handling messages of special syslog format correctly...
    * 0388 Moved Event Console related settings to own settings page...
    * 0710 Create a history entry for events that failed their target count...
    * 0749 Allow to restrict visibility of events by their host contacts...
    * 0303 FIX: Old log entries were shown in event history first...
    * 0304 FIX: Escaping several unwanted chars from incoming log messages...
    * 0089 FIX: CSV export of event console was broken...
    * 0359 FIX: Fixed exception in event simulator when one match group did not match
    * 0384 FIX: Trying to prevent problem when restarting mkeventd...
    * 0427 FIX: Fixed exception when handling connections from event unix socket...
    * 0679 FIX: Allow non-Ascii characters in generated events
    * 0680 FIX: Do not allow spaces in host names in event simulator...
    * 0672 FIX: Service item of "Check event state in event console" checks can now be configured...
    * 0590 FIX: mkeventd: fixed encoding of unicode characters in the snmptrap receiver...

    Livestatus:
    * 0337 New header for limiting the execution time of a query...
    * 0276 nagios4 livestatus support...
    * 0335 FIX: Parse state of downtime notification log entries correctly...
    * 0336 FIX: Limit the number of lines read from a single logfile...
    * 0344 FIX: Fix semantics of columns num_services_hard_*...

    Livestatus-Proxy:
    * 0263 FIX: livestatus log table: fixed missing logentries of archived logfiles...


1.2.3i7:
    Core & Setup:
    * 0011 Introduce optional lower limit for predicted levels...
    * 0217 FIX: More verbose error output for SNMP errors on the command line...
    * 0288 FIX: Error messages of datasource programs (e.g. VSphere Agent) are now visible within WATO...
    * 0010 FIX: Fix computation of hour-of-the-day and day-of-month prediction...
    * 0292 FIX: Inline SNMP: Check_MK check helpers are closing UDP sockets now...

    Checks & Agents:
    * 0060 cisco_fantray: new check for monitoring fan trays of Cisco Nexus switches
    * 0061 cisco_cpu: check now recognizes new object cpmCPUTotal5minRev...
    * 0063 veeam_client: new check to monitor status of veeam clients with special agent plugin...
    * 0064 veeam_jobs: new check to monitor the backup jobs of the veeam backup tool...
    * 0047 fritz.conn fritz.config fritz.uptime fritz.wan_if fritz.link: New checks for monitoring Fritz!Box devices...
    * 0027 esx_vsphere_sensors: it is now possible override the state of sensors...
    * 0090 apc_ats_status: New Check for monitoring APC Automatic Transfer Switches
    * 0080 Added new checks for Brocade NetIron MLX switching / routing devices...
    * 0091 apc_ats_output: new check for output measurements on APC ATS devices
    * 0068 check_sql: support for mssql databases included
    * 0208 fileinfo.groups: Added minimum/maximum file size parameters...
    * 0093 check_http: Default service description prefix can be avoided...
    * 0004 df: dynamic filesystem levels now reorder levels automatically...
    * 0069 veeam_client: limits for time since last backup introduced
    * 0214 Logwatch: context lines can now be disabled using nocontext=1...
    * 0038 casa_cpu_mem casa_cpu_temp casa_cpu_util casa_fan casa_power: New checks for casa Cable Modem Termination Systems...
    * 0097 arc_raid_status: New check for Areca RAID controllers
    * 0070 cmciii_lcp_airin cmciii_lcp_airout cmciii_lcp_fans cmciii_lcp_waterflow cmciii_lcp_waterin cmciii_lcp_waterout: new checks for the Rittal CMC-III LCP device
    * 0098 apc_inrow_airflow, apc_inrow_fanspeed, apc_inrow_temp: New checks for APC inrow devices
    * 0099 apc_mod_pdu_modules: New check for APC Modular Power Distribution Unit
    * 0072 cmciii_pu_access cmciii_pu_canbus cmciii_pu_io cmciii_pu_temp: New checks for the Rittal CMC-III PU Unit
    * 0100 juniper_cpu: New check for CPU utilization on Juniper switches
    * 0236 windows_agent: each script can now be configured to run sync / async...
    * 0101 liebert_chiller_status: New check for Liebert Chiller devices
    * 0083 brocade_mlx: Temperature sensors of one module now in one common check...
    * 0008 df: Solaris agent now also supports samfs
    * 0084 brocade_mlx: single checks now instead of sub checks...
    * 0291 winperf_ts_sessions: New check to monitor Microsoft Terminal Server sessions...
    * 0102 modbus_value: New check and Agent to modbus devices...
    * 0013 Solaris Agent: implement cached async plugins and local checks...
    * 0238 vsphere monitoring: new option to skip placeholder vms in agent output...
    * 0016 Linux+Windows agent: allow spooling plugin outputs via files...
    * 0017 local: New state type P for state computation based on perfdata...
    * 0085 brocade_mlx: now handles more different module states...
    * 0024 FIX: cisco_wlc: removed check configuration parameter ap_model...
    * 0003 FIX: ps: Remove exceeding [ and ] in service description when using process inventory...
    * 0037 FIX: checkman browser (cmk -m) was not working properly in network subtree...
    * 0283 FIX: Interface Checks: ignore invalid error counts while interface is down...
    * 0081 FIX: Fixed corruption in SNMP walks created with cmk --snmpwalk...
    * 0286 FIX: esx_vsphrere_counters.ramdisk: Better handling for non existant ramdisks...
    * 0290 FIX: winperf_processor mem.win: Handling no/empty agent responses correctly now...
    * 0293 FIX: esx_vsphere_counters_ramdisk_sizes: Handles ram disk "ibmscratch" by default now
    * 0012 FIX: Solaris Agent: fixed broken fileinfo section...
    * 0297 FIX: mk-job is now also usable on CentOS 5+...
    * 0298 FIX: win_dhcp_pools: Fixed wrong percentage calculation
    * 0237 FIX: tsm_sessions: fixed invalid check output during backups...

    Multisite:
    * 0001 New filters for selecting several host/service-groups at once...
    * 0050 New concept of favorite hosts and services plus matching filters and views...
    * 0211 GUI Notify: Added notify method "popup" to really create popup windows...
    * 0215 Added option to make HTML escape in plugin outputs configurable...
    * 0071 livedump: new option to include contact_groups instead of contacts when dumping configuration
    * 0043 FIX: LDAP: Improved error reporting during synchronisation...
    * 0044 FIX: LDAP: Fixed error with empty groups during non nested group sync...
    * 0045 FIX: LDAP: Fixed error when synchronizing non nested groups to roles...
    * 0046 FIX: Fixed editing contactgroup assignments of hosts or folders with "-" in names...
    * 0049 FIX: Fixed useless I/O during page processing...
    * 0203 FIX: Changed sidebar reload interval to be more random...
    * 0204 FIX: Reduced I/O on logins with access time recording or failed login counts...
    * 0206 FIX: Fixed logwatch permission check when using liveproxy for normal users...
    * 0210 FIX: LDAP: Fixed problem syncing contactgroups of a user with umlauts in CN
    * 0035 FIX: Convert HTTP(S) links in plugin output into clickable icon...
    * 0006 FIX: Checkboxes for hosts/services were missing on modified views...
    * 0284 FIX: Context help toggled on/off randomly...
    * 0285 FIX: Fixed bookmarking of absolute URLs or PNP/NagVis URLs in sidebar snapin...
    * 0296 FIX: Fixed moving of snapins while in scrolled sidebar...

    WATO:
    * 0053 New rule for configuring the display_name of a service...
    * 0216 Supporting float values as SNMP timeout value now...
    * 0082 Improved online help for LDAP connections...
    * 0009 Automatically schedule inventory check after service config change...
    * 0294 Added "services" button to host diagnose page
    * 0048 FIX: Tests on host diagnose page are executed parallel now...
    * 0033 FIX: Fixed problem when saving settings in WATOs host diagnostic page...
    * 0205 FIX: NagVis related permissions of roles can be edited again...
    * 0207 FIX: Explicit communities were not saved in all cases...
    * 0094 FIX: Hide SNMPv3 credentials in WATO...
    * 0212 FIX: Fixed broken site edit page in case a TCP socket has been configured...
    * 0095 FIX: Fixed problem with portnumber in Wato Distributed Monitoring dialog
    * 0213 FIX: LDAP: Various small improvements for handling the LDAP user connector...
    * 0039 FIX: Fixed exception on displaying WATO helptexts in the global settings...
    * 0219 FIX: Fixed display problems in WATO folders with long contact group names
    * 0220 FIX: Added HTML escaping to several global settings attributes...
    * 0234 FIX: Improved handling of interface inventory states / types...
    * 0289 FIX: Renamed "Hosts & Folders" page to "Hosts"
    * 0295 FIX: Fixed problem with new created tag groups with "/" in title...

    Notifications:
    * 0005 Added notification script for sending SMS via mobilant.com...
    * 0032 FIX: Fixed problem when forwarding notification mails in windows...
    * 0218 FIX: Fixed rendering of HTML mails for Outlook (at least 2013)...

    BI:
    * 0287 FIX: Fixed assuming states of services with backslashes in descriptions...

    Reporting & Availability:
    * 0051 Option for showing timeline directly in availability table...
    * 0052 Visual colorization of availability according to levels...
    * 0054 New labelling options for availability table...
    * 0055 Allow grouping by host, host group or service group...
    * 0056 New concept of service periods in availability reporting...
    * 0002 You can now annotate events in the availability reporting...
    * 0014 FIX: Fix styling of tables: always use complete width...
    * 0015 FIX: Fixed summary computation in availability when grouping is used...

    Event Console:
    * 0026 FIX: snmptd_mkevent.py: fixed crash on startup
    * 0036 FIX: Fixed bug where multsite commands did not work properly...

    Livestatus:
    * 0067 livedump: new option to mark the mode at the beginning of the dump and documentation fixes...
    * 0023 FIX: Fixed incorrect starttime of table statehist entries...
    * 0034 FIX: Availability no longer showes incorrect entries when only one logfile exists...
    * 0233 FIX: Fixed missing entries in log file and availability view...


1.2.3i6:
    Core & Setup:
    * 0041 FIX: setup.py now handles non existing wwwuser gracefully...

    Checks & Agents:
    * 0040 Add agent plugin to test local hostname resolving...
    * 0020 FIX: Inventory problem with inventory_processes parameter...

    Multisite:
    * 0000 Improved performance of LDAP sync by refactoring the group sync code

    WATO:
    * 0042 FIX: Removed debug outputs from service inventory...


1.2.3i5:
    Core:
    * Automatically remove duplicate checks when monitoring with Agent+SNMP
       at the same time. TCP based ones have precedence.
    * inventory check of SNMP devices now does scan per default (configurable)
    * FIX: inventory check now honors settings for exit code
    * FIX: avoid exception nodes of cluster have different agent type
    * FIX: continue inventory, if one check does not support it
    * FIX: fix configuration of explicit SNMP community, allow unicode
    * FIX: avoid invalid cache of 2nd and up hosts in bulk inventory
    * FIX: fixed error handling in SNMP scan, inventory check fails now
           if SNMP agent is not responding
    * FIX: Ignore snmp_check_interval cache in interactive situations (e.g.  -nv)
    * FIX: check_mk config generation: on computing the checks parameters
           there is no longer a small chance that existing rules get modified

    Event Console:
    * check_mkevents now available as C binary: check_mkevents_c
    * FIX: use default values for unset variables in actions

    Multisite:
    * Speed-O-Meter: now measure only service checks. Host checks
      are omitted, since they do not really matter and make the
      results less useful when using CMC.
    * Added host aliases filter to some views (host/service search)
    * It is now possible to enforce checkboxes in views upon view loading
      (needs to be confgured per view via the view editor)
    * Wiki Sidebar Snapin: showing navigation and quicksearch. OMD only.
    * Sidebar can now be folded. Simply click somewhere at the left 10 pixels.
    * Foldable sections now have an animated triangle icon that shows the folding state
    * Added new snapin "Folders", which interacts with the views snapin when
      both are enabled. You can use it to open views in a specific folder context
    * LDAP: Added option to make group and role sync plugin handle nested
            groups (only in Active Directory at the moment). Enabling this
	    feature might increase the sync time a lot - use only when really needed.
    * FIX: Fixed encoding problem in webservice column output
    * FIX: Fix output format python for several numeric columns
    * FIX: Fixed searching hosts by aliases/adresses
    * FIX: Remove duplicate entries from Quicksearch
    * FIX: Avoid timed browser reload after execution of exections
    * FIX: Hosttag filter now works in service related views
    * FIX: Added code to prevent injection of bogus varnames
           (This might break code which uses some uncommon chars for varnames)
    * FIX: Fixed computation of perfometer values, which did not care about
           the snmp_check_interval. Simplyfied computation of perfometer values
    * FIX: LDAP: Custom user attributes can now be synced again

    BI:
    * FIX: Fix exception when showing BI tree in reporting time warp
    * FIX: Fixed blue triangle link: would show more aggregations,
       if one name was the prefix of another

    Notifications:
    * Blacklisting for services in the felixble notification system
    * FIX: mail with graph plugin: set explicit session.save_path for php
           Fixes instances where the php command couldn't fetch any graphs

    Checks & Agents:
    * diskstat: removed (ever incorrect) latency computation for Linux
    * statgrab_load: support predictive levels, add perf-o-meter
    * ucd_cpu_load: support predictive levels
    * hpux_cpu, blade_bx_load: support predictive levels, add perf-o-meter,
       make WATO-configable
    * check_sql: Database port can now be explicitly set
    * steelhead_perrs: New check for Rivergate Gateways
    * alcatel_power: Check for power supplies on Alcatel switches
    * qnap_disks: New check for Hardisks in Qnap devices
    * Dell Open Manage: SNNP Checks for Physical Disks, CPU and Memory
    * check_tcp: Now able to set custom service description
    * Apache ActiveMQ: New Special Agent and Check to query ActiveMQ Queues
    * check_ftp: can now be configured via Wato
    * windows_tasks: New check to  monitor the Windows Task Scheduler
    * sensatronics_temp: New check for Sensatronic E4 Temperatur Sensor
    * akcp_sensor_drycontact: New Check for AKCP drycontact Sensors
    * esx_vsphere_vm.heartbeat: Heartbeat status alert level now configurable
    * ps:  new configuration option: handle_count (windows only)
    * FIX: Windows agent: gracefully handle garbled logstate.txt
    * FIX: esx_vsphere_counters: added missing ramdisk type upgradescratch
    * FIX: esx_vsphere_hostsystem: fixed bug in handling of params
    * FIX: local: tolerate invalid output lines
    * FIX: hp_proliant: Correct handling of missing snmp data
    * FIX: logwatch.ec: No longer forwards "I" lines to event console
    * FIX: check_dns: default to querying the DNS server on the localhost itself
    * FIX: ps: do not output perfdata of CPU averaging (use ps.perf for that)
    * FIX: nfsexports: also support systems with rpcbind instead of portmap
    * FIX: ups_in_freq: corrected spelling of service description
    * FIX: ups_bat_temp: renamed service description to "Temperature Battery",
           in order to make it consistent with the other temperature checks
    * FIX: hp_blade_blades: Fixed crash on inventory when receiving
           unexpected snmp data
    * FIX: apache_status: If ReqPerSec and BytesPerSec are not reported by
           the agent, no PNP graphs for them are drawn.
           (This is the case if ExtendedStatus set to Off in Apache config)
    * FIX: oracle_jobs: fixed issues with incorrect column count in check output
    * FIX: if/if64/...: layout fix in PNP template for packets


    WATO:
    * You can now have site-specific global settings when using
      distributed WATO (available in the "Distributed Monitoring")
    * bulk inventory: display percentage in progress bar
    * New option for full SNMP scan in bulk inventory
    * bulk operations now also available when checkboxes are off
    * LDAP: Added test to validate the configured role sync groups
    * LDAP: The sync hooks during activate changes can now be enabled/disabled
      by configuration (Global Settings)
    * Disabled replication type "peer" in site editor.
    * Added "permanently ignore" button to inventory services dialog which 
      links directly to the disabled services view
    * Added diagnose page linked from host edit dialog. This can be used to test
      connection capabilities of hosts
    * The rule "Process inventory" now offers the same configuration options 
      as its manual check equivalent "State and count of processes"
    * New configuration option handle_count (windows only) in the rules
      "Process inventory" and "State and count of processes"
    * FIX: correct display of number of hosts in bulk inventory
    * FIX: nailed down ".siteid" exception when added new site
    * FIX: fixed setting for locking mode from 'ait' to 'wait'
    * FIX: avoid removal of tags from rules when not yet acknowledged
    * FIX: avoid need for apache restart when adding new service levels
    * FIX: fix encoding problem on GIT integration

    Livestatus:
    * Removed "livecheck". It never was really stable. Nagios4 has something
      similar built in. And also the Check_MK Micro Core.
    * table statehist: no longer computes an unmonitored state for hosts and
                       services on certain instances.
                       (showed up as no hosts/services in the multisite gui)
    * table statehist: fixed SIGSEGV chance on larger queries

1.2.3i4:
    Core:
    * Create inventory check also for hosts without services, if they
          have *no* ping tag.

    WATO:
    * Bulk inventory: speed up by use of cache files and doing stuff in
          groups of e.g. 10 hosts at once
    * Multisite connection: new button for cloning a connection

    Checks & Agents:
    * Linux agent RPM: remove dependency to package "time". That package
         is just needed for the binary mk-job, which is useful but not
         neccessary.

    Multisite:
    * FIX: fix broken single-site setups due to new caching

1.2.3i3:
    Core:
    * FIX: fixed typo in core startup message "logging initial states"
    * FIX: livestatus table statehist: fixed rubbish entries whenever
           logfile instances got unloaded

    Livestatus:
    * FIX: check_mk snmp checks with a custom check interval no longer
           have an incorrect staleness value

    Notifications:
    * mkeventd: new notification plugin for forwarding notifications
       to the Event Console. See inline docu in share/check_mk/notification/mkeventd
       for documentation.
    * FIX: cleanup environment from notifications (needed for CMC)

    Checks & Agents:
    * Windows agent: increased maximum plugin output buffer size to 2MB
    * check_icmp: New WATO rule for custom PING checks
    * agent_vsphere: now able to handle < > & ' " in login credentials
    * if/if64 and friends: add 95% percentiles to graphs
    * services: inventory now also matches against display names of services
    * esx_vsphere_hostsystem.multipath: now able to set warn/crit levels
    * cpu_netapp: added Perf-O-Meter and PNP template
    * cisco_cpu: added Perf-O-Meter and PNP template
    * apc_symmetra: add input voltage to informational output
    * agent_vsphere: new debug option --tracefile
    * FIX: windows_agent: fixed bug in cleanup of open thread handles
    * FIX: cups default printer is now monitored again in linux agent
    * FIX: host notification email in html format: fixed formating error
           (typo in tag)
    * FIX: netapp_volumes: better output when volume is missing
    * FIX: winperf_phydisk: handle case where not performance counters are available
    * FIX: check_mk_agent.linux: limit Livestatus check to 3 seconds
    * FIX: esx_vsphere_vm: fixed exception when memory info for vm is missing
    * FIX: esx_vsphere_hostsystem: Fixed typo in check output
    * FIX: psperf.bat/ps: Plugin output processing no longer crashes when
           the ps service is clustered

    Multisite:
    * Filtering in views by Hostalias is possible now too
       (however the filter is not displayed in any standard view - user needs
       to enable it by customizing the needed views himself)
    * FIX: add missing service icons to view "All Services with this descr..."
    * FIX: ldap attribute plugins: fixed crash when parameters are None
    * FIX: avoid duplicate output of log message in log tables
    * FIX: fixed problem with ldap userid encoding
    * FIX: removed state-based colors from all Perf-O-Meters
    * FIX: brocade_fcport pnp-template: fixed incorrect display of average values
    * FIX: all log views are now correctly sorted from new to old

    Livestatus-Proxy:
    * Implement caching of non-status requests (together with Multisite)
    * FIX: fix exception when printing error message
    * FIX: honor wait time (now called cooling period) after failed TCP connection
    * FIX: fix hanging if client cannot accept large chunks (seen on RH6.4)

    WATO:
    * Rule "State and count of processes": New configuration options:
           virtual and resident memory levels
    * Added title of tests to LDAP diagnose table
    * Bulk inventory: new checkbox to only include hosts that have a failed
        inventory check.
    * Bulk inventory: yet another checkbox for skipping hosts where the
        Check_MK service is currently critical
    * New rule: Multipath Count (used by esx_vsphere_hostsystem.multipath)
    * FIX: The rule "State and count of processes" is no longer available
           in "Parameters for inventorized check". This rule was solely
           intented for "Manual checks" configuration
    * FIX: Trying to prevent auth.php errors while file is being updated

1.2.3i2:
    Core:
    * New option -B for just generating the configuration
    * Introduced persistent host address lookup cache to prevent issues
      loading an unchanged configuration after a single address is not resolvable anymore
    * Assigning a service to a cluster host no longer requires a reinventory
    * Setting a check_type or service to ignore no longer requires a reinventory
      Note: If the ignore rule is removed the services will reappear
    * Config creation: The ignore services rule now also applies to custom, active
                       and legacy checks
    * Predictive monitoring: correctly handle spaces in variable names (thanks
       to Karl Golland)
    * New man page browser for console (cmk -m)
    * New option explicit_snmp_communities to override rule based SNMP settings
    * Preparations for significant SNMP monitoring performance improvement
      (It's named Inline SNMP, which is available as special feature via subscriptions)
    * Allow to specify custom host check via WATO (arbitrary command line)
    * Implement DNS caching. This can be disabled with use_dns_cache = False

    Livestatus:
    * new service column staleness: indicator for outdated service checks
    * new host    column staleness: indicator for outdated host checks

    Checks & Agents:
    * esx_hostystem multipath: criticize standby paths only if not equal to active paths
    * mk_logwatch: fixed bug when rewriting logwatch messages
    * check_mk: Re-inventory is no longer required when a service is ignored via rule
    * check_mk: Now possible to assign services to clusters without the need to
                reinventorize
    * lnx_if: Fixed crash on missing "Address" field
    * viprinet_router: Now able to set required target state via rule
    * windows_agent: Now available as 64 bit version
    * agent_vsphere: fix problem where sensors were missing when
      you queried multiple host systems via vCenter
    * cached checks: no longer output cached data if the age of the
                     cache file is twice the maximum cache age
    * windows agent: no longer tries to execute directories
    * fileinfo: no longer inventorize missing files(reported by windows agent)
    * New checks for Brocade fans, temperature and power supplies
    * cluster hosts: removed agent version output from Check_MK service (this
      was misleading for different agent versions on multiple nodes)
    * job check: better handling of unexpected agent output
    * lnx_thermal: Added check for linux thermal sensors (e.g. acpi)
    * hwg_temp: Make WATO-Rule "Room Temperature" match, add man page, graph
                and Perf-O-Meter
    * ps.perf: Support Windows with new plugin "psperf.bat". wmicchecks.bat
               is obsolete now.
    * Special Agent vSphere: support ESX 4.1 (thanks to Mirko Witt)
    * esx_vsphere_object: make check state configurable
    * mk_logwatch: support continuation lines with 'A'. Please refer to docu.
    * mk_oracle: Added plugin for solaris
    * win_netstat: New check for Windows for checking the existance of a UDP/TCP
        connection or listener
    * ps/ps.perf: allow to set levels on CPU util, optional averaging of CPU
    * diskstat: Agent is now also processing data of mmcblk devices
    * qmail: Added check for mailqueue 
    * cisco_locif: removed obsolete and already disabled check completely
    * fc_brocade_port: removed obsolete check
    * fc_brocade_port_detailed: removed obsolete check
    * tsm_stgpool: removed orphaned check
    * vmware_state: removed ancient, now orphaned check. Use vsphere_agent instead.
    * vms_{df,md,netif,sys}: remove orphaned checks that are not needed by the current agent
    * tsm: Added new TSM checks with a simple windows agent plugin
    * windows_agent: now starts local/plugin scripts in separate threads/processes
                     new script parameters cache_age, retry_count, timeout
                     new script caching options "off", "async", "sync"
    * windows_agent: increased maximum local/plugin script output length to 512kB
                     (output buffer now grows dynamically)
    * jolokia_metrics: fixed incorrect plugin output for high warn/crit levels
    * jolokia_metrics.uptime: Added pnp template
    * hyperv: Added a check for checking state changes.
    * df / esx_vsphere_datastore: now able to set absolute levels and levels depending
                                  on total disk space of used and free space
    * cisco_wlc: New check for monitoring cisco wireless lan access points 
    * cisco_wlc_clients: New check for the nummber of clients in a wlc wifi
    * df: Negative integer levels for MB left on a device
    * win_printers: Monitoring of printer queue on a windows printserver
    * cisco_qos: Updated to be able to mintor IOS XR 4.2.1 (on a ASR9K device)
    * New active check, check_form_submit, to submit HTML forms and check the resulting page
    * mk-job: /var/lib/check_mk_agent/job directory is now created with mode 1777 so 
              mk-job can be used by unprivileged users too
    * ADD: etherbox: new check for etherbox (messpc) sensors.
           currently supported: temperature, humidity, switch contact and smoke sensors
    * cisco_wlc_client: now supports low/high warn and crit levels
    * cisco_wlc: now supports configuration options for missing AP
    * agent_vsphere: completely rewritten, now considerably faster
                     vCenter is still queried by old version
    * windows_agent: windows eventlog informational/audit logs now reported with O prefix
    * mk_logwatch: ignored loglines now reported with an "." prefix (if required)
    * apache_status: Nopw also supports multithreaded mpm
    * windows_agent: now able to suppress context messages in windows eventlogs
    * agent_vsphere: completely rewritten, now considerably faster
                     vCenter is still queried by old version
    * windows_agent: windows eventlog informational/audit logs now reported with O prefix
    * mk_logwatch: ignored loglines now reported with an "." prefix (if required)
    * check_mk-if.pnp: fixed bug with pnp template on esx hosts without perfdata
    * jolokia checks (JVM): uptime, threads, sessions, requests, queue
      now configurable via WATO
    * vSphere checks: secret is not shown to the user via WATO anymore
    * WATO rule to check state of physical switch (currently used by etherbox check)
    * cisco_wlc: Allows to configure handling of missing AP
    * logwatch.ec: show logfiles from that we forwarded messages
    * FIX: blade_blades: Fixed output of "(UNKNOWN)" even if state is OK
    * FIX: apache_status: fix exception if parameter is None
    * FIX: hr_mem: handle virtual memory correct on some devices
    * FIX: apache_status agent plugin: now also works, if prog name contains slashes
    * FIX: check_dns: parameter -A does not get an additional string
    * FIX: cisco_qos: Catch policies without post/drop byte information
    * FIX: cisco_qos: Catch policies without individual bandwidth limits
    * FIX: windows_agent: fixed bug on merging plugin output buffers
    * FIX: esx_vsphere_datastores: Fix incomplete performance data and Perf-O-Meter
    * FIX: cleaned up fileinfo.groups pattern handling, manual configuration
      is now possible using WATO
    * FIX: check_mk-ipmi.php: PNP template now displays correct units as delivered
           by the check plugin
    * FIX: check_disk_smb: Remove $ from share when creating service description.
           Otherwise Nagios will not accept the service description.
    * FIX: mrpe: gracefully handle invalid exit code of plugin

    Notifications:
    * notify.py: Matching service level: Use the hosts service level if a
                 service has no service level set
    * notify.py: fixed bug with local notification spooling
    * HTML notifications: Now adding optional links to host- and service names
      when second argument notification script is configured to the base url of the
      monitoring installation (e.g. http://<host>/<site>/ in case of OMD setups)
    * HTML notifications: Added time of state change

    Multisite:
    * Finally good handling of F5 / browser reloads -> no page switching to
      start page anymore (at least in modern browsers)
    * User accounts can now be locked after a specified amount of auth
      failures (lock_on_logon_failures can be set to a number of tries)
    * Column Perf-O-Meter is now sortable: it sorts after the *first*
      performance value. This might not always be the one you like, but
      its far better than nothing.
    * logwatch: Logwatch icon no longer uses notes_url
    * Inventory screen: Host inventory also displays its clustered services
    * Rules: Renamed "Ignored services" to "Disabled services"
             Renamed "Ignored checks" to "Disabled checks"
    * Sorter Host IP address: fixed sorting, no longer uses str compare on ip
    * Views: New: Draw rule editor icon in multisite views (default off)
             Can be activated in global settings
    * New global multisite options: Adhoc downtime with duration and comment
                                    Display current date in dashboard
    * LDAP: Using asynchronous searches / added optional support for paginated
      searches (Can be enabled in connection settings)
    * LDAP: It is now possible to provide multiple failover servers, which are
      tried when the primary ldap server fails
    * LDAP: Supporting posixGroup with memberUid as member attribute
    * LDAP: Added filter_group option to user configuration to make the
    synchonized users filterable by group memberships in directories without
    memberof attributes
    * LDAP: Moved configuration to dedicated page which also provides some
      testing mechanisms for the configuration
    * Added option to enable browser scrollbar to the multisite sidebar (only
      via "sidebar_show_scrollbar = True" in multisite.mk
    * Added option to disable automatic userdb synchronizations in multisite
    * Implemented search forms for most data tables
    * New icons in view footers: export as CSV, export as JSON
    * Availability: new columns for shortest, longest, average and count
    * Editing localized strings (like the title) is now optional when cloning
      views or editing cloned views. If not edited, the views inherit the
      localized strings from their ancestors
    * Added simple problems Dashboard
    * New filter and column painter for current notification number (escalations)
    * Added new painters for displaying host tags (list of tags, single tag
    groups). All those painters are sortable. Also added new filters for tags.
    * Added painters, icon and filters for visualizing staleness information
    * Improved filtering of the foldertree snapin by user permissions (when a user is
      only permitted on one child folder, the upper folder is removed from the
      hierarchy)
    * "Unchecked Services" view now uses the staleness of services for filtering
    * Globe dashlets make use of the parameter "id" to make it possible to
      provide unique ids in the render HTML code to the dashlets
    * Multisite can now track wether or not a user is online, this need to be
      enabled e.g. via Global Settings in WATO (Save last access times of
      users)
    * Added popup message notification system to make it possible to notify
      multisite users about various things. It is linked on WATO Users page at
      the moment. An image will appear for a user in the sidebar footer with
      the number of pending messages when there are pending messages for a user.
      To make the sidebar check for new messages on a regular base, you need
      to configure the interval of sidebar popup notification updates e.g. via
      WATO Global Settings.
    * Event views: changed default horizon from 31 to 7 days
    * New option for painting timestamp: as Unix Epoch time
    * New filters: Host state type and Service state type
    * FIX: better error message in case of exception in SNMP handling
    * FIX: Inventory screen: Now shows custom checks
    * FIX: Fixed locking problem of multisite pages related to user loading/saving
    * FIX: Fixed wrong default settings of view filters in localized multisite
    * FIX: line wrapping of logwatch entries
    * FIX: Fixed button dragging bug when opening the view editor
           (at least in Firefox)

    WATO:
    * Allow to configure check-/retry_interval in second precision
    * Custom user attributes can now be managed using WATO
    * Allow GIT to be used for change tracking (enable via global option)
    * Hosts/Folders: SNMP communities can now be configured via the host
      and folders hierarchy. Those settings override the rule base config.
    * Require unique alias names in between the following elements:
      Host/Service/Contact Groups, Timeperiods and Roles
    * Removed "do not connect" option from site socket editor. Use the
      checkbox "Disable" to disable the site for multisite.
    * Converted table of Event Console Rules to new implementation, make it sortable
    * FIX: do validation of check items in rule editor
    * FIX: More consistent handling of folderpath select in rule editor
    * FIX: Now correctly handling depends_on_tags on page rendering for
           inherited values
    * FIX: Changed several forms from GET to POST to prevent "Request-URI too
           large" error messages during submitting forms
    * FIX: automation snmp scan now adhere rules for shoddy snmp devices
           which have no sys description
    * FIX: Cisco ruleset "Cisco WLC WiFi client connections" has been generalized to
           "WLC WiFi client connections"
    * FIX: Snapshot handling is a little more robust agains manually created
           files in snapshot directory now
    * FIX: Slightly more transparent handling of syntax errors when loading rules.mk

    Notifications:
    * Flexible Notification can now filter service levels
    * FIX: check_tcp corrected order of parameters in definition

    Event Console:
    * New global setting "force message archiving", converts the EC into
      a kind of syslog archive
    * New built-in snmptrap server to directly receive snmp traps
    * FIX: fix layout of filter for history action type
    * FIX: better detect non-IP-number hosts in hostname translation

1.2.3i1:
    Core:
    * Agents can send data for other hosts "piggyback". This is being
      used by the vSphere and SAP plugins
    * New variable host_check_commands, that allows the definition of
      an alternative host check command (without manually defining one)
    * New variable snmp_check_interval which can be used to customize
      the check intervals of SNMP based checks
    * setup: Added missing vars rrd_path and rrdcached_sock
    * new variable check_mk_exit_status: allows to make Check_MK service OK,
      even if host in not reachable.
    * set always_cleanup_autochecks to True per default now
    * check_mk: new option --snmptranslate

    Multisite:
    * New availability view for arbitrary host/service collections
    * New option auth_by_http_header to use the value of a HTTP header
      variable for authentication (Useful in reverse proxy environments)
    * New permission that is needed for seeing views that other users
      have defined (per default this is contained in all roles)
    * New path back to the view after command exection with all
      checkboxes cleared
    * Added plugins to config module to make registration of default values
      possible for addons like mkeventd - reset to default values works now
      correctly even for multisite related settings
    * perfometer: Bit values now using base of 1000
    * Added PNP tempate for check_disk_smb
    * Dashboards can now be configured to be reloaded on resizing
      (automatically adds width/height url parameters)
    * LDAP authentification: New config option "Do not use persistent
                             connections to ldap server"
    * Hosttags and auxiliary tags can now be grouped in topics
    * Fixed output of time in view if server time differs from user time

    Event Console:
    * New rule feature: automatically delete event after actions
    * New filter for maximum service level (minimum already existed)
    * New global setting: hostname translation (allows e.g. to drop domain name)
    * New rule match: only apply rule within specified time period

    Checks & Agents:
    * solaris_mem: New check for memory and swap for Solaris agent
    * agent_vsphere: New VMWare ESX monitoring that uses pySphere and the VMWare
      API in order to get data very efficiently. Read (upcoming) documentation
      for details.
    * new special agent agent_random for creating random monitoring data
    * New checks: windows_intel_bonding / windows_broadcom_bonding
    * Implemented SAP monitoring based on the agent plugin mk_sap. This
      must be run on a linux host. It connects via RFC calls to SAP R/3
      systems to retrieve monitoring information for this or other machines.
    * sap.dialog: Monitors SAP dialog statistics like the response time
    * sap.value: Simply processes information provided by SAP to Nagios
    * openvpn_clients: new check for OpenVPN connections
    * if64_tplink: special new check for TP Link switches with broken SNMP output
    * job: Monitoring states and performance indicators of any jobs on linux systems
    * oracle_asm_diskgroups: Added missing agent plugin + asmcmd wrapper script
    * oracle_jobs: New check to monitor oracle database job execution
    * oracle_rman_backups: New check to monitor state of ORACLE RMAN backups
    * jar_signature: New check to monitor wether or not a jar is signed and
      certificate is not expired
    * cisco_qos: adhere qos-bandwidth policies
    * check_disk_smb: WATO formalization for active check check_disk_smb
    * if.include: new configurable parameters for assumed input and output speed
    * cisco_qos: new param unit:    switches between bit/byte display
                 new param average: average the values over the given minute
                 new params post/drop can be configured via int and float
                 fixed incorrect worst state if different parameters exceed limit
    * logwatch.ec: Added optional spooling to the check to prevent dataloss
      when processing of current lines needs more time than max execution time
    * mounts: ignore multiple occurrances of the same device
    * Linux agent: allow cached local/plugins checks (see docu)
    * mem.include: Linux memory check now includes size of page tables. This
      can be important e.g. on ORACLE systems with a lot of memory
    * windows_agent: Now buffers output before writing it to the socket
                     Results in less tcp packages per call
    * smart.stats: rewrote check. Please reinventorize. Error counters are now
      snapshotted during inventory.
    * smart.temp: add WATO configuration
    * windows_agent: check_mk.ini: new option "port" - specifies agent port
    * winperf_processor: introduce averaging, support predictive levels
    * cpu_util.include: fixed bug when params are set to None
    * predictive levels: fixed bug when existing predictive levels get new options
    * windows_plugin mssql.vbs: No longer queries stopped mssql instances
    * cisco_hsrp: fixed problem when HSRP groups had same ip address
    * winperf_if: hell has frozen over: a new check for network adapters on Windows
    * windows agent: new config section plugins, now able to set timeouts for specific plugins
                     new global config option: timeout_plugins_total
    * lnx_if in Linux agent: force deterministical order of network devices
    * Linux agent: remove obsolete old <<<netif>>> and <<<netctr>>> sections
    * logwatch, logwatch.ec: detect error in agent configuration
    * Linux agent: cups_queues: do not monitor non-local queues (thanks to Olaf Morgenstern)
    * AIX agent: call lparstat with argument 1 1, this give more accurate data
    * Check_MK check: enable extended performance data per default now
    * viprinet checks: New checks for firmware version/update, memory usage, power supply status, 
                       router mode, serialnumber and temperature sensors
    * uptime, snmp_uptime, esx_vsphere_counters.uptime: allow to set lower and upper levels
    * winperf_processor: Now displays (and scales) to number of cpus in pnpgraph
    * mk_postgres plugin: replace select * with list of explicit columns (fix for PG 9.1)
    * lnx_if: show MAC address for interfaces (needs also agent update)
    * winperf_tcp_conn: New check. Displays number of established tcpv4 connections in windows
                        Uses WATO Rule "TCP connection stats (Windows)"
    * windows_agent: fixed timeouts for powershell scripts in local/plugins
    * logwatch: Agent can now use logwatch.d/ to split config to multipe files
    * logwatch: Agent can now rewrite Messages
    * apache_status: New rule: set levels for number of remaining open slots
    * mrpe: handle long plugin output correctly, including performance data
    * cisco_qos: parameters now configurable via WATO

    Notifications:
    * notify.py: unique spoolfiles name no longer created with uuid
    * Warn user if only_services does never match

    Livestatus:
    * Table statehist: Improved detection of vanished hosts and services.
                       Now able to detect and remove nonsense check plugin output
    * FIX: able to handle equal comment_id between host and service
    * livestatus.log: show utf-8 decoding problems only with debug logging >=2
    * livestatus: fixed incorrect output formatting of comments_with_info column

    BI:
    * Integrated availability computing, including nifty time warp feature

    WATO:
    * Configuration of datasource programs via dedicated rules
    * New editor for Business Intelligence rules
    * Rule Editor: Now able to show infeffective rules
    * Valuespec: CascadingDropdown now able to process choice values from functions
    * Removed global option logwatch_forward_to_ec, moved this to the
      logwatch_ec ruleset. With this option the forwarding can now be enabled
      for each logfile on a host
    * Configuration of an alternative host check command
    * Inventory: Display link symbol for ps ruleset
    * New rule for notification_options of hosts and services
    * FIX: Rulesets: correct display of rules within subfolders
    * Remove Notification Command user settings, please use flexible notifications instead


1.2.2p3:
    Core:
    * FIX: get_average(): Gracefully handle time anomlies of target systems
    * FIX: notifications: /var/lib/check_mk/notify directory is now created 
           correctly during setup from tgz file. (Without it notifications
           did not get sent out.)
    * FIX: add missing $DESTDIR to auth.serials in setup.sh

    Checks & Agents:
    * FIX: winperf_processor: fix case where CPU percent is exactly 100%
    * FIX: blade_powerfan: fix mixup of default levels 50/40 -> 40/50
    * FIX: Cleaned up graph rendering of Check_MK services 
    * FIX: zypper: deal with output from SLES 10
    * FIX: zpool_status: Ignoring "No known data errors" text
    * FIX: dmi_sysinfo: Handling ":" in value correctly
    * FIX: check_http: Fixed syntax error when monitoring certificates
    * FIX: check_dns: parameter -A does not get an additional string
    * FIX: diskstat: Fixed wrong values for IO/s computation on linux hosts
    * FIX: blade_healts: Fixed wrong index checking resulting in exceptions
    * FIX: notifications: /var/lib/check_mk/notify directory is now created 
           correctly during setup from tgz file. (Without it notifications
           did not get sent out.)

    Multisite:
    * FIX: LDAP: Disabling use of referrals in active directory configuration
    * FIX: Fixed missing roles in auth.php (in some cases) which resulted in
           non visible pnp graphs and missing nagvis permissions
    * FIX: Fixed label color of black toner perfometers when fuel is low
    * FIX: Fixed wrong default settings of view filters in localized multisite
    * FIX: Fixed exception when enabling sounds for views relying on 
           e.g. alert statistics source
    * FIX: Folder Tree Snapin: make folder filter also work for remote
           folders that do not exist locally
    * FIX: correctly display sub-minute check/retry intervals
    * FIX: fix logic of some numeric sorters
    * FIX: Improved user provided variable validation in view code
    * FIX: Escaping html code in plugin output painters

    WATO:
    * FIX: fix layout of Auxiliary tags table
    * FIX: avoid exception when called first time and first page ist host tags
    * FIX: fix validation of time-of-day input field (24:00)
    * FIX: automation users can now be deleted again (bug was introduced in 1.2.2p1)
    * FIX: fix logwatch pattern analyzer message "The host xyz is not
           managed by WATO." after direct access via snapin
    * FIX: Fixed first toggle of flags in global settings when default is set to True
    * FIX: fix exception and loss of hosts in a folder when deleting all site connections
           of a distributed WATO setup
    * FIX: avoid Python exception for invalid parameters even in debug mode
    * FIX: check_ldap: Removed duplicate "-H" definition
    * FIX: Fixed some output encoding problem in snapshot restore / deletion code
    * FIX: Improved user provided variable validation in snapshot handling code
    * FIX: Improved user provided variable validation in inventory dialog

    Event Console:
    * FIX: apply rewriting of application/hostname also when cancelling events
    * FIX: check_mkevents now uses case insensitive host name matching

    Livestatus:
    * FIX: fixed incorrect output formatting of comments_with_info column
    * FIX: statehist table: fixed memory leak

1.2.2p2:
    Core:
    * FIX: livecheck: fixed handling of one-line plugin outputs and missing \n
           (Thanks to Florent Peterschmitt)

    Checks & Agents:
    * FIX: jolokia_info: ignore ERROR instances
    * FIX: apache_status: use (also) apache_status.cfg instead of apache_status.conf
    * FIX: f5_bigip_vserver: fix wrong OID (13 instead of 1), thanks to Miro Ramza
    * FIX: f5_bigip_psu: handle more than first power supply, thanks to Miro Ramza
    * FIX: ipmi_sensors: ignore sensors in state [NA] (not available)
    * FIX: aix_lvm: handle agents that output an extra header line
    * FIX: zfsget: do not assume that devices begin with /, but mountpoints
    * FIX: ipmi_sensors: handle two cases for DELL correctly (thanks to Sebastian Talmon)
    * FIX: check_dns: enable performance data
    * FIX: free_ipmi: fix name of sensor cache file if hostname contains domain part
    * FIX: ad_replication plugin: Fixed typo (Thanks to Dennis Honke)

    Multisite:
    * List of views: Output the alias of a datasource instead of internal name
    * FIX: fix column editor for join columns if "SERVICE:" is l10n'ed
    * FIX: fix invalid request in livestatus query after reconnect

    WATO:
    * FIX: convert editing of global setting to POST. This avoid URL-too-long
      when defining lots of Event Console actions
    * FIX: LDAP configuration: allow DNs without DC=

    Event Console:
    * FIX: fix icon in events check if host specification is by IP address
    * Renamed "Delete Event" to "Archive Event" to clearify the meaning

    Notifications:
    * FIX: contacts with notifications disabled no longer receive 
           custom notifications, unless forced

1.2.2p1:
    Core:
    * FIX: correctly quote ! and \ in active checks for Nagios
    * FIX: Performing regular inventory checks at configured interval even
           when the service is in problem state
    * Check_MK core now supports umlauts in host-/service- and contactgroup names

    Checks & Agents:
    * FIX: vsphere_agent: fix problems whith ! and \ in username or password
    * FIX: check_mk_agent.aix: fix shebang: was python, must be ksh
    * FIX: cisco_qos: Be compatible to newer IOS-XE versions (Thanks to Ken Smith)
    * FIX: mk_jolokia: Handling spaces in application server instances correctly

    Multisite:
    * FIX: do not remove directories of non-exisant users anymore. This lead to
           a deletion of users' settings in case of an external authentication
           (like mod_ldap).
    * FIX: Fixed handling of dashboards without title in sidebar view snapin
    * FIX: titles and services got lost when moving join-columns in views
    * FIX: Fixed exception during initial page rendering in python 2.6 in special cases
           (Internal error: putenv() argument 2 must be string, not list)

    Livestatus:
    * livestatus.log: show utf-8 decoding problems only with debug logging >=2

    Notifications:
    * FIX: HTML mails: Handle the case where plugin argument is not set
    * FIX: HTML mails: remove undefinded placeholders like $GRAPH_CODE$

    WATO:
    * Improved handling of valuespec validations in WATO rule editor. Displaying a
      warning message when going to throw away the current settings.
    * FIX: fix bug where certain settings where not saved on IE. This was mainly
           on IE7, but also IE8,9,10 in IE7 mode (which is often active). Affected
           was e.g. the nodes of a cluster or the list of services for service
           inventory

1.2.2:
    Core:
    * Added $HOSTURL$ and $SERVICEURL$ to notification macros which contain an
      URL to the host/service details views with /check_mk/... as base.

    Checks & Agents:
    * FIX: blade_bx_load: remove invalid WATO group
    * FIX: lnx_bonding: handle also 802.3ad type bonds

    Notifications:
    * FIX: Removing GRAPH_CODE in html mails when not available
    * Using plugin argument 1 for path to pnp4nagios index php to render graphs
    * Little speedup of check_mk --notify

    Multisite:
    * FIX: Fixed umlaut handling in reloaded snapins

    WATO:
    * FIX: Fix several cases where WATO rule analyser did not hilite all matching rules
    * Added tcp port parameter to SSL certificate check (Thanks to Marcel Schulte)

    Event Console:
    * FIX: Syslog server is now able to parse RFC 5424 syslog messages

1.2.2b7:
    Checks & Agents:
    * FIX: postfix_mailq: fix labels in WATO rule, set correct default levels
    

1.2.2b6:
    Core:
    * FIX: setup: detect check_icmp also on 64-Bit CentOS
           (thanks to あきら) 
    * FIX: setup.sh: create auth.serials, fix permissions of htpasswd
    * FIX: livecheck: now able to handle check output up to 16kB

    Checks & Agents:
    * FIX: apc_symmetra_power: resurrect garble PNP template for 
    * FIX: check_mk_agent.freebsd: remove garble from output
           (Thanks to Mathias Decker)
    * FIX: check_mk-mssql_counters.locks: fix computation, was altogether wrong
    * FIX: check_mk-mssql_counters.transactions: fix computation also
    * check_http: now support the option -L (urlizing the result)
    * Added mem section to Mac OSX agent (Thanks to Brad Davis)
    * FIX: mssql.vbs (agent plugin) now sets auth options for each instance
    * FIX: jolokia_metrics.mem: error when missing max values
    * Make levels for SMART temperature editable via WATO

    Multisite:
    * FIX: fix localization in non-OMD environment
           (thanks to あきら)
    * FIX: hopefully fix computation of Speed-O-Meter
    * Add $SERVICEOUTPUT$ and $HOSTOUTPUT$ to allowed macros for
      custom notes
    * FIX: Writing one clean message to webserver error_log when write fails
    * FIX: Escaping html entities when displaying comment fields
    * FIX: Monitored on site attribute always has valid default value

    Notifications:
    * FIX: fix event type for recoveries
    * FIX: fix custom notifications on older nagios versions
    * FIX: handle case where type HOST/SERVICE not correctly detected
    
    Livestatus:
    * FIX: memory leak when removing downtime / comment 

    WATO:
    * FIX: Removed "No roles assigned" text in case of unlocked role attribute
           in user management dialog
    * FIX: Fix output of rule search: chapters appeared twice sometimes

    Event Console:
    * FIX: check_mkevents: fix usage help if called with illegal options
    * check_mkevents now allows specification of a UNIX socket
      This is needed in non-OMD environments
    * setup.py now tries to setup Event Console even in non-OMD world

1.2.2b5:
    Core:
    * Checks can now omit the typical "OK - " or "WARN -". This text
      will be added automatically if missing.
    * FIX: livecheck: fixed compilation bug
    * FIX: check_mk: convert service description unicode into utf-8
    * FIX: avoid simultanous activation of changes by means of a lock
    
    Checks & Agents:
    * FIX: jolokia_metrics.mem - now able to handle negative/missing max values
    * ADD: tcp_conn_stats: now additionally uses /proc/net/tcp6
    * ADD: wmic_processs: cpucores now being considered when calculating 
           user/kernel percentages. (thanks to William Baum)
    * FIX: UPS checks support Eaton Evolution
    * FIX: windows agent plugin: mssql now exits after 10 seconds

    Notifications:
    * FIX: fixed crash on host notification when contact had explicit services set

    Livestatus:
    * FIX: possible crash with VERY long downtime comments

    WATO:
    * FIX: Fix hiliting of errors in Nagios output
    * FIX: localisation error

    Multisite:
    * FIX: Avoid duplicate "Services" button in host detail views
    * FIX: fix rescheduling icon for services with non-ASCII characters
    * New filter for IP address of a host
    * Quicksearch: allow searching for complete IP addresses and IP
      address prefixes
    * Add logentry class filter to view 'Host- and Service events'

    BI:
    * FIX: fix exception with expansion level being 'None'
    * FIX: speedup for single host tables joined by hostname (BI-Boxes)
    * FIX: avoid closing BI subtree while tree is being loaded

    Event Console:
    * FIX: make hostname matching field optional. Otherwise a .* was
           neccessary for the rule in order to match
    * FIX: event_simulator now also uses case insensitive matches

1.2.2b4:
    Core:
    * FIX: Fix output of cmk -D: datasource programs were missing
    * FIX: allow unicode encoded extra_service_conf
    * FIX: no default PING service if custom checks are defined
    * FIX: check_mk_base: fixed rounding error in get_bytes_human_readable
    * FIX: check_mk: improved support of utf-8 characters in extra_service_conf
    * FIX: livestatus: table statehist now able to check AuthUser permissions
    * New configuration variable contactgroup_members

    Checks & Agents:
    * FIX: smart - not trying to parse unhandled lines to prevent errors
    * FIX: winperf_processor - fixed wrong calculations of usage
    * FIX: WATO configuration of filesystem trends: it's hours, not days!
    * FIX: mysql: fixed crash on computing IO information
    * FIX: diskstat: fix local variable 'ios_per_sec' referenced before assignment
    * FIX: multipath: ignore warning messages in agent due to invalid multipath.conf
    * FIX: megaraid_bbu: deal with broken output ("Adpater"), found in Open-E
    * FIX: megaraid_pdisk: deal with special output of Open-E
    * FIX: jolokia_metrics.mem: renamed parameter totalheap to total
    * FIX: megaraid_bbu: deal with broken output ("Adpater")
    * FIX: check_ldap: added missing host address (check didn't work at all)
    * FIX: check_ldap: added missing version option -2, -3, -3 -T (TLS)
    * FIX: mssql: Agent plugin now supports MSSQL Server 2012
    * FIX: hr_mem: fix max value in performance data (thanks to Michaël COQUARD)
    * FIX: f5_bigip_psu: fix inventory function (returned list instead of tuple)
    * FIX: mysql.connections: avoid crash on legacy agent output
    * FIX: tcp_conn_stats: use /proc/net/tcp instead of netstat -tn. This
           should avoid massive performance problems on system with many
           connections
    * Linux agent: limit netstat to 10 seconds
    * ps: Allow %1, %2, .. instead of %s in process_inventory. That allows
      reordering of matched groups
    * FIX: f5_bigip_psu - fixed inventory function
    * FIX: printer_supply - fixed inventory function for some kind of OKI printers

    Multisite:
    * FIX: Fixed problem with error during localization scanning
    * FIX: Fixed wrong localization right after a user changed its language
    * FIX: Improved handling of error messages in bulk inventory
    * FIX: fixed focus bug in transform valuespec class
    * FIX: stop doing snapin refreshes after they have been removed
    * FIX: sidebar snapins which refresh do not register for restart detection anymore
    * FIX: fix user database corruption in case of a race condition
    * FIX: added checks wether or not a contactgroup can be deleted
    * FIX: Avoid deadlock due to lock on contacts.mk in some situations
    * Changed sidebar snapin reload to a global interval (option:
      sidebar_update_interval), defaults to 30 seconds
    * Sidebar snapins are now bulk updated with one HTTP request each interval

    BI:
    * FIX: fixed invalid links to hosts and services in BI tree view
    * FIX: fix exception in top/down and bottom/up views
    * FIX: fix styling of top/down and bottom/up views (borders, padding)
    * FIX: fix style of mouse pointer over BI boxes
    * FIX: list of BI aggregates was incomplete in some cases
    * FIX: single host aggregations didn't work for aggregations += [...]
    * FIX: top-down and bottom-up was broken in case of "only problems"
    * FIX: BI see_all permission is now working again
    * Do not handle PENDING as "problem" anymore
    * Make titles of non-leaf tree nodes klickable

    WATO:
    * FIX: flexible notification valuespec is now localizable
    * FIX: Alias values of host/service/contact groups need to be set and unique
           within the group
    * FIX: Fixed exception when editing contactgroups without alias
    * FIX: Fix localization of rule options
    * FIX: ValueSpec OptionalDropDown: fix visibility if default is "other"
    * Suggest use default value for filesystem levels that make sense
    * Valuespec: CascadingDropdown now able to process choice values from functions
    * Freshness checking for classical passive Nagios checks (custom_checks)

1.2.2b3:
    Checks & Agents:
    * FIX: Fixed date parsing code ignoring the seconds value in several checks
           (ad_replication, cups_queues, heartbeat_crm, mssql_backup, smbios_sel)
    * FIX: Fixed pnp template for apc_symmetra check when using multiple rrds

    Multisite:
    * FIX: Removed uuid module dependency to be compatible to python < 2.5
    * FIX: remove Javascript debug popup from multi-string input fields
    * FIX: list of strings (e.g. host list in rule editor) didn't work anymore

1.2.2b2:
    Checks & Agents:
    * Added dynamic thresholds to the oracle_tablespace check depending on the
      size of the tablespaces.

    BI:
    * FIX: fix exception in BI-Boxes views of host groups
    * FIX: fix problem where BI-Boxes were invisible if not previously unfolded

    Event Console:
    * FIX: support non-Ascii characters in matching expressions. Note:
           you need to edit and save each affected rule once in order
           to make the fix work.
    * FIX: Fixed exception when logging actions exectuted by mkeventd
    * FIX: etc/init.d/mkeventd flush did not work when mkeventd was stopped

    Multisite:
    * FIX: Fixed several minor IE7 related layout bugs
    * FIX: title of pages was truncated and now isn't anymore
    * Cleanup form for executing commands on hosts/services

    WATO:
    * FIX: Fixed layout of rulelist table in IE*
    * FIX: Fixed adding explicit host names to rules in IE7
    * Add: Improved navigation convenience when plugin output contains [running on ... ]

1.2.2b1:
    Core:
    * cmk --notify: added notification script to generate HTML mails including
      the performance graphs of hosts and services
    * cmk --notify: added the macros NOTIFY_LASTHOSTSTATECHANGE, NOTIFY_HOSTSTATEID,
      NOTIFY_LASTSERVICESTATECHANGE, NOTIFY_SERVICESTATEID, NOTIFY_NOTIFICATIONCOMMENT,
      NOTIFY_NOTIFICATIONAUTHOR, NOTIFY_NOTIFICATIONAUTHORNAME, NOTIFY_NOTIFICATIONAUTHORALIAS
    * FIX: more robust deletion of precompiled files to ensure the correct 
      creation of the files (Thanks to Guido Günther)
    * FIX: Inventory for cluster nodes who are part of multiple clusters 
    * cmk --notify: added plugin for sms notification
    * FIX: precompiled checks: correct handling of sys.exit() call when using python2.4 
    * cmk --notify: improved logging on wrong notification type
    * RPM: Added check_mk-agent-scriptless package (Same as normal agent rpm,
      but without RPM post scripts)

    Checks & Agents:
    * winperf_processor now outputs float usage instead of integer
    * FIX: mssql_counters.file_sizes - Fixed wrong value for "Log Files" in output
    * FIX: drbd: Parameters for expected roles and disk states can now be set to 
           None to disable alerting on changed values
    * printer_supply_ricoh: New check for Ricoh printer supply levels
    * jolokia_metrics.mem: now supports warn/crit levels for heap, nonheap, totalheap
    * jolokia_metrics.mem: add dedicated PNP graph
    * FIX: logwatch.ec: use UNIX socket instead of Pipe for forwarding into EC 
    * FIX: logwatch.ec: fixed exception when forwarding "OK" lines
    * FIX: logwatch.ec: fixed forwarding of single log lines to event console
    * Improved performance of logwatch.ec check in case of many messages
    * livestatus_status: new check for monitoring performance of monitoring
    * FIX: diskstat.include: fix computation of queue length on windows
      (thanks to K.H. Fiebig)
    * lnx_bonding: new check for bonding interfaces on Linux
    * ovs_bonding: new check for bonding interfaces on Linux / Open vSwitch
    * if: Inventory settings can now be set host based
    * FIX: lnx_bonding/ovs_bonding: correct definition of bonding.include
    * Add: if check now able to handle interface groups  (if_groups)
    * Add: New check for DB2 instance memory levels
    * Add: winperf_phydisk can now output IOPS
    * Add: oracle_tablespace now with flexible warn/crit levels(magic number)
    
    Livestatus:
    * Add: new column in hosts/services table: comments_with_extra_info
    Adds the entry type and entry time

    Multisite:
    * Added comment painter to notification related views
    * Added compatibility code to use hashlib.md5() instead of md5.md5(), which
      is deprecated in python > 2.5 to prevent warning messages in apache error log
    * Added host filter for "last host state change" and "last host check"
    * FIX: Preventing autocomplete in password fields of "edit profile" dialog
    * The ldap member attribute of groups is now configruable via WATO
    * Added option to enforce lower User-IDs during LDAP sync
    * Improved debug logging of ldap syncs (Now writing duration of queries to log)
    * Displaying date/time of comments in comment icon hover menu (Please
      note: You need to update your livestatus to current version to make this work)
    * FIX: Making "action" context link unclickable during handling actions / confirms

    BI:
    * Use Ajax to delay rendering of invisible parts of the tree (this
      saves lots of HTML code)

    WATO:
    * Added hr_mem check to the memory checkgroup to make it configurable in WATO
    * Make page_header configurable in global settings
    * FIX: Fixed some typos in ldap error messages
    * FIX: Fixed problem on user profile page when no alias set for a user
    * FIX: list valuespecs could not be extended after once saving
    * FIX: fix title of foldable areas contained in list valuespecs
    * FIX: Fixed bug where pending log was not removed in multisite setup
    * FIX: Fixed generation of auth.php (Needed for NagVis Multisite Authorisation)
    * FIX: Fixed missing general.* permissions in auth.php on slave sites in 
      case of distributed WATO setups
    * Added oracle_tablespaces configuration to the application checkgroup
    * FIX: Fixed synchronisation of mkeventd configs in distributed WATO setups
    * FIX: "Sync & Restart" did not perform restart in distributed WATO setups
    * FIX: Fixed exception in editing code of ldap group to rule plugin
    * FIX: Don't execute ldap sync while performing actions on users page

    Event Console:
    * Added UNIX socket for sending events to the EC
    * Speed up rule matches in some special cases by factor of 100 and more
    * Init-Script: Improved handling of stale pidfiles
    * Init-Script: Detecting and reporting already running processes
    * WATO: Added hook to make the mkeventd reload in distributed WATO setups
      during "activate changes" process
    * Added hook mkeventd-activate-changes to add custom actions to the mkeventd
      "activate changes" GUI function
    * FIX: When a single rule matching raises an exception, the line is now
      matched agains the following rules instead of being skipped. The
      exception is logged to mkeventd.log

1.2.1i5:
    Core:
    * Improved handling of CTRL+C (SIGINT) to terminate long runnining tasks 
      (e.g.  inventory of SNMP hosts)
    * FIX: PING services on clusters are treated like the host check of clusters
    * cmk --notify: new environment variable NOTIFY_WHAT which has HOST or SERVICE as value
    * cmk --notify: removing service related envvars in case of host notifications
    * cmk --notify: added test code to help developing nitofication plugins.
      Can be called with "cmk --notify fake-service debug" for example

    Checks & Agents:
    * Linux Agent, diskstat: Now supporting /dev/emcpower* devices (Thanks to Claas Rockmann-Buchterkirche)
    * FIX: winperf_processor: Showing 0% on "cmk -nv" now instead of 100%
    * FIX: win_dhcp_pools: removed faulty output on non-german windows 2003 servers 
           with no dhcp server installed (Thanks to Mathias Decker)
    * Add: fileinfo is now supported by the solaris agent. Thanks to Daniel Roettgermann
    * Logwatch: unknown eventlog level ('u') from windows agent treated as warning
    * FIX: logwatch_ec: Added state undefined as priority
    * Add: New Check for Raritan EMX Devices
    * Add: mailman_lists - New check to gather statistics of mailman mailinglists
    * FIX: megaraid_bbu - Handle missing charge information (ignoring them)
    * FIX: myssql_tablespaces - fix PNP graph (thanks to Christian Zock)
    * kernel.util: add "Average" information to PNP graph
    * Windows Agent: Fix startup crash on adding a logfiles pattern, but no logfile specified
    * Windows Agent: check_mk.example.ini: commented logfiles section

    Multisite:
    * FIX: Fixed rendering of dashboard globes in opera
    * When having row selections enabled and no selected and performing
      actions an error message is displayed instead of performing the action on
      all rows
    * Storing row selections in user files, cleaned up row selection 
      handling to single files. Cleaned up GET/POST mixups in confirm dialogs
    * Add: New user_options to limit seen nagios objects even the role is set to see all
    * Fix: On site configaration changes, only relevant sites are marked as dirty
    * Fix: Distributed setup: Correct cleanup of pending changes logfile after "Activate changes"
    * FIX: LDAP: Fixed problem with special chars in LDAP queries when having
    contactgroup sync plugin enabled
    * FIX: LDAP: OpenLDAP - Changed default filter for users
    * FIX: LDAP: OpenLDAP - Using uniqueMember instead of member when searching for groups of a user
    * FIX: LDAP: Fixed encoding problem of ldap retrieved usernames
    * LDAP: Role sync plugin validates the given group DNs with the group base dn now
    * LDAP: Using roles defined in default user profile in role sync plugin processing
    * LDAP: Improved error handling in case of misconfigurations
    * LDAP: Reduced number of ldap querys during a single page request / sync process
    * LDAP: Implemnted some kind of debug logging for LDAP communication
    * FIX: Re-added an empty file as auth.py (wato plugin) to prevent problems during update 

    WATO:
    * CPU load ruleset does now accept float values
    * Added valuespec for cisco_mem check to configure thresholds via WATO
    * FIX: Fixed displaying of tag selections when creating a rule in the ruleeditor
    * FIX: Rulesets are always cloned in the same folder
    * Flexibile notifications: removed "debug notification" script from GUI (you can make it
      executable to be choosable again)
    * Flexibile notifications: added plain mail notification which uses the
      mail templates from global settings dialog

    BI:
    * Added FOREACH_SERVICE capability to leaf nodes
    * Add: Bi views now support debug of livestatus queries

1.2.1i4:
    Core:
    * Better exception handling when executing "Check_MK"-Check. Printing python
      exception to status output and traceback to long output now.
    * Added HOSTTAGS to notification macros which contains all Check_MK-Tags
      separated by spaces
    * Output better error message in case of old inventory function
    * Do object cache precompile for monitoring core on cmk -R/-O
    * Avoid duplicate verification of monitoring config on cmk -R/-O
    * FIX: Parameter --cleanup-autochecks (long for -u) works now like suggested in help
    * FIX: Added error handling when trying to --restore with a non existant file

    Notifications:
    * Fix flexible notifications on non-OMD systems
    
    Checks & Agents:
    * Linux Agent, mk_postgres: Supporting pgsql and postgres as user
    * Linux Agent, mk_postgres: Fixed database stats query to be compatible
      with more versions of postgres
    * apache_status: Modified to be usable on python < 2.6 (eg RHEL 5.x)
    * apache_status: Fixed handling of PIDs with more than 4 numbers
    * Add: New Check for Rittal CMC PSM-M devices
    * Smart plugin: Only use relevant numbers of serial
    * Add: ibm_xraid_pdisks - new check for agentless monitoring of disks on IBM SystemX servers.
    * Add: hp_proliant_da_cntlr check for disk controllers in HP Proliant servers
    * Add: Check to monitor Storage System Drive Box Groups attached to HP servers
    * Add: check to monitor the summary status of HP EML tape libraries
    * Add: apc_rackpdu_status - monitor the power consumption on APC rack PDUs
    * Add: sym_brightmail_queues - monitor the queue levels on Symantec Brightmail mail scanners.
    * Add: plesk_domains - List domains configured in plesk installations
    * Add: plesk_backups - Monitor backup spaces configured for domains in plesk
    * Add: mysql_connections - Monitor number of parallel connections to mysql daemon
    * Add: flexible notifcations: filter by hostname
    * New script multisite_to_mrpe for exporting services from a remote system
    * FIX: postgres_sessions: handle case of no active/no idle sessions
    * FIX: correct backslash representation of windows logwatch files
    * FIX: postgres_sessions: handle case of no active/no idle sessions
    * FIX: zfsget: fix exception on snapshot volumes (where available is '-')
    * FIX: zfsget: handle passed-through filesystems (need agent update)
    * FIX: loading notification scripts in local directory for real
    * FIX: oracle_version: return valid check result in case of missing agent info
    * FIX: apache_status: fixed bug with missing 'url', wrote man page
    * FIX: fixed missing localisation in check_parameteres.py 
    * FIX: userdb/ldap.py: fixed invalid call site.getsitepackages() for python 2.6
    * FIX: zpool_status: fixed crash when spare devices were available
    * FIX: hr_fs: handle negative values in order to larger disks (thanks to Christof Musik)
    * FIX: mssql_backup: Fixed wrong calculation of backup age in seconds


    Multisite:
    * Implemented LDAP integration of Multisite. You can now authenticate your
      users using the form based authentication with LDAP. It is also possible
      to synchronize some attributes like mail addresses, names and roles from
      LDAP into multisite.
    * Restructured cookie auth cookies (all auth cookies will be invalid
      after update -> all users have to login again)
    * Modularized login and cookie validation
    * Logwatch: Added buttons to acknowledge all logs of all hosts or really
      all logs which currently have a problem
    * Check reschedule icon now works on services containing an \
    * Now showing correct representation of SI unit kilo ( k )
    * if perfometer now differs between byte and bit output
    * Use pprint when writing global settings (makes files more readable)
    * New script for settings/removing downtimes: doc/treasures/downtime
    * New option when setting host downtimes for also including child hosts
    * Option dials (refresh, number of columns) now turnable by mouse wheel
    * Views: Commands/Checkboxes buttons are now activated dynamically (depending on data displayed)
    * FIX: warn / crit levels in if-check when using "bit" as unit
    * FIX: Fixed changing own password when notifications are disabled
    * FIX: On page reload, now updating the row field in the headline
    * FIX: ListOfStrings Fields now correctly autoappend on focus
    * FIX: Reloading of sidebar after activate changes
    * FIX: Main Frame without sidebar: reload after activate changes
    * FIX: output_format json: handle newlines correctly
    * FIX: handle ldap logins with ',' in distinguished name
    * FIX: quote HTML variable names, fixes potential JS injection
    * FIX: Sidebar not raising exceptions on configured but not available snapins
    * FIX: Quicksearch: Fixed Up/Down arrow handling in chrome
    * FIX: Speedometer: Terminating data updates when snapin is removed from sidebar
    * FIX: Views: toggling forms does not disable the checkbox button anymore
    * FIX: Dashboard: Fixed wrong display options in links after data reloads
    * FIX: Fixed "remove all downtimes" button in views when no downtimes to be deleted 
    * FIX: Services in hosttables now use the service name as header (if no custom title set)
    * New filter for host_contact and service_contact
    
    WATO:
    * Add: Creating a new rule immediately opens its edit formular
    * The rules formular now uses POST as transaction method
    * Modularized the authentication and user management code
    * Default config: add contact group 'all' and put all hosts into it
    * Reverse order of Condition, Value and General options in rule editor
    * Allowing "%" and "+" in mail prefixes of contacts now
    * FIX: Fixed generated manual check definitions for checks without items
      like ntp_time and tcp_conn_stats
    * FIX: Persisting changing of folder titles when only the title has changed
    * FIX: Fixed rendering bug after folder editing

    Event Console:
    * Replication slave can now copy rules from master into local configuration
      via a new button in WATO.
    * Speedup access to event history by earlier filtering and prefiltering with grep
    * New builtin syslog server! Please refer to online docu for details.
    * Icon to events of host links to view that has context button to host
    * FIX: remove event pipe on program shutdown, prevents syslog freeze
    * FIX: hostnames in livestatus query now being utf8 encoded
    * FIX: fixed a nastiness when reading from local pipe
    * FIX: fix exception in rules that use facility local7
    * FIX: fix event icon in case of using TCP access to EC
    * FIX: Allowing ":" in application field (e.g. needed for windows logfiles)
    * FIX: fix bug in Filter "Hostname/IP-Address of original event"

    Livestatus:
    * FIX: Changed logging output "Time to process request" to be debug output

1.2.1i3:
    Core:
    * added HOST/SERVICEPROBLEMID to notification macros
    * New configuration check_periods for limiting execution of
      Check_MK checks to a certain time period.

    Checks & Agents:
    * Windows agent: persist offsets for logfile monitoring

    Notifications:
    * fix two errors in code that broke some service notifications

    Event Console:
    * New performance counter for client request processing time
    * FIX: fixed bug in rule optimizer with ranges of syslog priorities

    WATO:
    * Cloning of contact/host/service groups (without members)

    Checks & Agents:
    * logwatch: Fixed confusion with ignore/ok states of log messages
    * AIX Agent: now possible to specify -d flag. Please test :)

1.2.1i2:
    Core:
    * Improved validation of inventory data reported by checks
    * Added -d option to precompiled checks to enable debug mode
    * doc/treasures: added script for printing RRD statistics

    Notifications:
    * New system of custom notification, with WATO support

    Event Console:
    * Moved source of Event Console into Check_MK project 
    * New button for resetting all rule hits counters
    * When saving a rule then its hits counter is always reset
    * New feature of hiding certain actions from the commands in the status GUI
    * FIX: rule simulator ("Try out") now handles cancelling rules correctly
    * New global option for enabling log entries for rule hits (debugging)
    * New icon linking to event views for the event services
    * check_mkevents outputs last worst line in service output
    * Max. number of queued connections on status sockets is configurable now
    * check_mkevents: new option -a for ignoring acknowledged events
    * New sub-permissions for changing comment and contact while updating an event
    * New button for generating test events directly via WATO
    * Allow Event Console to replicate from another (master) console for
      fast failover.
    * Allow event expiration also on acknowledged events (configurable)

    Multisite:
    * Enable automation login with _username= and _secret=, while
      _secret is the content of var/check_mk/web/$USER/automation.secret
    * FIX: Fixed releasing of locks and livestatus connections when logging out
    * FIX: Fixed login/login confusions with index page caching
    * FIX: Speed-o-meter: Fixed calculation of Check_MK passive check invervals
    * Removed focus of "Full name" attribute on editing a contact
    * Quicksearch: Convert search text to regex when accessing livestatus
    * FIX: WATO Folder filter not available when WATO disabled
    * WATO Folder Filter no longer available in single host views
    * Added new painters "Service check command expanded" and
      "Host check command expanded"
    * FIX: Corrected garbled description for sorter "Service Performance data" 
    * Dashboard globes can now be filtered by host_contact_group/service_contact_group
    * Dashboard "iframe" attribute can now be rendered dynamically using the
      "iframefunc" attribute in the dashlet declaration
    * Dashboard header can now be hidden by setting "title" to None
    * Better error handling in PNP-Graph hover menus in case of invalid responses

    Livestatus:
    * Added new table statehist, used for SLA queries
    * Added new column check_command_expanded in table hosts
    * Added new column check_command_expanded in table services
    * New columns livestatus_threads, livestatus_{active,queued}_connections

    BI:
    * Added missing localizations
    * Added option bi_precompile_on_demand to split compilations of
      the aggregations in several fragments. If possible only the needed
      aggregations are compiled to reduce the time a user has to wait for
      BI based view. This optimizes BI related views which display
      information for a specific list of hosts or aggregation groups.
    * Added new config option bi_compile_log to collect statistics about
      aggregation compilations
    * Aggregations can now be part of more than one aggregation group
      (just configure a list of group names instead of a group name string)
    * Correct representation of (!), (!!) and (?) markers in check output
    * Corrected representation of assumed state in box layout
    * Feature: Using parameters for hosttags

    WATO:
    * Added progress indicator in single site WATO "Activate Changes"
    * Users & Contacts: Case-insensitive sorting of 'Full name' column
    * ntp/ntp.time parameters are now configurable via WATO
    * FIX: Implemented basic non HTTP 200 status code response handling in interactive
           progress dialogs (e.g. bulk inventory mode)
    * FIX: Fixed editing of icon_image rules
    * Added support of locked hosts and folders ( created by CMDB )
    * Logwatch: logwatch agents/plugins now with ok pattern support 
    * Valuespec: Alternative Value Spec now shows helptext of its elements
    * Valuespec: DropdownChoice, fixed exception on validate_datatype

    Checks & Agents:
    * New check mssql_counters.locks: Monitors locking related information of
      MSSQL tablespaces
    * Check_MK service is now able to output additional performance data
      user_time, system_time, children_user_time, children_system time
    * windows_updates agent plugin: Fetching data in background mode, caching
      update information for 30 minutes
    * Windows agent: output ullTotalVirtual and ullAvailVirtual (not yet
      being used by check)
    * Solaris agent: add <<<uptime>>> section (thanks to Daniel Roettgermann)
    * Added new WATO configurable option inventory_services_rules for the
      windows services inventory check
    * Added new WATO configurable option inventory_processes_rules for the
      ps and ps.perf inventory
    * FIX: mssql_counters checks now really only inventorize percentage based
      counters if a base value is set
    * win_dhcp_pools: do not inventorize empty pools any more. You can switch
      back to old behaviour with win_dhcp_pools_inventorize_empty = True
    * Added new Check for Eaton UPS Devices
    * zfsget: new check for monitoring ZFS disk usage for Linux, Solaris, FreeBSD
      (you need to update your agent as well)
    * Added new Checks for Gude PDU Units
    * logwatch: Working around confusion with OK/Ignore handling in logwatch_rules
    * logwatch_ec: Added new subcheck to forward all incoming logwatch messages
      to the event console. With this check you can use the Event Console 
      mechanisms and GUIs instead of the classic logwatch GUI. It can be 
      enabled on "Global Settings" page in WATO for your whole installation.
      After enabling it you need to reinventorize your hosts.
    * Windows Update Check: Now with caching, Thanks to Phil Randal and Patrick Schlüter
    * Windows Check_MK Agent: Now able to parse textfiles for logwatch output
    * Added new Checks sni_octopuse_cpu, sni_octopuse_status, sni_octopuse_trunks: These
      allow monitoring Siemens HiPath 3000/5000 series PBX.
    * if-checks now support "bit" as measurement unit
    * winperf_phydisk: monitor average queue length for read/write

1.2.0p5:
    Checks & Agents:
    * FIX: windows agent: fixed possible crash in eventlog section

    BI:
    * FIX: fixed bug in aggregation count (thanks Neil) 

1.2.0p4:
    WATO:
    * FIX: fixed detection of existing groups when creating new groups
    * FIX: allow email addresses like test@test.test-test.com
    * FIX: Fixed Password saving problem in user settings

    Checks & Agents:
    * FIX: postgres_sessions: handle case of no active/no idle sessions
    * FIX: winperf_processor: handle parameters "None" (as WATO creates)
    * FIX: mssql_counters: remove debug output, fix bytes output
    * FIX: mssql_tablespaces: gracefully handle garbled agent output

    Multisite:
    * FIX: performeter_temparature now returns unicode string, because of °C
    * FIX: output_format json in webservices now using " as quotes

    Livestatus:
    * FIX: fix two problems when reloading module in Icinga (thanks to Ronny Biering)

1.2.0p3:
    Mulitisite
    * Added "view" parameter to dashlet_pnpgraph webservice
    * FIX: BI: Assuming "OK" for hosts is now possible
    * FIX: Fixed error in makeuri() calls when no parameters in URL
    * FIX: Try out mode in view editor does not show context buttons anymore
    * FIX: WATO Folder filter not available when WATO disabled
    * FIX: WATO Folder Filter no longer available in single host views
    * FIX: Quicksearch converts search text to regex when accessing livestatus
    * FIX: Fixed "access denied" problem with multisite authorization in PNP/NagVis
           in new OMD sites which use the multisite authorization
    * FIX: Localize option for not OMD Environments

    WATO:
    * FIX: Users & Contacts uses case-insensitive sorting of 'Full name' column  
    * FIX: Removed focus of "Full name" attribute on editing a contact
    * FIX: fix layout bug in ValueSpec ListOfStrings (e.g. used in
           list of explicit host/services in rules)
    * FIX: fix inheritation of contactgroups from folder to hosts
    * FIX: fix sorting of users, fix lost user alias in some situations
    * FIX: Sites not using distritubed WATO now being skipped when determining
           the prefered peer
    * FIX: Updating internal variables after moving hosts correctly
      (fixes problems with hosts tree processed in hooks)

    BI:
    * FIX: Correct representation of (!), (!!) and (?) markers in check output

    Livestatus:
    * FIX: check_icmp: fixed calculation of remaining length of output buffer
    * FIX: check_icmp: removed possible buffer overflow on do_output_char()
    
    Livecheck:
    * FIX: fixed problem with long plugin output
    * FIX: added /0 termination to strings
    * FIX: changed check_type to be always active (0)
    * FIX: fix bug in assignment of livecheck helpers 
    * FIX: close inherited unused filedescriptors after fork()
    * FIX: kill process group of called plugin if timeout is reached
           -> preventing possible freeze of livecheck
    * FIX: correct escaping of character / in nagios checkresult file
    * FIX: fixed SIGSEGV on hosts without defined check_command
    * FIX: now providing correct output buffer size when calling check_icmp 

    Checks & Agents:
    * FIX: Linux mk_logwatch: iregex Parameter was never used
    * FIX: Windows agent: quote '%' in plugin output correctly
    * FIX: multipath check now handles '-' in "user friendly names"
    * New check mssql_counters.locks: Monitors locking related information of
      MSSQL tablespaces
    * FIX: mssql_counters checks now really only inventorize percentage based
      counters if a base value is set
    * windows_updates agent plugin: Fetching data in background mode, caching
      update information for 30 minutes
    * FIX: netapp_vfiler: fix inventory function (thanks to Falk Krentzlin)
    * FIX: netapp_cluster: fix inventory function
    * FIX: ps: avoid exception, when CPU% is missing (Zombies on Solaris)
    * FIX: win_dhcp_pools: fixed calculation of perc_free
    * FIX: mssql_counters: fixed wrong log size output

1.2.0p3:
    Multisite:
    * Added "view" parameter to dashlet_pnpgraph webservice

    WATO:
    * FIX: It is now possible to create clusters in empty folders
    * FIX: Fixed problem with complaining empty ListOf() valuespecs

    Livestatus:
    * FIX: comments_with_info in service table was always empty

1.2.1i1:
    Core:
    * Allow to add options to rules. Currently the options "disabled" and
      "comment" are allowed. Options are kept in an optional dict at the
      end of each rule.
    * parent scan: skip gateways that are reachable via PING
    * Allow subcheck to be in a separate file (e.g. foo.bar)
    * Contacts can now define *_notification_commands attributes which can now
      override the default notification command check-mk-notify
    * SNMP scan: fixed case where = was contained in SNMP info
    * check_imap_folder: new active check for searching for certain subjects
      in an IMAP folder
    * cmk -D shows multiple agent types e.g. when using SNMP and TCP on one host

    Checks & Agents:
    * New Checks for Siemens Blades (BX600)
    * New Checks for Fortigate Firewalls
    * Netapp Checks for CPU Util an FC Port throughput
    * FIX: megaraid_pdisks: handle case where no enclosure device exists
    * FIX: megaraid_bbu: handle the controller's learn cycle. No errors in that period.
    * mysql_capacity: cleaned up check, levels are in MB now
    * jolokia_info, jolokia_metrics: new rewritten checks for jolokia (formerly
      jmx4perl). You need the new plugin mk_jokokia for using them
    * added preliminary agent for OpenVMS (refer to agents/README.OpenVMS) 
    * vms_diskstat.df: new check file usage of OpenVMS disks
    * vms_users: new check for number of interactive sessions on OpenVMS
    * vms_cpu: new check for CPU utilization on OpenVMS
    * vms_if: new check for network interfaces on OpenVMS
    * vms_system.ios: new check for total direct/buffered IOs on OpenVMS
    * vms_system.procs: new check for number of processes on OpenVMS
    * vms_queuejobs: new check for monitoring current VMS queue jobs
    * FIX: mssql_backup: Fixed problems with datetime/timezone calculations
    * FIX: mssql agent: Added compatibility code for MSSQL 9
    * FIX: mssql agent: Fixed connection to default instances ("MSSQLSERVER")
    * FIX: mssql agent: Fixed check of databases with names starting with numbers
    * FIX: mssql agent: Fixed handling of databases with spaces in names
    * f5_bigip_temp: add performance data
    * added perf-o-meters for a lot of temperature checks
    * cmctc_lcp.*: added new checks for Rittal CMC-TC LCP
    * FIX: diskstat (linux): Don't inventorize check when data empty
    * Cisco: Added Check for mem an cpu util
    * New check for f5 bigip network interfaces
    * cmctc.temp: added parameters for warn/crit, use now WATO rule
      "Room temperature (external thermal sensors)"
    * cisco_asa_failover: New Check for clustered Cisco ASA Firewalls 
    * cbl_airlaser.status: New Check for CBL Airlaser IP1000 laser bridge.
    * cbl_airlaser.hardware: New Check for CBL Airlaser IP1000 laser bridge.
      Check monitors the status info and allows alerting based on temperature.
    * df, hr_fs, etc.: Filesystem checks now support grouping (pools)
      Please refer to the check manpage of df for details
    * FIX: windows agent: try to fix crash in event log handling
    * FreeBSD Agent: Added swapinfo call to mem section to make mem check work again
    * windows_multipath: Added the missing check for multipath.vbs (Please test)
    * carel_uniflair_cooling: new check for monitoring datacenter air conditioning by "CAREL"
    * Added Agent for OpenBSD
    * Added Checks for UPS devices
    * cisco_hsrp: New Check for monitoring HSRP groups on Cisco Routers. (SMIv2 version)
    * zypper: new check and plugin mk_zypper for checking zypper updates.
    * aironet_clients: Added support for further Cisco WLAN APs (Thanks to Stefan Eriksson for OIDs)
    * aironet_errors: Added support for further Cisco WLAN APs
    * apache_status: New check to monitor apache servers which have the status-module enabled.
      This check needs the linux agent plugin "apache_status" installed on the target host.

    WATO:
    * Added permission to control the "clone host" feature in WATO
    * Added new role/permission matrix page in WATO to compare
      permissions of roles
    * FIX: remove line about number of rules in rule set overview
      (that garbled the logical layout)
    * Rules now have an optional comment and an URL for linking to 
      documntation
    * Rule now can be disabled without deleting them.
    * Added new hook "sites-saved"
    * Allow @ in user names (needed for some Kerberos setups)
    * Implemented new option in WATO attributes: editable
      When set to False the attribute can only be changed during creation
      of a new object. When editing an object this attribute is only displayed.
    * new: search for rules in "Host & Service Configuration"
    * parent scan: new option "ping probes", that allows skipping 
      unreachable gateways.
    * User managament: Added fields for editing host/service notification commands
    * Added new active check configuration for check_smtp
    * Improved visualization of ruleset lists/dictionaries
    * Encoding special chars in RegExp valuespec (e.g. logwatch patterns)
    * Added check_interval and retry_interval rules for host checks
    * Removed wmic_process rule from "inventory services" as the check does not support inventory
    * Made more rulegroup titles localizable
    * FIX: Fixed localization of default permissions
    * FIX: Removed double collect_hosts() call in activate changes hook
    * FIX: Fixed double hook execution when using localized multisite
    * FIX: User list shows names of contactgroups when no alias given
    * FIX: Reflecting alternative mode of check_http (check ssl certificate
    age) in WATO rule editor
    * FIX: Fixed monitoring of slave hosts in master site in case of special
      distributed wato configurations
    * FIX: Remove also user settings and event console rule on factory reset
    * FIX: complex list widgets (ListOf) failed back to old value when
           complaining
    * FIX: complex list widgets (ListOf) lost remaining entries after deleting one
    * FIX: Fixed error in printer_supply valuespec which lead to an exception
           when defining host/service specific rules
    * FIX: Fixed button url icon in docu-url link

    BI:
    * Great speed up of rule compilation in large environments

    Multisite:
    * Added css class="dashboard_<name>" to the dashboard div for easier
    customization of the dashboard style of a special dashboard
    * Dashboard: Param wato_folder="" means WATO root folder, use it and also
      display the title of this folder
    * Sidebar: Sorting aggregation groups in BI snapin now
    * Sidebar: Sorting sites in master control snapin case insensitive
    * Added some missing localizations (error messages, view editor)
    * Introducted multisite config option hide_languages to remove available
      languages from the multisite selection dialogs. To hide the builtin
      english language simply add None to the list of hidden languages.
    * FIX: fixed localization of general permissions
    * FIX: show multisite warning messages even after page reload
    * FIX: fix bug in Age ValueSpec: days had been ignored
    * FIX: fixed bug showing only sidebar after re-login in multisite
    * FIX: fixed logwatch loosing the master_url parameter in distributed setups
    * FIX: Fixed doubled var "site" in view editor (site and siteopt filter)
    * FIX: Don't crash on requests without User-Agent HTTP header
    * Downtimes: new conveniance function for downtime from now for ___ minutes.
      This is especially conveniant for scripting.
    * FIX: fixed layout of login dialog when showing up error messages
    * FIX: Fixed styling of wato quickaccess snapin preview
    * FIX: Made printer_supply perfometer a bit more robust against bad perfdata
    * FIX: Removed duplicate url parameters e.g. in dashboard (display_options)
    * FIX: Dashboard: If original request showed no "max rows"-message, the
           page rendered during reload does not show the message anymore
    * FIX: Fixed bug in alert statistics view (only last 1000 lines were
           processed for calculating the statistics)
    * FIX: Added missing downtime icon for comment view
    * FIX: Fixed handling of filter configuration in view editor where filters
           are using same variable names. Overlaping filters are now disabled
	   in the editor.
    * FIX: Totally hiding hidden filters from view editor now

    Livecheck:
    * FIX: Compile livecheck also if diet libc is missing

1.2.0p2:
    Core:
    * simulation_mode: legacy_checks, custom_checks and active_checks
      are replaced with dummy checks always being OK
    * FIX: Precisely define order of reading of configuration files. This
      fixes a WATO rule precedence problem

    Checks & Agents:
    * FIX: Fixed syntax errors in a bunch of man pages
    * if_lancom: silently ignore Point-To-Point interfaces
    * if_lancom: add SSID to logical WLAN interface names
    * Added a collection of MSSQL checks for monitoring MSSQL servers
      (backups, tablespaces, counters)
    * New check wut_webio_io: Monitor the IO input channels on W&T Web-IO 
      devices
    * nfsmounts: reclassify "Stale NFS handle" from WARN to CRIT
    * ORACLE agent/checks: better error handling. Let SQL errors get
      through into check output, output sections even if no database
      is running.
    * oracle_version: new check outputting the version of an ORACLE
      database - and using uncached direct SQL output.
    * ORACLE agent: fix handling of EXCLUDE, new variable ONLY_SIDS
      for explicitely listing SIDs to monitor
    * mk_logwatch on Linux: new options regex and iregex for file selection
    * remove obsolete ORACLE checks where no agent plugins where available
    * FIX: printer_supply: Fix problem on DELL printers with "S/N" in output
      (thanks to Sebastian Talmon)
    * FIX: winperf_phydisk: Fix typo (lead to WATO rule not being applied)
    * Windows agent: new [global] option crash_debug (see online docu)
    * AIX agent: new check for LVM volume status in rootvg.
    * PostgreSQL plugin: agent is now modified to work with PostgreSQL 
      versions newer than 8.1. (multiple reports, thanks!)

    Multisite:
    * Show number of rows and number of selected rows in header line
      (also for WATO hosts table)
    * FIX: fix problem in showing exceptions (due to help function)
    * FIX: fixed several localization problems in view/command processing
    * FIX: fixed duplicated settings in WATO when using localisation
    * FIX: fixed exception when refering to a language which does not exist
    * FIX: Removing all downtimes of a host/service is now possible again
    * FIX: The refresh time in footer is updated now when changing the value
    * FIX: view editor shows "(Mobile)" hint in view titles when linking to views

    WATO: 
    * Main menu of ruleeditor (Host & Service Parameters) now has
      a topic for "Used rules" - a short overview of all non-empty
      rulesets.
    * FIX: add missing context help to host details dialog
    * FIX: set new site dirty is host move due to change of
      folder attributes
    * FIX: fix exception on unknown value in DropdownChoice
    * FIX: add service specification to ruleset Delay service notifications
    * FIX: fixed problem with disabled sites in WATO
    * FIX: massive speedup when changing roles/users and activing changes
      (especially when you have a larger number of users and folders)
    * Add variable CONTACTPAGER to allowed macros in notifications
    * FIX: fixed default setting if "Hide names of configuration variables"
      in WATO
    * FIX: ListOfString Textboxes (e.g. parents of folders) do now extend in IE
    * FIX: fixed duplicated sections of permissions in rule editor

    BI:
    * New iterators FOREACH_CHILD and FOREACH_PARENT
    * FIX: fix handling of FOREACH_ in leaf nodes (remove hard coded
      $HOST$, replace with $1$, $2$, ..., apply argument substitution)
    * New logical datatable for aggregations that have the same name
      as a host. Converted view "BI Boxes" to this new table. This allows
      for Host-Aggregations containing data of other hosts as well.
    * count_ok: allow percentages, e.g. "count_ok!70%!50%"

1.2.0p1:
    Core:
    * Added macros $DATE$, $SHORTDATETIME$ and $LONGDATETIME$' to
      notification macros

    Checks & Agents:
    * FIX: diskstat: handle output 'No Devices Found' - avoiding exception
    * 3ware_units: Following states now lead to WARNING state instead of
      CRITICAL: "VERIFY-PAUSED", "VERIFYING", "REBUILDING"
    * New checks tsm_stagingpools, tsm_drive and tsm_storagepools
      Linux/UNIX
    * hpux_fchba: new check for monitoring FibreChannel HBAs und HP-UX

    Multisite:
    * FIX: fix severe exception in all views on older Python versions
      (like RedHat 5.5).

    WATO:
    * FIX: fix order of rule execution: subfolders now take precedence
      as they should.

1.2.0:
    Setup:
    * FIX: fix building of RPM packages (due to mk_mysql, mk_postgres)

    Core:
    * FIX: fix error message in case of duplicate custom check

    WATO:
    * FIX: add missing icon on cluster hosts to WATO in Multisite views
    * FIX: fix search field in host table if more than 10 hosts are shown
    * FIX: fix bulk edit and form properties (visibility of attributes was broken)
    * FIX: fix negating hosts in rule editor

    Checks & Agents: 
    * fileinfo: added this check to Linux agent. Simply put your
      file patterns into /etc/check_mk/fileinfo.cfg for configuration.
    * mysql.sessions: New check for MySQL sessions (need new plugin mk_mysql)
    * mysql.innodb_io: New check for Disk-IO of InnoDB
    * mysql_capacity: New check for used/free capacity of MySQL databases
    * postgres_sessions: New check for PostgreSQL number of sessions
    * postgres_stat_database: New check for PostgreSQL database statistics
    * postgres_stat_database.size: New check for PostgreSQL database size
    * FIX: hpux_if: convert_to_hex was missing on non-SNMP-hosts -replace
      with inline implementation
    * tcp_conn_stats: handle state BOUND (found on Solaris)
    * diskstat: support for checking latency, LVM and VxVM on Linux (needs 
      updated agent)
    * avoid duplicate checks cisco_temp_perf and cisco_sensor_temp

1.2.0b6:
    Multisite:
    * FIX: Fixed layout of some dropdown fields in view filters
    * Make heading in each page clickable -> reload page
    * FIX: Edit view: couldn't edit filter settings
    * FIX: Fixed styling of links in multisite context help
    * FIX: Fixed "select all" button for IE
    * FIX: Context links added by hooks are now hidden by the display
           option "B" again
    * FIX: preselected "refresh" option did not reflect view settings
           but was simply the first available option - usually 30.
    * FIX: fixed exception with custom views created by normal users

    WATO:
    * FIX: Fixed "select all" button in hosts & folders for IE
    * Optically mark modified variables in global settings
    * Swapped icons for rule match and previous rule match (makes for sense)

    Core:
    * FIX: Fixed "make_utf is not defined" error when having custom
           timeperiods defined in WATO

    Checks & Agents: 
    * MacOS X: Agent for MacOS (Thanks to Christian Zigotzky)
    * AIX: New check aix_multipath: Supports checking native AIX multipathing from AIX 5.2 onward
    * Solaris: New check solaris_multipath: Supports checking native Solaris multipath from Solaris10 and up.
    * Solaris: The ZFS Zpool status check now looks more closely at the reported messages. (It's also tested to work on Linux now)

1.2.0b5:
    Core:
    * FIX: handle UTF-8 encoded binary strings correctly (e.g. in host alias)
    * FIX: fix configuration of passive checks via custom_checks
    * Added NOTIFICATIONTYPE to host/service mail bodies

    WATO:
    * Site management: "disabled" only applies to Livestatus now
    * FIX: fix folding problems with dependent host tags
    * FIX: Detecting duplicate tag ids between regular tags and auxtags
    * FIX: Fixed layout problem of "new special rule" button in rule editor
    * FIX: Fixed layout problem on "activate changes" page
    * FIX: Added check if contacts belong to contactgroup before contactgroup deletion
    * FIX: fix site configuration for local site in Multisite environments
    * FIX: "(no not monitor)" setting in distributed WATO now works
    * FIX: Site management: replication setting was lost after re-editing
    * FIX: fixed problems after changing D/WATO-configuration
    * FIX: D/WATO: mark site dirty after host deletion
    * FIX: D/WATO: replicate auth.secret, so that login on one site also
           is valid on the replication slaves
    * FIX: implement locking in order to prevent data corruption on
           concurrent changes
    * FIX: Fixed handling of validation errors in cascading dropdown fields
    * FIX: fix cloning of users
    * Keep track of changes made by other users before activating changes,
      let user confirm this, new permission can be used to prevent a user
      from activating foreign changes.
    * FIX: Allowing german umlauts in users mail addresses
    * Allow list of aux tags to be missing in host tag definitions. This
      makes migration from older version easier.
    * FIX: user management modules can now deal with empty lines in htpasswd
    * FIX: Fixed js error on hostlist page with search form

    Multisite:
    * New display type 'boxes-omit-root' for BI views
    * Hostgroup view BI Boxes omits the root level
    * Finalized layout if view options and commands/filters/painteroptions.
    * Broken plugins prevent plugin caching now
    * FIX: remove refresh button from dashboard.
    * FIX: remove use of old option defaults.checkmk_web_uri
    * FIX: fixed outgoing bandwidth in fc port perfometer
    * FIX: remove nasty JS error in sidebar
    * FIX: fix folding in custom links (directories would not open)
    * FIX: animation of rotation treeangle in trees works again
    * FIX: Logwatch: Changed font color back to black
    * FIX: show toggle button for checkboxes in deactivated state
    * FIX: fix repeated stacked refresh when toggling columns
    * FIX: disable checkbox button in non-checkboxable layouts
    * FIX: fix table layout for views (gaps where missing sometimes)
    * FIX: Fixed sorting views by perfdata values which contain floats
    * FIX: fix sometimes-broken sizing of sidebar and dashboard on Chrome
    * FIX: fix dashboard layout on iPad
    * FIX: Fixed styling issues of sidebar in IE7
    * FIX: fix problem where filter settings (of checkboxes) are not effective
           when it comes to executing commands
    * FIX: Fixed styling issues of view filters with dropdown fields
    * FIX: multisite login can now deal with empty lines in htpasswd
    * FIX: Fixed a bunch of js/css errors

    Mobile:
    * FIX: Fixed logtime filter settings in all mobile views
    * FIX: fix some layout problems

    BI:
    * New aggregation function count_ok, that counts the number
      of nodes in state OK.
    * FIX: Removed debug output int count_ok aggregation

    Checks & Agents:
    * Linux: Modified cluster section to allow pacemaker/corosync clusters without heartbeat
    * AIX: convert NIC check to lnx_if (now being compatible with if/if64)
    * AIX: new check for CPU utilization (using section lparstat_aix)
    * ntp checks: Changed default value of time offsets to be 200ms (WARN) / 500ms (CRIT)
    * aironet_{errors,clients}: detect new kinds of devices (Thanks to Tiago Sousa)
    * check_http, check_tcp: allow to omit -I and use dynamic DNS name instead

1.2.0b4:
    Core:
    * New configuration variable snmp_timing, allowing to 
      configure timeout and retries for SNMP requests (also via WATO)
    * New configuration variable custom_checks. This is mainly for
      WATO but also usable in main.mk It's a variant of legacy_checks that
      automatically creates the required "define command" sections.

    WATO:
    * ps and ps.perf configurable via WATO now (without inventory)
    * New layout of main menu and a couple of other similar menus
    * New layout of ruleset overviews
    * Hide check_mk variable names per default now (change via global settings)
    * New layout of global settings
    * Folder layout: show contact groups of folder
    * Folder movement: always show complete path to target folder
    * Sidebar snapin: show pending changes
    * New rule for configuring custom_checks - allowing to run arbitrary
      active checks even if not yet formalized (like HTTP and TCP)
    * Added automation_commands to make automations pluginable
    * New layout and new internal implementation of input forms
    * New layout for view overview and view editor
    * Split up host search in two distinct pages
    * Use dynamic items in rule editor for hosts and items (making use
      of ListOfStrings())
    * FIX: audit log was not shown if no entry for today existed
    * FIX: fix parent scan on single site installations
    * FIX: fix folder visibility permission handling
    * FIX: honor folder-permissions when creating, deleting 
           and modifiying rules
    * FIX: detect non-local site even if unix: is being used
    * FIX: better error message if not logged into site during 
           action that needs remote access
    * FIX: send automation data via POST not GET. This fixes inventory
           on hosts with more than 500 services.
    * FIX: make config options directly active after resetting them
           to their defaults (didn't work for start_url, etc.
    * FIX: Fixed editing of ListOf in valuespec editors (e.g. used in logwatch
    pattern editor)
    * FIX: Reimplemented correct behaviour of the logwatch pattern "ignore"
    state which is used to drop the matching log lines

    Multisite:
    * FIX: fixed filter of recent event views (4 hours didn't catch)
    * FIX: convert more buttons to new graphical style
    * FIX: Logwatch handles logs with only OK lines in it correctly in logfile list views
    * FIX: Fixed syntax error in "Single-Host Problems" view definition
    * New help button at top right of each page now toggles help texts
    * Snapin Custom Links allows to specify HTTP link target
    * Redesign of bar with Display/Filter/Commands/X/1,2,3,4,6,8/30,60,90/Edit

    Mobile GUI:
    * FIX: commands can be executed again
    * FIX: fixed styling of buttons

    Checks & Agents:
    * FIX: Logwatch: fixed missing linebreak during reclassifing lines of logfiles
    * FIX: Logwatch: Logwatch services in rules configured using WATO must be
      given as item, not as whole service name
    * New active check via WATO: check_ldap
    * printer_alerts: new configuration variable printer_alerts_text_map. Make
      'Energiesparen' on Brother printers an OK state.
    * services: This check can now be parameterized in a way that it warn if
      a certain service is running. WATO formalization is available.

    BI:
    * FIX: make rotating folding arrows black (white was not visible)
    * Display format 'boxes' now in all BI views available
    * Display format 'boxes' now persists folding state

1.2.0b3:
    Core:
    * FIX: fixed SNMP info declaration in checks: could be garbled
      up in rare cases
    * avoid duplicate parents definition, when using 'parents' and
      extra_host_conf["parents"] at the same time. The later one has
      precedence.

    Multisite:
    * Logwatch: Colorizing OK state blocks correctly
    * FIX: allow web plugins to be byte compiled (*.pyc). Those
      are preferred over *.py if existing
    * View Editor: Fixed jump to top of the page after moving painters during
      editing views
    * FIX: Fixed login redirection problem after relogging
    * Filter for times now accept ranges (from ... until)
    * New view setting for page header: repeat. This repeats the
      column headers every 20'th row.
    * FIX: Fixed problem with new eval/pickle
    * FIX: Fixed commands in host/service search views

    Checks & Agents:
    * FIX: Made logwatch parsing mechanism a little more robust
      (Had problems with emtpy sections from windows agent)
    * FIX: brocade_fcport: Configuration of portsates now possible  
    * if_lancom: special version for if64 for LANCOM devices (uses
      ifName instead of ifDescr)


    WATO:
    * Reimplemented folder listing in host/folders module
    * Redesigned the breadcrumb navigation
    * Global settings: make boolean switches directly togglable
    * New button "Recursive Inventory" on folder: Allows to do
      a recursive inventory over all hosts. Also allows to selectively
      retry only hosts that have failed in a previous inventory.
    * You can configure parents now (via a host attribute, no rules are
      neccessary).
    * You can now do an automated scan for parents and layer 3 (IP)
    * You can configure active checks (check_tcp, ...) via WATO now
    * FIX: fix page header after confirmation dialogs
    * FIX: Fixed umlaut problem in host aliases and ip addresses created by WATO
    * FIX: Fixed exception caused by validation problems during editing tags in WATO
    * FIX: create sample config only if both rules.mk and hosttags.mk are missing
    * FIX: do not loose host tags when both using WATO-configured and 
      manual ones (via multisite.mk)
    * Timeperiods: Make list of exceptions dynamic, not fixed to 10 entries
    * Timeperiods: Configure exclusion of other timeperiods
    * Configuration of notification_delay and notification_interval

1.2.0b2:
    Core:
    * FIX: Cluster host checks were UNKNOWN all the time
    * FIX: reset counter in case of (broken) future time
    * FIX: Automation try-inventory: Fixed problem on where checks which
      produce equal service descriptions could lead to invalid inventory
      results on cluster hosts.
    * FIX: do not create contacts if they won't be assigned to any host
      or service. Do *not* assign to dummy catch-all group "check_mk".

    WATO:
    * Added new permission "move hosts" to allow/deny moving of hosts in WATO
    * Also write out contact definitions for users without contactgroups to
      have the mail addresses and other notification options persisted
    * FIX: deletion of automation accounts now works
    * FIX: Disabling notifications for users does work now
    * New main overview for rule editor
    * New multisite.mk option wato_hide_varnames for hiding Check_MK 
      configuration variable names from the user
    * New module "Logwatch Pattern Analyzer" to verify logwatch rules
    * Added new variable logwatch_rules which can also be managed through the
      WATO ruleset editor (Host/Service Parameters > Parameters and rules for
      inventorized checks > Various applications > Logwatch Patterns)
    * Users & Contacts: Added new option wato_hidden_users which holds a list
      of userids to hide the listed users from the WATO user management GUI.
    * WATO API: Added new method rewrite_configuration to trigger a rewrite of
      all host related wato configuration files to distribute changed tags
    * Added new internal hook pre-activate-changes to execute custom
      code BEFORE Check_MK is called to restart Nagios
    * FIX: Only showing sudo hint message on sudo error message in automation
      command
    * FIX: Fixed js eror in IE7 on WATO host edit page
    * FIX: Using pickle instead of repr/eval when reading data structures from
      urls to prevent too big security issues
    * Rule editor: improve sorting of groups and rulesets
    * FIX: Escaping single quotes in strings when writing auth.php
    * FIX: Fix resorting of host tags (was bug in ListOf)

    Multisite
    * Added config option default_ts_format to configure default timestamp
      output format in multisite
    * Layout and design update
    * Quicksearch: display site name if more than one different site
      is present in the current search result list
    * FIX: Fixed encoding problem in "custom notification" message
    * New configuration parameter page_heading for the HTML page heads
      of the main frameset (%s will be replaced with OMD site name)
    * FIX: Fix problem where snapins where invisible
    * FIX: Fixed multisite timeout errors when nagios not running
    * Sidebar: some new layout improvements
    * Login page is not shown in framesets anymore (redirects framed page to
      full screen login page)
    * FIX: fix exception when disallowing changing display options
    * FIX: Automatically redirect from login page to target page when already
      logged in
    * FIX: Updating the dashboard header time when the dashlets refresh

    BI:
    * Added new painter "affected hosts (link to host page)" to show all
      host names with links to the "hosts" view
    * FIX: Fixed filtering of Single-Host Aggregations
    * New sorter for aggregation group
    * FIX: fix sorting of Single-Host Aggregations after group
    * Avoid duplicate rule incarnations when using FOREACH_*
    * BI Boxes: allow closing boxes (not yet persisted)
    * New filter for services (not) contained in any aggregate
    * Configure sorting for all BI views

    Checks & Agents:
    * FIX: snmp_uptime handles empty snmp information without exception
    * FIX: Oracle checks try to handle ORA-* errors reported by the agent
      All oracle checks will return UNKNOWN when finding an ORA-* message
    * FIX: filesystem levels set via WATO didn't work, but do now
    * FIX: Group filters can handle groups without aliases now
    * nfsmounts: Added nfs4 support thanks to Thorsten Hintemann
    * megaraid_pdisks megaraid_ldisks: Support for Windows.  Thanks to Josef Hack

1.2.0b1:
    Core, Setup, etc.:
    * new tool 'livedump' for dumping configuration and status
      information from one monitoring core and importing this
      into another.
    * Enable new check registration API (not yet used in checks)
    * FIX: fix handling of prefix-tag rules (+), needed for WATO
    * FIX: handle buggy SNMP devices with non-consecutive OIDS
      (such as BINTEC routers)
    * Check API allows a check to get node information
    * FIX: fix problem with check includes in subchecks
    * Option --checks now also applies to ad-hoc check (e.g.
      cmk --checks=mrpe,df -v somehost)
    * check_mk_templates.cfg: added s to notification options
      of host and service (= downtime alerts)

    WATO:
    * Hosttag-editor: allow reordering of tags
    * Create very basic sample configuration when using
      WATO the first time (three tag groups, two rules)
    * Much more checks are configurable via WATO now
    * Distributed WATO: Made all URL calls using curl now
    * FIX: fix bug in inventory in validate_datatype()
    * Better output in case of inventory error
    * FIX: fix bug in host_icon rule on non OMD
    * FIX: do not use isdisjoint() (was in rule editor on Lenny)
    * FIX: allow UTF-8 encoded permission translations
    * FIX: Fixed several problems in OMD apache shared mode
    * FIX: Do not use None$ as item when creating new rules
    * FIX: Do load *all* users from htpasswd, so passwords from
      users not created via WATO will not be lost.
    * FIX: honor site disabling in replication module
    * FIX: honor write permissions on folder in "bulk delete"
    * FIX: honor permissions for "bulk cleanup" and "bulk edit"
    * FIX: honor write permissions and source folder when moving hosts
    * FIX: honor permissions on hosts also on bulk inventory
    * Only create contacts in Nagios if they are member of at
      least one contact group.
    * It is now possible to configure auxiliary tags via WATO
      (formerly also called secondary tags)
    * FIX: Fixed wrong label "Main Overview" shown for moved WATO folders
      in foldertree snapin
    * FIX: Fixed localization of empty host tags
    * FIX: User alias and notification enabling was not saved

    Checks & Agents:
    * hpux_if: fix missing default parameter errors
    * hpux_if: make configurable via WATO
    * if.include: fix handling of NIC with index 0
    * hpux_lunstats: new check for disk IO on HP-UX
    * windows - mk_oracle tablespace: Added missing sid column
    * diskstat: make inventory mode configurable via WATO
    * added new checks for Fujitsu ETERNUS DX80 S2 
      (thanks to Philipp Höfflin)
    * New checks: lgp_info, lgp_pdu_info and lgp_pdu_aux to monitor Liebert
      MPH/MPX devices
    * Fix Perf-O-Meter of fileage
    * hpux_snmp_cs.cpu: new SNMP check for CPU utilization
      on HP-UX.
    * if/if64: inventory also picks up type 62 (fastEther). This
      is needed on Cisco WLC 21xx series (thanks to Ralf Ertzinger)
    * FIX: fix inventory of f5_bigip_temp
    * mk_oracle (lnx+win): Fixed TEMP tablespace size calculations
    * ps: output node process is running on (only for clusters)
    * FIX: Linux Agent: Fixed ipmi-sensors handling of Power_Unit data
    * hr_mem: handle rare case where more than one entry is present
      (this prevents an exception of pfSense)
    * statgrab_load: level is now checked against 15min average - 
      in order to be consistent with the Linux load check
    * dell_powerconnect_cpu: hopefully correctly handle incomplete
      output from agent now.
    * ntp: do not check 'when' anymore since it can produce false
      alarms.
    * postfix_mailq: handle output with 'Total requests:' in last line
    * FIX: check_mk-hp_blade_psu.php: allow more than 4 power supplies
    * FIX: smart plugin: handle cases with missing vendor (thanks
      to Stefan Kärst)
    * FIX: megaraid_bbu: fix problem with alternative agent output
      (thanks to Daniel Tuecks)
    * mk_oracle: fix quoting problem, replace sessions with version,
      use /bin/bash instead of /bin/sh

    Multisite:
    * Added several missing localization strings
    * IE: Fixed problem with clicking SELECT fields in the new wato foldertree snapin
    * Fixed problem when trying to visit dashboards from new wato foldertree snapin
    * Chrome: Fixed styling problem of foldertree snapin
    * Views: Only show the commands and row selection options for views where
      commands are possible
    * The login mask honors the default_language definition now
    * check_bi_local.py: works now with cookie based authentication
    * FIX: Fixed wrong redirection after login in some cases
    * FIX: Fixed missing stats grouping in alert statistics view
    * FIX: Fixed preview table styling in view editor
    * FIX: Multisite authed users without permission to multisite are
      automatically logged out after showing the error message
    * Retry livestatus connect until timeout is used up. This avoids
      error messages when the core is being restarted
    * Events view now shows icon and text for "flapping" events
    * Use buffer for HTML creation (this speeds up esp. HTTPS a lot)
    * FIX: Fixed state filter in log views

    Livestatus:
    * Add missing column check_freshness to services table

    BI:
    * New column (painter) for simplistic box display of tree.
      This is used in a view for a single hostgroup.

1.1.13i3:
    Core, Setup, etc.:
    * *_contactgroups lists: Single group rules are all appended. When a list
      is found as a value this first list is used exclusively. All other
      matching rules are ignored
    * cmk -d does now honor --cache and --no-tcp
    * cmk -O/-R now uses omd re{start,load} core if using OMD
    * FIX: setup.sh now setups up permissions for conf.d/wato
      correctly
    * cmk --localize update supports an optional ALIAS which is used as
      display string in the multisite GUI
    * FIX: Fixed encoding problems with umlauts in group aliases
    * FIX: honor extra_summary_host_conf (was ignored)
    * new config variable snmpv2c_hosts that allows to enable SNMP v2c
      but *not* bulkwalk (for some broken devices). bulkwalk_hosts still
      implies v2c.

    Checks & Agents:
    * Windows agent: output eventlog texts in UTF-8 encoding. This
      should fix problems with german umlauts in message texts.
    * Windows agent: Added installer for the windows agent (install_agent.exe)
    * Windows agent: Added dmi_sysinfo.bat plugin (Thanks to Arne-Nils Kromer for sharing)
    * Disabled obsolete checks fc_brocade_port and fc_brocade_port_detailed.
      Please use brocade_fcport instead.
    * aironet_errors, statgrab_disk, statgrab_net: Performance data has
      been converted from counters to rates. You might need to delete your
      existing RRDs of these checks. Sorry, but these have been that last
      checks still using counters...
    * ibm_imm_health: added last missing scan function
    * Filesystem checks: trend performance data is now normalized to MB/24h.
      If you have changed the trend range, then your historic values will
      be displayed in a wrong scale. On the other hand - from now on changes
      in the range-setting will not affect the graph anymore.
    * if/if64/lnx_if: pad port numbers with zeros in order to sort correctly.
      This can be turned off with if_inventory_pad_portnumbers = False.
    * Linux agent: wrap freeipmi with lock in order to avoid cache corruption
    * New check: megaraid_bbu - check existance & status of LSI MegaRaid BBU module
    * HP-UX Agent: fix mrpe (remove echo -e and test -e, thanks to Philipp Lemke)
    * FIX: ntp checks: output numeric data also if stratum too high
    * Linux agent: new check for dmraid-based "bios raid" (agent part as plugin)
    * FIX: if64 now uses ifHighSpeed instead of ifSpeed for determining the
      link speed (fixes speed of 10GBit/s and 20GBit/s ports, thanks Marco Poet)
    * cmctc.temp: serivce has been renamed from "CMC Temperature %s" to just
      "Temperature %s", in order to be consistent with the other checks.
    * mounts: exclude changes of the commit option (might change on laptops),
      make only switch to ro critical, other changes warning.
    * cisco_temp_sensor: new check for temperature sensors of Cisco NEXUS
      and other new Cisco devices
    * oracle_tablespace: Fixed tablespace size/free space calculations
    * FIX: if/if64: omit check result on counter wrap if bandwidth traffic levels
      are used.

    Multisite:
    * Improve transaction handling and reload detection: user can have 
      multiple action threads in parallel now
    * Sounds in views are now enabled per default. The new configuration
      variable enable_sounds can be set to False in multisite.mk in order
      to disable sounds.
    * Added filter for log state (UP,DOWN,OK,CRIT...) to all log views
    * New painter for normal and retry check interval (added to detail views)
    * Site filter shows "(local)" in case of non multi-site setup
    * Made "wato folder" columns sortable
    * Hiding site filter in multisite views in single site setups
    * Replaced "wato" sidebar snapin which mixed up WATO and status GUIs with
      the new "wato_foldertree" snapin which only links to the status views
      filtered by the WATO folder.
    * Added "Dashboard" section to views snapin which shows a list of all dashboards
    * FIX: Fixed auth problem when following logwatch icon links while using
      the form based auth
    * FIX: Fix problem with Umlaut in contact alias
    * FIX: Creating auth.php file on first login dialog based login to ensure
      it exists after login when it is first needed
    * Dashboard: link problem views to *unhandled* views (this was
      inconsistent)
    * Localization: Fixed detection of gettext template file when using the
      local/ hierarchy in OMD

    Mobile:
    * Improved sorting of views in main page 
    * Fix: Use all the availiable space in header
    * Fix: Navigation with Android Hardwarekeys now working
    * Fix: Links to pnp4nagios now work better
    * Fix: Host and Service Icons now finger friendly
    * Fix: Corrected some buildin views

    WATO:
    * Removed IP-Address attribute from folders
    * Supporting localized tag titles
    * Using Username as default value for full names when editing users
    * Snapshot/Factory Reset is possible even with a broken config
    * Added error messages to user edit dialog to prevent notification problems
      caused by incomplete configuration
    * Activate Changes: Wato can also reload instead of restarting nagios
    * Replication: Can now handle replication sites which use the form based auth
    * Replication: Added option to ignore problems with the ssl certificates
                   used in ssl secured replications
    * WATO now supports configuring Check_MK clusters
    * FIX: Fixed missing folders in "move to" dropdown fields
    * FIX: Fixed "move to target folders" after CSV import
    * FIX: Fixed problem with duplicate extra_buttons when using the i18n of multiisite
    * FIX: Fixed problem with duplicate permissions when using the i18n of multiisite
    * FIX: Writing single host_contactgroups rules for each selected
      contactgroup in host edit dialog
    * FIX: Fixed wrong folder contacgroup related permissions in auth.php api
    * FIX: Fixed not up-to-date role permission data in roles_saved hook
    * FIX: Fixed duplicate custom columns in WATO after switching languages

    BI:
    * improve doc/treasures/check_bi_local.py: local check that creates
      Nagios services out of BI aggregates

    Livestatus:
    * ColumnHeaders: on is now able to switch column header on even if Stats:
      headers are used. Artifical header names stats_1, stats_2, etc. are
      begin used. Important: Use "ColumnHeaders: on" after Columns: and 
      after Stats:.

1.1.13i2:
    Core, Setup, etc.:
    * cmk -I: accept host tags and cluster names

    Checks & Agents:
    * linux agent - ipmi: Creating directory of cache file if not exists
    * dell_powerconnect_cpu: renamed service from CPU to "CPU utilization", in
      order to be consistent with other checks
    
    Multisite:
    * Several cleanups to prevent css/js warning messages in e.g. Firefox
    * Made texts in selectable rows selectable again
    * Adding reschedule icon to all Check_MK based services. Clicks on these
      icons will simply trigger a reschedule of the Check_MK service
    * FIX: ship missing CSS files for mobile GUI
    * FIX: rename check_mk.js into checkmk.js in order to avoid browser
      caching problems during version update

    WATO:
    * Optimized wraps in host lists tag column
    * Bulk inventory: Remove leading pipe signs in progress bar on main
      folder inventory
    * NagVis auhtorization file generation is also executed on activate_changes
    * Implemented a new inclusion based API for using multisite permissions
      in other addons
    * Inventory of SNMP devices: force implicit full scan if no services
      are configured yet
    * FIX: Calling activate_changes hook also in distributed WATO setups
    * FIX: Fixed display bug in host tags drop down menu after POST of form
    * FIX: Fixed javascript errors when doing replication in distributed
      wato environments when not having the sidebar open
    * FIX: Fixed search form dependant attribute handling
    * FIX: Fixed search form styling issues
    * You can now move folders to other folders
    * FIX: Distributed WATO: Supressing site sync progress output written in
      the apache error log

1.1.13i1:
    Multisite:
    * New nifty sidebar snapin "Speed-O-Meter"
    * Implemented new cookie based login mechanism including a fancy login GUI
    * Implemented logout functionality for basic auth and the new cookie based auth
    * Implemented user profile management page for changing the user password and
      the default language (if available)
    * New filter for the (new) state in host/service alerts
    * New command for sending custom notifications
    * FIX: Fixed encoding problem when opening dashboard
    * New icon on a service whos host is in downtime
    * Only show most frequently used context buttons (configurable
      in multisite.mk via context_buttons_to_show)
    * Show icon if user has modified a view's filter settings
    * New config option debug_livestatus_queries, normal debug
      mode does not include this anymore
    * Icons with link to page URL at bottom of each page
    * Logwatch: Switched strings in logwatch to i18n strings
    * Logwatch: Fixed styling of context button when acknowleding log messages
    * Logwatch: Implemented overview page to show all problematic logfiles
    * Add Snapin page: show previews of all snapins
    * Add Snapin page: Trying to prevent dragging confusions by using other click event
    * New (hidden) button for reloading a snapin (left to the close button)
    * Automatically falling back to hardcoded default language if configured
    language is not available
    * Repair layout of Perf-O-Meter in single dataset layout
    * FIX: Fixed duplicate view plugin loading when using localized multisite
    * FIX: Host-/Servicegroup snapin: Showing group names when no alias is available
    * FIX: Removed double "/" from pnp graph image urls in views

    BI:
    * Host/Service elements are now iterable via FOREACH_HOST, e.g.
      (FOREACH_HOST, ['server'], ALL_HOSTS, "$HOST$", "Kernel" ),
    * FIX: Assuming host states is possible again (exception: list index "3")

    WATO:
    * Evolved to full featured monitoring configuration tool!
    * Major internal code cleanup
    * Hosts can now be created directly in folders. The concept of host lists
      has been dropped (see migration notes!)
    * Configuration of global configuration variables of Check_MK via WATO
    * Configuration of main.mk rules
    * Configuration of Nagios objects and attributes
    * Configuration of users and roles
    * Configuration of host tags
    * Distributed WATO: replication of the configuration to slaves and peers
    * Added missing API function update_host_attributes() to change the
      attributes of a host
    * Added API function num_hosts_in_folder() to count the number of hosts
      below the given folder
    * Added option to download "latest" snapshot
    * extra_buttons can now register a function to gather the URL to link to
    * Implemented NagVis Authorisation management using WATO users/permissions

    Livestatus:
    * Experimental feature: livecheck -> super fast active check execution
      by making use of external helper processes. Set livecheck=PATH_TO_bin/livecheck
      in nagios.cfg where you load Livestatus. Optional set num_livecheck_helpers=NUM
      to set number of processes. Nagios will not fork() anymore for check exection.
    * New columns num_hosts and num_services in status table
    * New aggregation functions suminv and avginv (see Documentation)

    Core, Setup, etc.:
    * New configuration variable static_checks[] (used by WATO)
    * New configuration variable checkgroup_parameters (mainly for WATO)
    * check_submission defaults now to "file" (was "pipe")
    * Added pre-configured notification via cmk --notify
    * Drop RRA-configuration files for PNP4Nagios completely
    * New configuration variable ping_levels for configuring parameters
      for the host checks.
    * cmk --notify: new macros $MONITORING_HOST$, $OMD_ROOT$ and $OMD_SITE$
    * make ping_levels also apply to PING services for ping-only hosts
      (thanks to Bernhard Schmidt)

    Checks & Agents:
    * if/if64: new ruleset if_disable_if64_hosts, that force if on
      hosts the seem to support if64
    * Windows agent: new config variable "sections" in [global], that
      allows to configure which sections are being output.
    * Windows agent: in [logwatch] you can now configure which logfiles
      to process and which levels of messages to send.
    * Windows agent: new config variable "host" in all sections that
      restricts the folling entries to certain hosts.
    * Windows agent: finally implemented <<<mrpe>>. See check_mk.ini
      for examples.
    * Windows agent: do not execute *.txt and *.dir in <<<plugins>>> and
      <<<local>>>
    * Windows agent: make extensions to execute configurable (see
      example check_mk.ini)
    * Windows agent: agent now reuses TCP port even when taskkill'ed, so
      a system reboot is (hopefully) not neccessary anymore
    * Windows agent: section <<<df>>> now also outputs junctions (windows
      mount points). No external plugin is needed.
    * Windows agent: new section <<<fileinfo>>> for monitoring file sizes
      (and later possible ages)
    * logwatch: allow to classify messages based on their count (see
      man page of logwatch for details)
    * fileinfo: new check for monitoring age and size of files
    * heartbeat_crm: apply patches from Václav Ovsík, so that the check
      should work on Debian now.
    * ad_replication: added warninglevel 
    * fsc_*: added missing scan functions
    * printer_alerts: added further state codes (thanks to Matthew Stew)
    * Solaris agent: changed shell to /usr/bin/bash (fixes problems with LC_ALL=C)

1.1.12p7:
    Multisite:
    * FIX: detail view of host was missing column headers
    * FIX: fix problem on IE with background color 'white'
    * FIX: fix hitting enter in host search form on IE
    * FIX: fix problem in ipmi_sensors perfometer

    Checks & Agents:
    * FIX: fixed man pages of h3c_lanswitch_sensors and statgrab_cpu
    * FIX: netapp_volumes: added raid4 as allowed state (thanks to Michaël Coquard)

    Livestatus
    * FIX: fix type column in 'GET columns' for dict-type columns (bug found
      by Gerhard Lausser)

1.1.12p6:
    Checks & Agents:
    * FIX: lnx_if: remove debug output (left over from 1.1.12p5)
    
1.1.12p5:
    Multisite:
    * FIX: fix hitting enter in Quicksearch on IE 8
    * FIX: event/log views: reverse sorting, so that newest entries
      are shown first
    * FIX: fix dashboard dashlet background on IE
    * FIX: fix row highlight in status GUI on IE 7/8
    * FIX: fix row highlight after status page reload
    * FIX: single dataset layout honors column header settings
    * FIX: quote '#' in PNP links (when # is contained in services)
    * FIX: quote '#' in PNP image links also
    * FIX: add notifications to host/service event view

    Checks & Agents:
    * FIX: lnx_if: assume interfaces as up if ethtool is missing or
      not working but interface has been used since last reboot. This
      fixes the problem where interface are not found by inventory.
    * FIX: snmp_uptime: handels alternative timeformat
    * FIX: netapp_*: scan functions now detect IBM versions of firmware
    * FIX: bluecoat_diskcpu: repair scan function
    * FIX: mem.vmalloc: fix default levels (32 and 64 was swapped)
    * FIX: smart: make levels work (thanks to Bernhard Schmidt)
    * FIX: PNP template if if/if64: reset LC_ALL, avoids syntax error
    * FIX: dell_powerconnect_cpu: handle sporadic incomplete output
      from SNMP agent

1.1.12p4:
    Multisite:
    * FIX: sidebar snapin Hostgroups and Servicegroups sometimes
           failed with non-existing "available_views".
    * FIX: Fix host related WATO context button links to point to the hosts site
    * FIX: Fixed view editor redirection to new view after changing the view_name
    * FIX: Made icon painter usable when displaying hostgroup rows
    * Logwatch: Switched strings in logwatch to i18n strings
    * Logwatch: Fixed styling of context button when acknowleding log messages
    * Logwatch: Implemented overview page to show all problematic logfiles

    WATO:
    * FIX: add missing icon_csv.png
    * FIX: WATO did not write values of custom macros to extra_host_conf definitions

1.1.12p3:
    Core, Setup, etc.:
    * FIX: really suppress precompiling on PING-only hosts now

1.1.12p2:
    Core, Setup, etc.:
    * FIX: fix handling of empty suboids
    * FIX: do not create precomiled checks for host without Check_MK services

    Checks & Agents:
    * FIX: mem.win: Default levels now works, check not always OK
    * FIX: blade_health: fix OID specification
    * FIX: blade_bays: fix naming of item and man page

    Multisite:
    * FIX: Fixed styling of view header in older IE browsers
    * FIX: Do not show WATO button in views if WATO is disabled
    * FIX: Remove WATO Folder filter if WATO is disabled 
    * FIX: Snapin 'Performance': fix text align for numbers
    * FIX: Disallow setting downtimes that end in the past
    * FIX: Fix links to downtime services in dashboard
    * FIX: Fix popup help of reschedule icon

1.1.12p1:
    Core, Setup, etc.:
    * FIX: fix aggregate_check_mk (Summary host agent status)

    Checks & Agents:
    * FIX: mk_oracle now also detects XE databases
    * FIX: printer_alerts: handle 0-entries of Brother printers
    * FIX: printer_supply: fix Perf-O-Meter if no max known
    * FIX: Added id parameter to render_statistics() method to allow more than
      one pie dashlet for host/service stats
    * FIX: drbd: fixed inventory functions
    * FIX: printer_supply: handle output of Brother printers
    * FIX: ps.perf PNP template: show memory usage per process and not
      summed up. This is needed in situations where one process forks itself
      in irregular intervals and rates but you are interested just in the
      memory usage of the main process.

    Multisite:
    * FIX: finally fixed long-wanted "NagStaMon create hundreds
      of Apache processes" problem!
    * FIX: query crashed when sorting after a join columns without
      an explicit title.
    * FIX: filter for WATO file/folder was not always working.
    * Added filter for hard services states to search and service
      problems view
    * FIX: dashboard problem views now ignore notification period,
      just as tactical overview and normal problem views do
    * FIX: Loading dashboard plugins in dashboard module
 

1.1.12:
    Checks & Agents:
    * dell_powerconnect_*: final fixed, added PNP-templates
    * ps.perf: better error handling in PNP template

    Multisite:
    * Dashboard: fix font size of service statistics table
    * Dashboard: insert links to views into statistics
    * Dashboard: add links to PNP when using PNP graphs
    
1.1.12b2:
    Core, Setup, etc.:
    * FIX: fix crash with umlauts in host aliases
    * FIX: remove duplicate alias from Nagios config

    Checks & Agents:
    * services: better handling of invalid patterns
    * FIX: multipath: fix for another UUID format
    * AIX agent: fix implementation of thread count
    * blade_bays: detect more than 16 bays
    * statgrab_*: added missing inventory functions
    * FIX: fix smart.temp WARN/CRIT levels were off by one degree

    Multisite:
    * Remove Check_MK logo from default dashboard
    * Let dashboard use 10 more pixels right and bottom
    * FIX: do not show WATO icon if no WATO permission
    * Sidebar sitestatus: Sorting sites by sitealias
    * FIX: removed redundant calls of view_linktitle()

    WATO:
    * FIX: fix update of file/folder title after title property change

    Livestatus:
    * FIX: fix crash on imcomplete log lines (i.e. as
      as result of a full disk)
    * FIX: Livestatus-API: fix COMMAND via persistent connections
	

1.1.12b1:
    Core, Setup, etc.:
    * FIX: fix cmk -D on cluster hosts
    * Made profile output file configurable (Variable: g_profile_path)

    Checks & Agents:
    * FIX: j4p_performance: fix inventory functions 
    * FIX: mk_oracle: fix race condition in cache file handling (agent data
      was missing sections in certain situations)
    * mrpe: make check cluster-aware and work as clustered_service
    * cups_queues: Run agent part only on directly on CUPS servers,
      not on clients
    * FIX: mbg_lantime_state: Fixed output UOM to really be miliseconds
    * FIX: ntp: Handling large times in "poll" column correctly
    * New check dmi_sysinfo to gather basic hardware information
    * New check bintec_info to gather the software version and serial number
    of bintec routers

    Multisite:
    * FIX: fix rescheduling of host check
    * FIX: fix exception when using status_host while local site is offline
    * FIX: Fixed not updating pnp graphs on dashboard in some browsers (like chrome)
    * FIX: fix URL-too-long in permissions page
    * FIX: fix permission computation
    * FIX: fixed sorting of service perfdata columns
    * FIX: fixed sorting of multiple joined columns in some cases
    * FIX: fixed some localisation strings
    * Cleanup permissions page optically, add comments for views and snapins
    * Added some missing i18n strings in general HTML functions
    * Added display_option "w" to disable limit messages and livestatus errors in views
    * Service Perfdata Sorters are sorting correctly now
    * Added "Administration" snapin to default sidebar
    * Tactical Overview: make link clickable even if count is zero
    * Minor cleanup in default dashboard
    * Dashboard: new dashlet attribute title_url lets you make a title into a link
    * Dashboard: make numbers match "Tactical Overview" snapin

    Livestatus:
    * Write messages after initialization into an own livestatus.log

    WATO:
    * FIX: "bulk move to" at the top of wato hostlists works again
    * FIX: IE<9: Fixed problem with checkbox events when editing a host
    * FIX: "move to" dropdown in IE9 works again

1.1.11i4:
    Core, Setup, etc.:
    * FIX: use hostgroups instead of host_groups in Nagios configuration.
      This fixes a problem with Shinken
    * --scan-parents: detected parent hosts are now tagged with 'ping', so
      that no agent will be contacted on those hosts

    Checks & Agents:
    * Added 4 new checks dell_powerconnect_* by Chris Bowlby
    * ipmi_sensors: correctly handle further positive status texts
      (thanks to Sebastian Talmon)
    * FIX: nfsmounts handles zero-sized volumes correctly
    * AIX agent now outputs the user and performance data in <<<ps>>>

    Multisite:
    * FIX: WATO filtered status GUIs did not update the title after changing
      the title of the file/folder in WATO
    * FIX: Removed new python syntax which is incompatible with old python versions
    * FIX: Made bulk inventory work in IE
    * FIX: Fixed js errors in IE when having not enough space on dashboard 
    * FIX: fix error when using non-Ascii characters in view title
    * FIX: fix error on comment page caused by missing sorter
    * FIX: endless javascript when fetching pnp graphs on host/service detail pages
    * FIX: Not showing the action form in "try" mode of the view editor
    * FIX: Preventing up-then-over effect while loading the dashboard in firefox
    * Added missing i18n strings in command form and list of views
    * Views are not reloaded completely anymore. The data tables are reloaded
      on their own.
    * Open tabs in views do not prevent reloading the displayed data anymore
    * Added display_option "L" to enable/disable column title sortings
    * Sorting by joined columns is now possible
    * Added missing sorters for "service nth service perfdata" painters
    * Implemented row selection in views to select only a subset of shown data
      for actions
    * Sort titles in views can be enabled by clicking on the whole cells now
    * Submitting the view editor via ENTER key saves the view now instead of try mode
    * Host comments have red backgrounded rows when host is down
    * Implemented hook api to draw custom link buttons in views

    WATO:
    * Changed row selection in WATO to new row selection mechanism
    * Bulk action buttons are shown at the top of hostlists too when the lists
      have more than 10 list items
    * New function for backup and restore of the configuration

    Livestatus:
    * FIX: fix compile error in TableLog.cc by including stddef.h
    * FIX: tables comments and downtimes now honor AuthUser
    * Table log honors AuthUser for entries that belong to hosts
      (not for external commands, though. Sorry...)
    * FIX: fix Stats: sum/min/max/avg for columns of type time

1.1.11i3:
    Core, Setup, etc.:
    * FIX: allow host names to have spaces
    * --snmpwalk: fix missing space in case of HEX strings
    * cmk --restore: be aware of counters and cache being symbolic links
    * do_rrd_update: direct RRD updates have completely been removed.
      Please use rrdcached in case of performance problems.
    * install_nagios.sh has finally been removed (was not maintained anyway).
      Please use OMD instead.
    * Inventory functions now only take the single argument 'info'. The old
      style FUNC(checkname, info) is still supported but deprecated.
    * Show datasource program on cmk -D
    * Remove .f12 compile helper files from agents directory
    * Output missing sections in case of "WARNING - Only __ output of __..."
    * Remove obsolete code of snmp_info_single
    * Remove 'Agent version (unknown)' for SNMP-only hosts
    * Options --version, --help, --man, --list-checks and --packager now
      work even with errors in the configuration files
    * Minor layout fix in check man-pages

    Checks & Agents:
    * FIX: hr_mem: take into account cache and buffers
    * FIX: printer_pages: workaround for trailing-zero bug in HP Jetdirect
    * mk_logwatch: allow to set limits in processing time and number of
      new log messages per log file
    * Windows Agent: Now supports direct execution of powershell scripts
    * local: PNP template now supports multiple performance values
    * lnx_if: make lnx_if the default interface check for Linux
    * printer_supply: support non-Ascii characters in items like
      "Resttonerbehälter". You need to define snmp_character_encodings in main.mk
    * mem.win: new dedicated memory check for Windows (see Migration notes)
    * hr_mem: added Perf-O-Meter
    * Renamed all temperature checks to "Temperature %s". Please
      read the migration notes!
    * df and friends: enabled trend performance data per default. Please
      carefully read the migration notes!
    * diskstat: make summary mode the default behavious (one check per host)

    MK Livestatus:
    * WaitObject: allow to separate host name and service with a semicolon.
      That makes host names containing spaces possible.
    * Better error messages in case of unimplemented operators

    Multisite:
    * FIX: reschedule now works for host names containing spaces
    * FIX: correctly sort log views in case of multi site setups
    * FIX: avoid seven broken images in case of missing PNP graphs
    * FIX: Fixed javascript errors when opening dashboard in IE below 9
    * FIX: Views: Handling deprecated value "perpage" for option
      column_headers correctly
    * FIX: Fixed javascript error when saving edited views without sidebar
    * FIX: Showing up PNP hover menus above perfometers
    * Host/Service Icon column is now modularized and can be extended using
      the multisite_icons list.
    * New sorters for time and line number of logfile entries
    * Bookmarks snapin: save relative URLs whenever possible
    * Man-Pages of Check_MK checks shown in Multisite honor OMD's local hierarchy
    * nicer output of substates, translate (!) and (!!) into HTML code
    * new command for clearing modified attributes (red cross, green checkmark)
    * Perf-O-Meters: strip away arguments from check_command (e.g.
      "check-foo!17!31" -> "check-foo").
    * Added several missing i18n strings in view editor
    * Views can now be sorted by the users by clicking on the table headers.
      The user sort options are not persisted.
    * Perf-O-Meters are now aware if there really is a PNP graph

    WATO:
    * Show error message in case of empty inventory due to agent error
    * Commited audit log entries are now pages based on days
    * Added download link to download the WATO audit log in CSV format

1.1.11i2:
    Core, Setup, etc.:
    * FIX: sort output of cmk --list-hosts alphabetically
    * FIX: automatically remove leading and trailing space from service names
      (this fixes a problem with printer_pages and an empty item)
    * Great speed up of cmk -N/-C/-U/-R, especially when number of hosts is
      large.
    * new main.mk option delay_precompile: if True, check_mk will skip Python 
      precompilation during cmk -C or cmk -R, but will do this the first 
      time the host is checked.  This speeds up restarts. Default is False.
      Nagios user needs write access in precompiled directory!
    * new config variable agent_ports, allowing to specify the agent's
      TCP port (default is 6556) on a per-host basis.
    * new config variable snmp_ports, allowing to specify the UDP port
      to used with SNMP, on a per-host basis.
    * new config variable dyndns_hosts. Hosts listed in this configuration
      list (compatible to bulkwalk_hosts) use their hostname as IP address.
    
    Checks & Agents:
    * FIX: AIX agent: output name of template in case of MRPE
    * FIX: cisco_temp: skip non-present sensors at inventory
    * FIX: apc_symmetra: fix remaining runtime calculation (by factor 100)
    * FIX: Added PNP-template for winperf_phydisk
    * FIX: if64: fix UNKNOWN in case of non-unique ifAlias
    * FIX: lnx_if/if/if64: ignore percentual traffic levels on NICs without
           speed information.
    * FIX: cisco_temp_perf: add critical level to performance data
    * FIX: windows agent: hopefully fix case with quotes in directory name
    * FIX: printer_supply: fixed logic of Perf-O-Meter (mixed up crit with ok)
    * FIX: Solaris agent: reset localization to C, fixes problems with statgrab
    * FIX: blade_*: fix SNMP scan function for newer firmwares (thanks to Carlos Peón)
    * snmp_uptime, snmp_info: added scan functions. These checks will now
      always be added. Please use ingored_checktypes to disable, if non needed.
    * brocade_port: check for Brocade FC ports has been rewritten with
      lots of new features.
    * AIX agent now simulates <<<netctr>>> output (by Jörg Linge)
    * mbg_lantime_state: Handling refclock offsets correctly now; Changed
      default thresholds to 5/10 refclock offset
    * brocade_port: parameter for phystate, opstate and admstate can now
      also be lists of allowed states.
    * lnx_if: treat interfaces without information from ethtool as
      softwareLoopback interface. The will not be found by inventory now.
    * vbox_guest: new check for checking guest additions of Linux virtual box hosts
    * if/if64: Fixed bug in operstate detection when using old tuple based params
    * if/if64: Fixed bug in operstate detection when using tuple of valid operstates
    * mk_oracle: Added caching of results to prevent problems with long
    running SQL queries. Cache is controlled by CACHE_MAXAGE var which is preset to
    120 seconds 
    * mk_oracle: EXCLUDE_<sid>=ALL or EXCLUDE_<sid>=oracle_sessions can be
    used to exclude specific checks now
    * mk_oracle: Added optional configuration file to configure the new options
    * j4p_performance agent plugin: Supports basic/digest auth now
    * New checks j4p_performance.threads and j4p_performance.uptime which
      track the number of threads and the uptime of a JMX process
    * j4p_performance can fetch app and servlet specific status data. Fetching
      the running state, number of sessions and number of requests now. Can be
      extended via agent configuration (j4p.cfg).
    * Added some preflight checks to --scan-parents code
    * New checks netapp_cluster, netapp_vfiler for checking NetAPP filer 
      running as cluster or running vfilers.
    * megaraid_pdisks: Better handling of MegaCli output (Thanks to Bastian Kuhn)
    * Windows: agent now also sends start type (auto/demand/disabled/boot/system)
    * Windows: inventory_services now allowes regexes, depends and state/start type
      and also allows host tags.

    Multisite:
    * FIX: make non-Ascii characters in services names work again
    * FIX: Avoid exceptions in sidebar on Nagios restart
    * FIX: printer_supply perfometer: Using white font for black toners
    * FIX: ipmi: Skipping items with invalid data (0.000 val, "unspecified" unit) in summary mode
    * FIX: ipmi: Improved output formating in summary mode
    * FIX: BI - fixed wrong variable in running_on aggregation function
    * FIX: "view_name" variable missing error message when opening view.py
      while using the "BI Aggregation Groups" and "Hosts" snapins in sidebar
    * FIX: Fixed styling of form input elements in IE + styling improvements
    * FIX: Fixed initial folding state on page loading on pages with multiple foldings opened
    * Introduced basic infrastructure for multilanguage support in Multisite
    * Make 'Views' snapin foldable
    * Replace old main view by dashboard
    * Sidebar: Snapins can register for a triggered reload after a nagios
      restart has been detected. Check interval is 30 seconds for now.
    * Quicksearch snapin: Reloads host lists after a detected nagios restart.
    * New config directory multisite.d/ - similar to conf.d/
    * great speed up of HTML rendering
    * support for Python profiling (set profile = True in multisite.mk, profile
      will be in var/check_mk/web)
    * WATO: Added new hook "active-changes" which calls the registered hosts
      with a dict of "dirty" hosts
    * Added column painter for host contacts
    * Added column painters for contact groups, added those to detail views
    * Added filters for host and service contact groups
    * Detail views of host/service now show contacts
    * Fix playing of sounds: All problem views now have play_sounds activated,
      all other deactivated.
    * Rescheduling of Check_MK: introduce a short sleep of 0.7 sec. This increases
      the chance of the passive services being updated before the repaint.
    * Added missing i18n strings in filter section of view editor
    * Added filter and painter for the contact_name in log table
    * Added several views to display the notification logs of Nagios

    WATO:
    * Configration files can now be administered via the WEB UI
      (config_files in multisite.mk is obsolete)
    * Snapin is tree-based and foldable
    * Bulk operation on host lists (inventory, tags changed, etc)
    * Easy search operation in host lists
    * Dialog for global host search
    * Services dialog now tries to use cached data. On SNMP hosts
      no scan will be done until new button "Full Scan" is pressed.

    BI:
    * FIX: Fixed displaying of host states (after i18n introduction)h
    * FiX: Fixed filter for aggregation group
    * FIX: Fixed assumption button for services with non-Ascii-characters

    MK Livestatus:
    * FIX: fix compile problem on Debian unstable (Thanks to Sven Velt)
    * Column aggregation (Stats) now also works for perf_data
    * New configuration variable data_encoding and full UTF-8 support.
    * New column contact_groups in table hosts and services (thanks to
      Matthew Kent)
    * New headers Negate:, StatsNegate: and WaitConditionNegate:

1.1.11i1:
    Core, Setup, etc.:
    * FIX: Avoid duplicate SNMP scan of checktypes containing a period
    * FIX: honor ignored_checktypes also on SNMP scan
    * FIX: cmk -II also refreshes cluster checks, if all nodes are specified
    * FIX: avoid floating points with 'e' in performance data
    * FIX: cmk -D: drop obsolete (and always empty) Notification:
    * FIX: better handling of broken checks returning empty services
    * FIX: fix computation of weight when averaging
    * FIX: fix detection of missing OIDs (led to empty lines) 
    * SNMP scan functions can now call oid(".1.3.6.1.4.1.9.9.13.1.3.1.3.*")
      That will return the *first* OID beginning with .1.3.6.1.4.1.9.9.13.1.3.1.3
    * New config option: Set check_submission = "file" in order to write
      check result files instead of using Nagios command pipe (safes
      CPU ressources)
    * Agent simulation mode (for internal use and check development)
    * Call snmpgetnext with the option -Cf (fixes some client errors)
    * Call snmp(bulk)walk always with the option -Cc (fixes problems in some
      cases where OIDs are missing)
    * Allow merging of dictionary based check parameters
    * --debug now implies -v
    * new option --profile: creates execution profile of check_mk itself
    * sped up use of stored snmp walks
    * find configuration file in subdirectories of conf.d also
    * check_mk_templates.cfg: make check-mk-ping take arguments

    Multisite:
    * FIX: Display limit-exceeded message also in multi site setups
    * FIX: Tactical Overview: fix unhandled host problems view
    * FIX: customlinks snapin: Suppressing exception when no links configured
    * FIX: webservice: suppress livestatus errors in multi-site setups
    * FIX: install missing example icons in web/htdocs/images/icons
    * FIX: Nagios-Snapin: avoid duplicate slash in URL
    * FIX: custom_style_sheet now also honored by sidebar
    * FIX: ignore case when sorting groups in ...groups snapin
    * FIX: Fixed handling of embedded graphs to support the changes made to
    * FIX: avoid duplicate import of plugins in OMD local installation
    the PNP webservice
    * FIX: Added host_is_active and host_flapping columns for NagStaMon views
    * Added snmp_uptime, uptime and printer_supply perfometers
    * Allow for displaying service data in host tables
    * View editor foldable states are now permament per user
    * New config variable filter_columns (default is 2)

    BI:
    * Added new component BI to Multisite.

    WATO:
    * FIX: fix crash when saving services after migration from old version
    * Allow moving hosts from one to another config file

    Checks & Agents:
    * FIX: hr_mem: ignore devices that report zero memory
    * FIX: cisco_power: fix syntax error in man page (broke also Multisite)
    * FIX: local: fixed search for custom templates PNP template
    * FIX: if/if64: always generate unique items (in case ifAlias is used)
    * FIX: ipmi: fix ugly ouput in case of warning and error
    * FIX: vms_df: fix, was completely broken due to conversion to df.include
    * FIX: blade_bays: add missing SNMP OIDs (check was always UNKNOWN)
    * FIX: df: fix layout problems in PNP template
    * FIX: df: fix trend computation (thanks to Sebastian Talmon)
    * FIX: df: fix status in case of critical trend and warning used
    * FIX: df: fix display of trend warn/crit in PNP-graph
    * FIX: cmctc: fix inventory in case of incomplete entries
    * FIX: cmctc: add scan function
    * FIX: ucd_cpu_load and ucd_cpu_util: make scan function find Rittal
    * FIX: ucd_cpu_util: fix check in case of missing hi, si and st
    * FIX: mk_logwatch: improve implementation in order to save RAM
    * FIX: mk_oracle: Updated tablespace query to use 'used blocks' instead of 'user blocks'
    * FIX: mk_oracle: Fixed computation for TEMP table spaces
    * FIX: bluecoat_sensors: Using scale parameter provided by the host for reported values
    * FIX: fjdarye60_devencs, fjdarye60_disks.summary: added snmp scan functions
    * FIX: decru_*: added snmp scan functions
    * FIX: heartbeat_rscstatus handles empty agent output correctly
    * FIX: hp_procurve_cpu: fix synatx error in man page
    * FIX: hp_procurve_memory: fix syntax error in man page
    * FIX: fc_brocade_port_detailed: fix PNP template in MULTIPLE mode
    * FIX: ad_replication.bat only generates output on domain controllers now.
           This is useful to prevent checks on non DC hosts (Thanks to Alex Greenwood)
    * FIX: cisco_temp_perf: handle sensors without names correctly
    * printer_supply: Changed order of tests. When a printer reports -3 this
      is used before the check if maxlevel is -2.
    * printer_supply: Skipping inventory of supplies which have current value
    and maxlevel both set to -2.
    * cisco_locif: The check has been removed. Please switch to if/if64
      has not the index 1
    * cisco_temp/cisco_temp_perf: scan function handles sensors not beginning
      with index 1
    * df: split PNP graphs for growth/trend into two graphs
    * omd_status: new check for checking status of OMD sites
    * printer_alerts: Added new check for monitoring alert states reported by
      printers using the PRINTER-MIB
    * diskstat: rewritten check: now show different devices, r+w in one check
    * canon_pages: Added new check for monitoring processed pages on canon
    printer/multi-function devices
    * strem1_sensors: added check to monitor sensors attached to Sensatorinc EM1 devices
    * windows_update: Added check to monitor windows update states on windows
      clients. The check monitors the number of pending updates and checks if
      a reboot is needed after updates have been installed.
    * lnx_if: new check for Linux NICs compatible with if/if64 replacing 
      netif.* and netctr.
    * if/if64: also output performance data if operstate not as expected
    * if/if64: scan function now also detects devices where the first port
    * if/if64: also show perf-o-meter if speed is unknown
    * f5_bigip_pool: status of F5 BIP/ip load balancing pools
    * f5_bigip_vserver: status of F5 BIP/ip virtual servers
    * ipmi: new configuration variable ipmi_ignored_sensors (see man page)
    * hp_procurve_cpu: rename services description to CPU utilization
    * ipmi: Linux agent now (asynchronously) caches output of ipmitool for 20 minutes
    * windows: agent has new output format for performance counters
    * winperf_process.util: new version of winperf.cpuusage supporting new agent
    * winperf_system.diskio: new version of winperf.diskstat supporting new agent
    * winperf_msx_queues: new check for MS Exchange message queues
    * winperf_phydisk: new check compatible with Linux diskstat (Disk IO per device!)
    * smart.temp/smart.stats: added new check for monitoring health of HDDs
      using S.M.A.R.T
    * mcdata_fcport: new check for ports of MCData FC Switches
    * hp_procurve_cpu: add PNP template
    * hp_procurve_cpu: rename load to utilization, rename service to CPU utilizition
    * df,df_netapp,df_netapp32,hr_fs,vms_df: convert to mergeable dictionaries
    * mbg_lantime_state,mbg_lantime_refclock: added new checks to monitor 
      Meinberg LANTIME GPS clocks

    Livestatus:
    * Updated Perl API to version 0.74 (thanks to Sven Nierlein)

1.1.10:
    Core, Setup, etc.:
    * --flush now also deletes all autochecks 
    
    Checks & Agents:
    * FIX: hr_cpu: fix inventory on 1-CPU systems (thanks to Ulrich Kiermayr)


1.1.10b2:
    Core, Setup, etc.:
    * FIX: setup.sh on OMD: fix paths for cache and counters
    * FIX: check_mk -D did bail out if host had no ip address
    * cleanup: all OIDs in checks now begin with ".1.3.6", not "1.3.6"

    WATO:
    * FIX: Fixed bug that lost autochecks when using WATO and cmk -II together

    Checks & Agents:
    * Added check man pages for systemtime, multipath, snmp_info, sylo,
      ad_replication, fsc_fans, fsc_temp, fsc_subsystems
    * Added SNMP uptime check which behaves identical to the agent uptime check


1.1.10b1:
    Core, Setup, etc.:
    * FIX: do not assume 127.0.0.1 as IP address for usewalk_hosts if
      they are not SNMP hosts.
    * FIX: precompile: make sure check includes are added before actual
      checks
    * FIX: setup.sh: do not prepend current directory to url_prefix
    * FIX: output agent version also for mixed (tcp|snmp) hosts
    * RPM: use BuildArch: noarch in spec file rather than as a command
      line option (thanks to Ulrich Kiermayr)
    * setup.sh: Allow to install Check_MK into existing OMD site (>= 0.46).
      This is still experimental!

    Checks & Agents:
    * FIX: Windows agent: fix output of event ID of log messages
    * FIX: if/if64: output speed correctly (1.50MB/s instead of 1MB/s)
    * FIX: drbd now handles output of older version without an ep field
    * FIX: repaired df_netapp32
    * FIX: Added SNMP scan function of df_netapp and df_netapp32
    * FIX: repaired apc_symmetra (was broken due to new option -Ot 
      for SNMP)
    * FIX: df, hr_fs and other filesystem checks: fix bug if using
      magic number. levels_low is now honored.
    * FIX: scan function avoids hr_cpu and ucd_cpu_utilization
      at the same time
    * FIX: HP-UX agent: fixed output of df for long mount points
      (thanks to Claas Rockmann-Buchterkirche)
    * FIX: df_netapp/32: fixed output of used percentage (was always
      0% due to integer division)
    * FIX: fixed manual of df (magic_norm -> magic_normsize)
    * FIX: removed filesystem_trend_perfdata. It didn't work. Use
      now df-parameter "trend_perfdata" (see new man page of df)
    * FIX: cisco_temp_perf: fix return state in case of WARNING (was 0 = OK)
    * FIX: repair PNP template for df when using trends
    * FIX: cisco_qos: fix WATO exception (was due to print command in check)
    * FIX: check_mk check: fixed template for execution time
    * FIX: blade_health, fc_brocade_port_detailed removed debug outputs
    * FIX: netapp_volumes: The check handled 64-bit aggregates correctly
    * FIX: netapp_volumes: Fixed snmp scan function
    * FIX: blade_*: Fixed snmp scan function
    * FIX: nfsmount: fix exception in check in case of 'hanging'
    * systemtime: new simple check for time synchronization on Windows
      (needs agent update)
    * Added Perf-O-Meter for non-df filesystem checks (e.g. netapp)
    * hp_proliant_*: improve scan function (now just looks for "proliant")

    Multisite:
    * FIX: fix json/python Webservice

1.1.9i9:
    Core, Setup, etc.:
    * FIX: check_mk_templates.cfg: add missing check_period for hosts
      (needed for Shinken)
    * FIX: read *.include files before checks. Fixes df_netapp not finding
      its check function
    * FIX: inventory checks on SNMP+TCP hosts ignored new TCP checks
    * local.mk: This file is read after final.mk and *not* backup up
      or restored
    * read all files in conf.d/*.mk in alphabetical order now.
    * use snmp commands always with -Ot: output time stamps as UNIX epoch
      (thanks to Ulrich Kiermayr)

    Checks & Agents:
    * ucd_cpu_load: new check for CPU load via UCD SNMP agent
    * ucd_cpu_util: new check for CPU utilization via UCD SNMP agent
    * steelhead_status: new check for overall health of Riverbed Steelhead appliance
    * steelhead_connections: new check for Riverbed Steelhead connections
    * df, df_netapp, df_netapp32, hr_fs, vms_df: all filesystem checks now support
      trends. Please look at check manpage of df for details.
    * FIX: heartbeat_nodes: Fixed error handling when node is active but at least one link is dead
    * 3ware_units: Handling INITIALIZING state as warning now
    * FIX: 3ware_units: Better handling of outputs from different tw_cli versions now
    * FIX: local: PNP template for local now looks in all template directories for
      specific templates (thanks to Patrick Schaaf)

    Multisite:
    * FIX: fix "too many values to unpack" when editing views in single layout
      mode (such as host or service detail)
    * FIX: fix PNP icon in cases where host and service icons are displayed in 
      same view (found by Wolfgang Barth)
    * FIX: Fixed view column editor forgetting pending changes to other form
           fields
    * FIX: Customlinks snapin persists folding states again
    * FIX: PNP timerange painter option field takes selected value as default now
    * FIX: Fixed perfometer styling in single dataset layouts
    * FIX: Tooltips work in group headers now
    * FIX: Catching exceptions caused by unset bandwidth in interface perfometer

    WATO:
    * FIX: fix problem with vanishing services on Windows. Affected were services
      containing colons (such as fs_C:/).

    Livestatus:
    * FIX: fix most compiler warnings (thanks to patch by Sami Kerola)
    * FIX: fix memory leak. The leak caused increasing check latency in some
      situations
    
1.1.9i8:
    Multisite:
    * New "web service" for retrieving data from views as JSON or 
      Python objects. This allows to connect with NagStaMon 
      (requires patch in NagStaMon). Simply add &output_format=json
      or &output_format=python to your view URL.
    * Added two builtin views for NagStaMon.
    * Acknowledgement of problem now has checkboxes for sticky,
      send notification and persisten comment
    * Downtimes: allow to specify fixed/flexible downtime
    * new display_options d/D for switching on/off the tab "Display"
    * Improved builtin views for downtimes
    * Bugfix: Servicegroups can be searched with the quicksearch snapin using
      the 'sg:' prefix again

    WATO:
    * Fixed problem appearing at restart on older Python version (RH)

1.1.9i7:
    Core, Setup, etc.:
    * Fix crash on Python 2.4 (e.g. RedHat) with fake_file
    * Fixed clustering of SNMP hosts
    * Fix status output of Check_MK check in mixed cluster setups

    Checks & Agents:
    * PNP templates for if/if64: fix bugs: outgoing packets had been
      same as incoming, errors and discards were swapped (thanks to 
      Paul Freeman)
    * Linux Agent: Added suport for vdx and xvdx volumes (KVM+Virtio, XEN+xvda)

    Multisite:
    * Fix encoding problem when host/service groups contain non-ascii
      characters.

    WATO:
    * Fix too-long-URL problem in cases of many services on one host


1.1.9i6:
    INCOMPATIBLE CHANGES:
    * Removed out-dated checks blade_misc, ironport_misc and snia_sml. Replaced
      with dummy checks begin always UNKNOWN.

    Core, Setup, etc.:
    * cmk -D: show ip address of host 
    * Fix SNMP inventory find snmp misc checks inspite of negative scan function
    * Fix output of MB and GB values (fraction part was zero)

    Checks & Agents:
    * megaraid_ldisks: remove debug output
    * fc_brocade_port: hide on SNMP scan, prefer fc_brocade_port_detailed
    * fc_brocade_port_detailed: improve scan function, find more devices
    * New agent for HP-UX
    * hpux_cpu: new check for monitoring CPU load average on HP-UX
    * hpux_if: New check for monitoring NICs on HP-UX (compatible to if/if64)
    * hpux_multipath: New check for monitoring Multipathing on HP-UX
    * hpux_lvm: New check for monitoring LVM mirror state on HP-UX
    * hpux_serviceguard: new check for monitoring HP-UX Serviceguard
    * drbd: Fixed var typo which prevented inventory of drbd general check
      (Thanks to Andreas Behler)
    * mk_oracle: new agent plugin for monitoring ORACLE (currently only
      on Linux and HP-UX, but easily portable to other Unices)
    * oracle_sessions: new check for monitoring the current number of active
      database sessions.
    * oracle_logswitches: new check for monitoring the number of logswitches
      of an ORACLE instances in the last 60 minutes.
    * oracle_tablespaces: new check for monitoring size, state and autoextension
      of ORACLE tablespaces.
    * h3c_lanswitch_cpu: new check for monitoring CPU usage of H3C/HP/3COM switches
    * h3c_lanswitch_sensors: new check for monitoring hardware sensors of H3C/HP/3COM switches
    * superstack3_sensors: new check for monitoring hardware sensors of 3COM Superstack 3 switches

    Multisite:
    * Fixed aligns/widths of snapin contents and several small styling issues
    * Fixed links and border-styling of host matrix snapin
    * Removed jQuery hover menu and replaced it with own code

1.1.9i5:
    Multisite:
    * custom notes: new macros $URL_PREFIX$ and $SITE$, making 
      multi site setups easier
    * new intelligent logwatch icon, using url_prefix in multi site
      setups


1.1.9i4:
    Core, Setup, etc.:
    * added missing 'register 0' to host template
    * setup: fix creation of symlink cmk if already existing

    Multisite:
    * New reschedule icon now also works for non-local sites.
    * painter options are now persisted on a per-user-base
    * new optional column for displaying host and service comments
      (not used in shipped views but available in view editor)

    Livestatus:
    * Check for buffer overflows (replace strcat with strncat, etc.)
    * Reduce number of log messages (reclassify to debug)

    Checks & Agents:
    * apc_symmetra: handle empty SNMP variables and treat as 0.


1.1.9i3:
    INCOMPATIBLE CHANGES:
    * You need a current version of Livestatus for Multisite to work!
    * Multisite: removed (undocumented) view parameters show_buttons and show_controls.
      Please use display_options instead.
    * Finally removed deprecated filesystem_levels. Please use check_parameters instead.
    * Livestatus: The StatsGroupBy: header is still working but now deprecated.
      Please simply use Columns: instead. If your query contains at least one Stats:-
      header than Columns: has the meaning of the old StatsGroupBy: header

    Core, Setup, etc.:
    * Create alias 'cmk' for check_mk in bin/ (easier typing)
    * Create alias 'mkp' for check_mk -P in bin/ (easier typing) 

    Multisite:
    * Each column can now have a tooltip showing another painter (e.g.
      show the IP address of a host when hovering over its name)
    * Finally show host/services icons from the nagios value "icon_image".
      Put your icon files in /usr/share/check_mk/web/htdocs/images/icons.
      OMD users put the icons into ~/local/share/check_mk/web/htdocs/images/icons.
    * New automatic PNP-link icons: These icons automatically appear, if
      the new livestatus is configured correctly (see below). 
    * new view property "hidebutton": allow to hide context button to a view.
    * Defaults views 'Services: OK', 'Services: WARN, etc. do now not create
      context buttons (cleans up button bar).
    * new HTML parameter display_options, which allows to switch off several
      parts of the output (e.g. the HTML header, external links, etc).
    * View hoststatus: show PNP graph of host (usually ping stats)
    * new tab "Display": here the user can choose time stamp
      display format and PNP graph ranges
    * new column "host_tags", showing the Check_MK host tags of a host
    * new datasource "alert_stats" for computing alert statistics
    * new view "Alert Statistics" showing alert statistics for all hosts
      and services
    * Sidebar: Fixed snapin movement to the bottom of the snapin list in Opera
    * Sidebar: Fixed scroll position saving in Opera
    * Fixed reloading button animation in Chrome/IE (Changed request to async mode)
    * Sidebar: Removed scrollbars of in older IE versions and IE8 with compat mode
    * Sidebar: Fixed scrolling problem in IE8 with compat mode (or maybe older IE versions)
      which broke the snapin titles and also the tactical overview table
    * Sidebar: Fixed bulletlist positioning
    * Sidebar: The sidebar quicksearch snapin is case insensitive again
    * Fixed header displaying on views when the edit button is not shown to the user
    * View pages are not refreshed when at least one form (Filter, Commands,
      Display Options) is open
    * Catching javascript errors when pages from other domain are opened in content frame
    * Columns in view editor can now be added/removed/moved easily

    Checks & Agents:
    * Fixed problem with OnlyFrom: in Linux agent (df didn't work properly)
    * cups_queues: fixed plugin error due to invalid import of datetime,
      converted other checks from 'from datetime import...' to 'import datetime'.
    * printer_supply: handle the case where the current value is missing
    * megaraid_ldisks: Fixed item detection to be compatible with different versions of megaraid
    * Linux Agent: Added new 3ware agent code to support multiple controllers
      (Re-inventory of 3ware checks needed due to changed check item names)

    Livestatus:
    * new column pnpgraph_present in table host and service. In order for this
      column to work you need to specify the base directory of the PNP graphs
      with the module option pnp_path=, e.g. pnp_path=/omd/sites/wato/var/pnp4nagios/perfdata
    * Allow more than one column for StatsGroupBy:
    * Do not use function is_contact_member_of_contactgroup anymore (get compatible
      with Nagios CVS)
    * Livestatus: log timeperiod transitions (active <-> inactive) into Nagios
      log file. This will enable us to create availability reports more simple
      in future.

    Multisite:
    * allow include('somefile.mk') in multisite.mk: Include other files.
      Paths not beginning with '/' are interpreted relative to the directory
      of multisite.mk

    Livestatus:
    * new columns services_with_info: similar to services_with_state but with
      the plugin output appended as additional tuple element. This tuple may
      grow in future so do not depend on its length!

1.1.9i2:
    Checks & Agents:
    * ibm_imm_health: fix inventory function
    * if/if64: fix average line in PNP-template, fix display of speed for 20MBit
      lines (e.g. Frame Relay)

    Multisite:
    * WATO: Fixed omd mode/site detection and help for /etc/sudoers
    * WATO: Use and show common log for pending changes 
    * Sidebar Quicksearch: Now really disabling browser built-in completion
      dropdown selections
    
1.1.9i1:
    INCOMPATIBLE CHANGES:
    * TCP / SNMP: hosts using TCP and SNMP now must use the tags 'tcp'
      and 'snmp'. Hosts with the tag 'ping' will not inventorize any
      service. New configuration variable tcp_hosts.
    * Inventory: The call syntax for inventory has been simplified. Just
      call check_mk -I HOSTNAME now. Omit the "tcp" or "snmp". If you
      want to do inventory just for certain check types, type "check_mk --checks=snmp_info,if -I hostnames..."
      instead
    * perfdata_format now defaults to "pnp". Previous default was "standard".
      You might have to change that in main.mk if you are not using PNP (only
      relevant for MRPE checks)
    * inventory_check_severity defaults to 1 now (WARNING)
    * aggregation_output_format now defaults to "multiline"
    * Removed non_bulkwalk_hosts. You can use bulkwalk_hosts with NEGATE
      instead (see docu)
    * snmp_communites is now initialized with [], not with {}. It cannot
      be a dict any longer.
    * bulkwalk_hosts is now initizlized with []. You can do += here just
      as with all other rule variables.
    * Configuration check (-X) is now always done. It is now impossible to
      call any Check_MK action with an invalid configuration. This saves
      you against mistyped variables.
    * Check kernel: converted performance data from counters to rates. This
      fixes RRD problems (spikes) on reboots and also allows better access 
      to the peformance data for the Perf-O-Meters.  Also changed service 
      descriptions. You need to reinventurize the kernel checks. Your old
      RRDs will not be deleted, new ones will be created.
    * Multisite: parameters nagios_url, nagios_cgi_url and pnp_url are now
      obsolete. Instead the new parameter url_prefix is used (which must
      end with a /).

    Core, Setup, etc.:
    * Improve error handling: if hosts are monitored with SNMP *and* TCP,
      then after an error with one of those two agents checks from the
      other haven't been executed. This is fixed now. Inventory check
      is still not complete in that error condition.
    * Packages (MKP): Allow to create and install packages within OMD!
      Files are installed below ~/local/share/check_mk. No root permissions
      are neccessary
    * Inventory: Better error handling on invalid inventory result of checks
    * setup.sh: fix problem with missing package_info (only appears if setup
      is called from another directory)
    * ALL_SERVICES: Instead of [ "" ] you can now write ALL_SERVICES
    * debug_log: also output Check_MK version, check item and check parameters
    * Make sure, host has no duplicate service - this is possible e.g. by
      monitoring via agent and snmp in parallel. duplicate services will
      make Nagios reject the configuration.
    * --snmpwalk: do not translate anymore, use numbers. All checks work
      with numbers now anyway.
    * check_mk -I snmp will now try all checktypes not having an snmp scan
      function. That way all possible checks should be inventorized.
    * new variable ignored_checks: Similar to ignored_checktypes, but allows
      per-host configuration
    * allow check implementations to use common include files. See if/if64
      for an example
    * Better handling for removed checks: Removed exceptions in check_mk calls
      when some configured checks have been removed/renamed

    Checks & Agents:
    * Renamed check functions of imm_health check from test_imm to imm_health
      to have valid function and check names. Please remove remove from
      inventory and re-inventory those checks.
    * fc_brocade_port_detailed: allow to specify port state combinations not 
      to be critical
    * megaraid_pdisks: Using the real enclosure number as check item now
    * if/if64: allow to configure averaging of traffic over time (e.g. 15 min) 
      and apply traffic levels and averaged values. Also allow to specify relative
      traffic levels. Allow new parameter configuration via dictionary. Also
      allow to monitor unused ports and/or to ignore link status.
    * if/if64: Added expected interface speed to warning output
    * if/if64: Allow to ignore speed setting (set target speed to None)
    * wut_webtherm: handle more variants of WuT Webtherms (thanks to Lefty)
    * cisco_fan: Does not inventorize 'notPresent' sensors anymore. Improved output
    * cisco_power: Not using power source as threshold anymore. Improved output
    * cisco_fan: Does not inventorize 'notPresent' sensors anymore. Improved output
    * cisco_power: Not using power source as threshold anymore. Improved output
    * cisco_power: Excluding 'notPresent' devices from inventory now
    * cisco_temp_perf: Do not crash if device does not send current temperature
    * tcp_conn_stats: new check for monitoring number of current TCP connections
    * blade_*: Added snmp scan functions for better automatic inventory
    * blade_bays: Also inventorizes standby blades and has a little more
                  verbose output.
    * blade_blowers: Can handle responses without rpm values now. Improved output
    * blade_health: More detailed output on problems
    * blade_blades: Added new check for checking the health-, present- and
                    power-state of IBM Bladecenter blades
    * win_dhcp_pools: Several cleanups in check
    * Windows agent: allow restriction to ip addresses with only_hosts (like xinetd)
    * heartbeat_rscstatus: Catching empty output from agent correctly
    * tcp_conn_stats: Fixed inventory function when no conn stats can be inventoried
    * heartbeat_nodes: fix Linux agent for hostname with upper case letters (thanks to
            Thorsten Robers)
    * heartbeat_rscstatus: Catching empty output from agent correctly
    * heartbeat_rscstatus: Allowing a list as expected state to expect multiple OK states
    * win_dhcp_pools agent plugin: Filtering additional error message on
      systems without dhcp server
    * j4p_performance: Added experimental agent plugin fetching data via 
      jmx4perl agent (does not need jmx4perl on Nagios)
    * j4p_performance.mem: added new experimental check for memory usage via JMX.
    * if/if64: added Perf-O-Meter for Multisite
    * sylo: fix performance data: on first execution (counter wrap) the check did
      output only one value instead of three. That lead to an invalid RRD.
    * Cleaned up several checks to meet the variable naming conventions
    * drbd: Handling unconfigured drbd devices correctly. These devices are
      ignored during nventory
    * printer_supply: In case of OKI c5900 devices the name of the supply units ins not
      unique. The color of the supply unit is reported in a dedicated OID and added to the
      check item name to have a unique name now.
    * printer_supply: Added simple pnp template to have better graph formating for the check results
    * check_mk.only_from: new check for monitoring the IP address access restriction of the
      agent. The current Linux and Windows agents provide this information.
    * snmp_info check: Recoded not to use snmp_info_single anymore
    * Linux Agent: Fixed <<<cpu>>> output on SPARC machines with openSUSE
    * df_netapp/df_netapp32: Made check inventory resistant against empty size values
    * df_netapp32: Added better detection for possible 32bit counter wrap
    * fc_brocade_port_detailed: Made check handle phystate "noSystemControlAccessToSlot" (10)
      The check also handles unknown states better now
    * printer_supply: Added new parameter "printer_supply_some_remaining_status" to
      configure the reported state on small remaining capacity.
    * Windows agent: .vbs scripts in agents plugins/ directory are executed
      automatically with "cscript.exe /Nologo" to prevent wrong file handlers
    * aironet_clients: Only counting clients which don't have empty values for strength
    * statgrab_disk: Fixed byte calculation in plugin output
    * statgrab_disk: Added inventory function
    * 3ware_disks: Ignoring devices in state NOT-PRESENT during inventory

    Multisite:
    * The custom open/close states of custom links are now stored for each
      user
    * Setting doctype in sidebar frame now
    * Fixed invalid sidebar css height/width definition
    * Fixed repositioning the sidebar scroll state after refreshing the page
    * Fixed mousewheel scrolling in opera/chrome
    * Fixed resize bug on refresh in chrome
    * New view for all services of a site
    * Sidebar snapin site_status: make link target configurable
    * Multisite view "Recently changed services": sort newest first
    * Added options show_header and show_controls to remove the page headers
      from views
    * Cool: new button for an immediate reschedule of a host or service
      check: the view is redisplayed exactly at the point of time when
      Nagios has finished the check. This makes use of MK Livestatus'
      unique waiting feature.

   Livestatus:
    * Added no_more_notifications and check_flapping_recovery_notification
      fields to host table and no_more_notifications field to service table.
      Thanks to Matthew Kent

1.1.8:
    Core, Setup, etc.:
    * setup.sh: turn off Python debugging
    * Cleaned up documentation directory
    * cluster host: use real IP address for host check if cluster has
      one (e.g. service IP address)

    Checks & Agents:
    * Added missing PNP template for check_mk-hr_cpu
    * hr_fs: inventory now ignores filesystem with size 0,
      check does not longer crash on filesystems with size 0
    * logwatch: Fixed typo in 'too many unacknowledged logs' error message
    * ps: fix bug: inventory with fixed user name now correctly puts
      that user name into the resulting check - not None.
    * ps: inventory with GRAB_USER: service description may contain
      %u. That will be replaced with the user name and thus makes the
      service description unique.
    * win_dhcp_pools: better handle invalid agent output
    * hp_proliant_psu: Fixed multiple PSU detection on one system (Thanks to Andreas Döhler)
    * megaraid_pdisks: Fixed coding error
    * cisco_fan: fixed check bug in case of critical state
    * nfsmounts: fix output (free and used was swapped), make output identical to df

    Livestatus:
    * Prohibit { and } in regular expressions. This avoids a segmentation
      fault caused by regcomp in glibc for certain (very unusual) regular
      expressions.
    * Table status: new columns external_command_buffer_slots,
      external_command_buffer_usage and external_command_buffer_max
      (this was implemented according to an idea and special request of
       Heinz Fiebig. Please sue him if this breaks anything for you. I was
       against it, but he thinks that it is absolutely neccessary to have
       this in version 1.1.8...)
    * Table status: new columns external_commands and external_commands_rate
      (also due to Mr. Fiebig - he would have quit our workshop otherwise...)
    * Table downtimes/comments: new column is_service

    Multisite:
    * Snapin Performance: show external command per second and usage and
      size of external command buffer
    * Downtimes view: Group by hosts and services - just like comments
    * Fix links for items containing + (e.g. service descriptionen including
      spaces)
    * Allow non-ASCII character in downtimes and comments
    * Added nagvis_base_url to multisite.mk example configuration
    * Filter for host/service groups: use name instead of alias if 
      user has no permissions for groups

1.1.8b3:
    Core, Setup, etc.:
    * Added some Livestatus LQL examples to documentation
    * Removed cleanup_autochecks.py. Please use check_mk -u now.
    * RRA configuration for PNP: install in separate directory and do not
      use per default, since they use an undocumented feature of PNP.

    Checks & Agents:
    * postfix_mailq: Changed limit last 6 lines which includes all needed
		information
    * hp_proliant_temp/hp_proliant_fans: Fixed wrong variable name
    * hp_procurve_mem: Fixed wrong mem usage calculation
    * ad_replication: Works no with domain controller hostnames like DC02,DC02
    * aironet_client: fix crash on empty variable from SNMP output
    * 3ware_disks, 3ware_units: hopefully repaired those checks
    * added rudimentary agent for HP-UX (found in docs/)

    Multisite:
    * added Perf-O-Meter to "Problems of Host" view
    * added Perf-O-Meter to "All Services" view
    * fix bug with cleaning up persistent connections
    * Multisite now only fetches the available PNP Graphs of hosts/services
    * Quicksearch: limit number of items in dropdown to 80
      (configurable via quicksearch_dropdown_limit)
    * Views of hosts: make counts of OK/WARN/CRIT klickable, new views
      for services of host in a certain state
    * Multisite: sort context buttons in views alphabetically
    * Sidebar drag scrolling: Trying to compensate lost mouse events when
	leaving the sidebar frame while dragging

    Livestatus:
    * check for event_broker_options on start
    * Fix memory leakage caused by Filter: headers using regular expressions
    * Fix two memory leaks in logfile parser

1.1.8b2:
    Core, Setup, etc.:
    * Inventory: skip SNMP-only hosts on non-SNMP checktypes (avoids timeouts)
    * Improve error output for invalid checks
    
    Checks & Agents:
    * fix bug: run local and plugins also when spaces are in path name
      (such as C:\Program Files\Check_MK\plugins
    * mem.vmalloc: Do not create a check for 64 bit architectures, where
      vmalloc is always plenty
    * postfix_mailq: limit output to 1000 lines
    * multipath: handle output of SLES 11 SP1 better
    * if/if64: output operstatus in check output
    * if/if64: inventory now detects type 117 (gigabitEthernet) for 3COM
    * sylo: better handling of counter wraps.

    Multisite:
    * cleanup implementation of how user settings are written to disk
    * fix broken links in 'Edit view -> Try out' situation
    * new macros $HOSTNAME_LOWER$, $HOSTNAME_UPPER$ and $HOSTNAME_TITLE$ for
      custom notes

1.1.8b1:
    Core, Setup, etc.:
    * SNMPv3: allow privProtocol and privPassword to be specified (thanks
      to Josef Hack)
    * install_nagios.sh: fix problem with broken filenames produced by wget
    * install_nagios.sh: updated software to newest versions
    * install_nagios.sh: fix Apache configuration problem
    * install_nagios.sh: fix configuration vor PNP4Nagios 0.6.6
    * config generation: fix host check of cluster hosts
    * config generation: add missing contact groups for summary hosts
    * RPM package of agent: do not overwrite xinetd.d/check_mk, but install
      new version with .rpmnew, if admin has changed his one
    * legacy_checks: fix missing perfdata, template references where in wrong
      direction (thanks Daniel Nauck for his precise investigation)

    Checks & Agents:
    * New check imm_health by Michael Nieporte
    * rsa_health: fix bug: detection of WARNING state didn't work (was UNKNOWN
            instead)
    * check_mk_agent.solaris: statgrab now excludes filesystems. This avoids hanging
      in case of an NFS problem. Thanks to Divan Santana.
    * multipath: Handle new output of multipath -l (found on SLES11 SP1)
    * ntp: fix typo in variable ntp_inventory_mode (fixes inventory problem)
    * if64: improve output formatting of link speed
    * cisco_power: inventory function now ignores non-redundant power supplies
    * zpool_status: new check from Darin Perusich for Solaris zpools

    Multisite:
    * fix several UTF-8 problems: allow non-ascii characters in host names
      (must be UTF 8 encoded!)
    * improve compatibility with Python 2.3
    * Allow loading custom style sheet overriding Check_MK styles by setting
      custom_style_sheet in multisite.mk
    * Host icons show link to detail host, on summary hosts.
    * Fix sidebar problem: Master Control did not display data correctly
    * status_host: honor states even if sites hosting status hosts is disabled
      (so dead-detection works even if local site is disabled)
    * new config variable start_url: set url for welcome page
    * Snapin Quicksearch: if no host is matching, automatically search for
      services
    * Remove links to legacy Nagios GUI (can be added by user if needed)
    * Sidebar Quicksearch: fix several annoyances
    * Views with services of one host: add title with host name and status

    Livestatus:
    * fix memory leak: lost ~4K on memory on each StatsAnd: or StatsOr:
      header (found by Sven Nierlein)
    * fix invalid json output for empty responses (found by Sven Nierlein)
    * fix Stats: avg ___ for 0 matching elements. Output was '-nan' and is
      now '0.0'
    * fix output of floating point numbers: always use exponent and make
      sure a decimal point is contained (this makes JSON/Python detect
      the correct type)

1.1.7i5:
    Core, Setup, etc.:
    * SNMP: do not load any MIB files (speeds up snmpwalk a lot!)
    * legacy_checks: new config variable allowing creating classical
      non-Check_MK checks while using host tags and config options
    * check_mk_objects.cfg: beautify output, use tabs instead of spaces
    * check_mk -II: delete only specified checktypes, allow to reinventorize
      all hosts
    * New option -O, --reload: Does the same as -R, but reloads Nagios
      instead of restarting it.
    * SNMP: Fixed string detection in --snmpwalk calls
    * SNMP: --snmpwalk does walk the enterprises tree correctly now
    * SNMP: Fixed missing OID detection in SNMP check processing. There was a problem
      when the first column had OID gaps in the middle. This affected e.g. the cisco_locif check.
    * install_nagios.sh: correctly detect Ubuntu 10.04.1
    * Config output: make order of service deterministic
    * fix problem with missing default hostgroup

    Multisite:
    * Sidebar: Improved the quicksearch snapin. It can search for services, 
      servicegroups and hostgroups now. Simply add a prefix "s:", "sg:" or "hg:"
      to search for other objects than hosts.
    * View editor: fix bug which made it impossible to add more than 10 columns
    * Service details: for Check_MK checks show description from check manual in
      service details
    * Notes: new column 'Custom notes' which allows customizable notes
      on a per host / per service base (see online docu for details)
    * Configuration: new variable show_livestatus_errors which can be set
      to False in order to hide error about unreachable sites
    * hiding views: new configuration variables hidden_views and visible_views
    * View "Service problems": hide problems of down or unreachable hosts. This
      makes the view consistant with "Tactical Overview"

    Checks & Agents:
    * Two new checks: akcp_sensor_humidity and akcp_sensor_temp (Thanks to Michael Nieporte)
    * PNP-template for kernel: show average of displayed range
    * ntp and ntp.time: Inventory now per default just creates checks for ntp.time (summary check).
      This is controlled by the new variable ntp_inventory_mode (see check manuals).
    * 3ware: Three new checks by Radoslav Bak: 3ware_disks, 3ware_units, 3ware_info
    * nvidia: agent now only queries GPUCoreTemp and GPUErrors. This avoids
      a vmalloc leakage of 32kB per call (bug in NVIDIA driver)
    * Make all SNMP based checks independent of standard MIB files
    * ad_replication: Fixed syntax errors and unhandled date output when
      not replicated yet
    * ifoperstatus: Allowing multiple target states as a list now
    * cisco_qos: Added new check to monitor traffic in QoS classes on Cisco routers
    * cisco_power: Added scan function
    * if64/if/cisco_qos: Traffic is displayed in variable byte scales B/s,KB/s,MB/s,GB/s
      depending on traffic amount.
    * if64: really using ifDescr with option if_inventory_uses_description = True
    * if64: Added option if_inventory_uses_alias to using ifAlias for the item names
    * if64/if: Fixed bug displaying the out traffic (Perfdata was ok)
    * if64/if: Added WARN/CRIT thresholds for the bandwidth usage to be given as rates
    * if64/if: Improved PNP-Templates
    * if64/if: The ifoperstatus check in if64/if can now check for multiple target states
    * if64/if: Removing all null bytes during hex string parsing (These signs Confuse nagios pipe)
    * Fixed hr_mem and hr_fs checks to work with new SNMP format
    * ups_*: Inventory works now on Riello UPS systems
    * ups_power: Working arround wrong implemented RFC in some Riello UPS systems (Fixing negative power
      consumption values)
    * FreeBSD Agent: Added sections: df mount mem netctr ipmitool (Thanks to Florian Heigl)
    * AIX: exclude NFS and CIFS from df (thanks to Jörg Linge)
    * cisco_locif: Using the interface index as item when no interface name or description are set

    Livestatus:
    * table columns: fix type of num_service_* etc.: was list, is now int (thanks to Gerhard Laußer)
    * table hosts: repair semantics of hard_state (thanks to Michael Kraus). Transition was one
      cycle to late in certain situations.

1.1.7i4:
    Core, Setup, etc.:
    * Fixed automatic creation of host contactgroups
    * templates: make PNP links work without rewrite

    Multisite:
    * Make page handler modular: this allows for custom pages embedded into
      the Multisite frame work and thus using Multisite for other tasks as
      well.
    * status_host: new state "waiting", if status host is still pending
    * make PNP links work without rewrite
    * Fix visibility problem: in multisite setups all users could see
      all objects.

1.1.7i3:
    Core, Setup, etc.:
    * Fix extra_nagios_conf: did not work in 1.1.7i2
    * Service Check_MK now displays overall processing time including
      agent communication and adds this as performance data
    * Fix bug: define_contactgroups was always assumed True. That led to duplicate
      definitions in case of manual definitions in Nagios 

    Checks & Agents:
    * New Check: hp_proliant_da_phydrv for monitoring the state of physical disks
      in HP Proliant Servers
    * New Check: hp_proliant_mem for monitoring the state of memory modules in
      HP Proliant Servers
    * New Check: hp_proliant_psu for monitoring the state of power supplies in
      HP Proliant Servers
    * PNP-templates: fix several templates not working with MULTIPLE rrds
    * new check mem.vmalloc for monitoring vmalloc address space in Linux kernel.
    * Linux agent: add timeout of 2 secs to ntpq 
    * wmic_process: make check OK if no matching process is found

    Livestatus:
    * Remove obsolete parameter 'accept_timeout'
    * Allow disabling idle_timeout and query_timeout by setting them to 0.

    Multisite:
    * logwatch page: wrap long log lines

1.1.7i2:
    Incompatible Changes:
    * Remove config option define_timeperiods and option --timeperiods.
      Check_MK does not longer define timeperiod definitions. Please
      define them manually in Nagios.
    * host_notification_period has been removed. Use host_extra_conf["notification_period"]
      instead. Same holds for service_notification_periods, summary_host_notification_periods
      and summary_service_notification_periods.
    * Removed modes -H and -S for creating config data. This now does
      the new option -N. Please set generate_hostconf = False if you
      want only services to be defined.

    Core, Setup, etc.:
    * New config option usewalk_hosts, triggers --usewalk during
      normal checking for selected hosts.
    * new option --scan-parents for automatically finding and 
      configuring parent hosts (see online docu for details)
    * inventory check: put detailed list of unchecked items into long
      plugin output (to be seen in status details)
    * New configuration variable check_parameters, that allows to
      override default parameters set by inventory, without defining 
      manual checks!

    Checks & Agents:
    * drbd: changed check parameters (please re-inventorize!)
    * New check ad_replication: Checks active directory replications
      of domain controllers by using repadm
    * New check postifx_mailq: Checks mailqueue lengths of postifx mailserves
    * New check hp_procurve_cpu: Checks the CPU load on HP Procurve switches
    * New check hp_procurve_mem: Checks the memory usage on HP Procurve switches
    * New check hp_procurve_sensors: Checks the health of PSUs, FANs and
      Temperature on HP Procurve switches
    * New check heartbeat_crm: Monitors the general state of heartbeat clusters
      using the CRM
    * New check heartbeat_crm_resources: Monitors the state of resources and nodes
      in heartbeat clusters using the CRM
    * *nix agents: output AgentOS: in header
    * New agent for FreeBSD: It is based on the linux agent. Most of the sections
      could not be ported easily so the FreeBSD agent provides information for less
      checks than the linux agent.
    * heartbeat_crm and heartbeat_crm.resources: Change handling of check parameters.
      Please reinvenurize and read the updated man page of those checks
    * New check hp_proliant_cpu: Check the physical state of CPUs in HP Proliant servers
    * New check hp_proliant_temp: Check the temperature sensors of HP Proliant servers
    * New check hp_proliant_fans: Check the FAN sensors of HP Proliant servers

    Multisite:
    * fix chown problem (when nagios user own files to be written
      by the web server)
    * Sidebar: Fixed snapin movement problem using older firefox
      than 3.5.
    * Sidebar: Fixed IE8 and Chrome snapin movement problems
    * Sidebar: Fixed IE problem where sidebar is too small
    * Multisite: improve performance in multi site environments by sending
      queries to sites in parallel
    * Multisite: improve performance in high latency situations by
      allowing persistent Livestatus connections (set "persist" : True 
      in sites, use current Livestatus version)

    Livestatus:
    * Fix problems with in_*_period. Introduce global
      timeperiod cache. This also improves performance
    * Table timeperiods: new column 'in' which is 0/1 if/not the
      timeperiod is currently active
    * New module option idle_timeout. It sets the time in ms
      Livestatus waits for the next query. Default is 300000 ms (5 min).
    * New module option query_timeout. It limits the time between
      two lines of a query (in ms). Default is 10000 ms (10 sec).

1.1.7i1: Core, Setup, etc.:
    * New option -u for reordering autochecks in per-host-files
      (please refer to updated documentation about inventory for
       details)
    * Fix exception if check_mk is called without arguments. Show
      usage in that case.
    * install_nagios.sh: Updated to NagVis 1.5 and fixed download URL
    * New options --snmpwalk and --usewalk help implemeting checks
      for SNMP hardware which is not present
    * SNMP: Automatically detect missing entries. That fixes if64
      on some CISCO switches.
    * SNMP: Fix hex string detection (hopefully)
    * Do chown only if running as root (avoid error messages)
    * SNMP: SNMPv3 support: use 4-tuple of security level, auth protocol,
      security name and password instead of a string in snmp_communities
      for V3 hosts.
    * SNMP: Fixed hexstring detection on empty strings
    * New option -II: Is like -I, but removes all previous autochecks
      from inventorized hosts
    * install_nagios.sh: Fix detection of PNP4Nagios URL and URL of
      NagVis
    * Packager: make sanity check prohibiting creating of package files
      in Check MK's directories
    * install_nagios.sh: Support Ubuntu 10.04 (Thanks to Ben)
      
    Checks & Agents:
    * New check ntp.time: Similar to 'ntp' but only honors the system peer
      (that NTP peer where ntpq -p prints a *).
    * wmic_process: new check for ressource consumption of windows processes
    * Windows agent supports now plugins/ and local/ checks
    * [FIX] ps.perf now correctly detects extended performance data output
      even if number of matching processes is 0
    * renamed check cisco_3640_temp to cisco_temp, renamed cisco_temp
      to cisco_temp_perf, fixed snmp detection of those checks
    * New check hr_cpu - checking the CPU utilization via SNMP
    * New check hr_fs - checking filesystem usage via SNMP
    * New check hr_mem - checking memory usage via SNMP
    * ps: inventory now can configured on a per host / tag base
    * Linux: new check nvidia.temp for monitoring temperature of NVIDIA graphics card
    * Linux: avoid free-ipmi hanging forever on hardware that does not support IPMI
    * SNMP: Instead of an artificial index column, which some checks use, now
      the last component of the OID is used as index. That means that inventory
      will find new services and old services will become UNKNOWN. Please remove
      the outdated checks.
    * if: handle exception on missing OIDs
    * New checks hp_blade* - Checking health of HP BladeSystem Enclosures via SNMP
    * New check drbd - Checking health of drbd nodes
    * New SNMP based checks for printers (page counter, supply), contributed
      by Peter Lauk (many thanks!)
    * New check cups_queues: Checking the state of cups printer queues
    * New check heartbeat_nodes: Checking the node state and state of the links
      of heartbeat nodes
    * New check heartbeat_rscstatus: Checks the local resource status of
      a heartbeat node
    * New check win_dhcp_pools: Checks the usage of Windows DHCP Server lease pools
    * New check netapp_volumes: Checks on/offline-condition and states of netapp volumes 

    Multisite:
    * New view showing all PNP graphs of services with the same description
    * Two new filters for host: notifications_enabled and acknowledged
    * Files created by the webserver (*.mk) are now created with the group
      configured as common group of Nagios and webserver. Group gets write
      permissions on files and directories.
    * New context view: all services of a host group
    * Fix problems with Umlauts (non-Ascii-characters) in performance data
    * New context view: all services of a host group
    * Sidebar snapins can now fetch URLs for the snapin content instead of
      building the snapin contents on their own.
    * Added new nagvis_maps snapin which displays all NagVis maps available
      to the user. Works with NagVis 1.5 and newer.

1.1.6:
    Core, Setup, etc.:
    * Service aggregation: new config option aggregation_output_format.
      Settings this to "multiline" will produce Nagios multiline output
      with one line for each individual check.

    Multisite:
    * New painter for long service plugin output (Currently not used
      by any builtin view)

    Checks & Agents:
    * Linux agent: remove broken check for /dev/ipmi0

1.1.6rc3:
    Core, Setup, etc.:
    * New option --donate for donating live host data to the community.
      Please refer to the online documentation for details.
    * Tactical Overview: Fixed refresh timeout typo
      (Was 16 mins instead of 10 secs)

    Livestatus:
    * Assume strings are UTF-8 encoded in Nagios. Convert from latin-1 only
      on invalid UTF-8 sequences (thanks to Alexander Yegorov)

    Multisite:
    * Correctly display non-ascii characters (fixes exception with 'ascii codec')
      (Please also update Livestatus to 1.1.6rc3)

1.1.6rc2:
    Multisite:
    * Fix bug in Master control: other sites vanished after klicking buttons.
      This was due to connection error detection in livestatus.py (Bug found
      by Benjamin Odenthal)
    * Add theme and baseurl to links to PNP (using features of new PNP4Nagios
      0.6.4)

    Core, Setup, etc.:
    * snmp: hopefully fix HEX/string detection now

    Checks & Agents:
    * md: fix inventory bug on resync=PENDING (Thanks to Darin Perusich)

1.1.6rc1:
    Multisite:
    * Repair Perf-O-Meters on webkit based browsers (e.g. Chrome, Safari)
    * Repair layout on IE7/IE8. Even on IE6 something is working (definitely
      not transparent PNGs though). Thanks to Lars.
    * Display host state correct if host is pending (painter "host with state")
    * Logfile: new filter for plugin output
    * Improve dialog flow when cloning views (button [EDIT] in views snapin)
    * Quicksearch: do not open search list if text did not change (e.g. Shift up),
      close at click into field or snapin.

    Core, Setup, etc.:
    * Included three patched from Jeff Dairiki dealing with compile flags
      and .gitignore removed from tarballs
    * Fix problem with clustered_services_of[]: services of one cluster
      appeared also on others
    * Packager: handle broken files in package dir
    * snmp handling: better error handling in cases where multiple tables
      are merged (e.g. fc_brocade_port_detailed)
    * snmp: new handling of unprintable strings: hex dumps are converted
      into binary strings now. That way all strings can be displayed and
      no information is lost - nevertheless.
      
    Checks & Agents:
    * Solaris agent: fixed rare df problems on Solaris 10, fix problem with test -f
      (thanks to Ulf Hoffmann)
    * Converted all PNP templates to format of 0.6.X. Dropped compatibility
      with 0.4.X.
    * Do not use ipmi-sensors if /dev/ipmi0 is missing. ipmi-sensors tries
      to fiddle around with /dev/mem in that case and miserably fails
      in some cases (infinite loop)
    * fjdary60_run: use new binary encoding of hex strings
    * if64: better error handling for cases where clients do not send all information
    * apc_symmetra: handle status 'smart boost' as OK, not CRITICAL

    Livestatus:
    * Delay starting of threads (and handling of socket) until Nagios has
      started its event loop. This prevents showing services as PENDING 
      a short time during program start.

1.1.6b3:
    Multisite:
    * Quicksearch: hide complete host list if field is emptied via Backspace or Del.
      Also allow handle case where substring match is unique.

1.1.6b2:
    Core, Setup, etc.:
    * Packager: fix unpackaged files (sounds, etc)

    Multisite:
    * Complete new design (by Tobias Roeckl, Kopf & Herz)
    * New filters for last service check and last service state change
    * New views "Recently changed services" and "Unchecked services"
    * New page for adding sidebar snapins
    * Drag & Drop for sidebar snapins (thanks to Lars)
    * Grab & Move for sidebar scrolling (thanks to Lars)
    * Filter out summary hosts in most views.
    * Set browser refresh to 30 secs for most views
    * View host status: added a lot of missing information
    * View service status: also added information here
    * Make sure, enough columns can be selected in view editor
    * Allow user to change num columns and refresh directly in view
    * Get back to where you came after editing views
    * New sidebar snapin "Host Matrix"
    * New feature "status_host" for remote sites: Determine connection
      state to remote side by considering a certain host state. This
      avoids livestatus time outs to dead sites.
    * Sidebar snapin site status: fix reload problem
    * New Perf-O-Meters displaying service performance data
    * New snapin "Custom Links" where you easily configure your own
      links via multisite.mk (see example in new default config file)
    * Fixed problem when using only one site and that is not local

    Livestatus:
    * new statistics columns: log_messages and log_messages_rate
    * make statistics average algorithm more sluggish

1.1.5i3:
     Core, Setup, etc.:
     * New Check_MK packager (check_mk -P)

1.1.5i2:
     Core, Setup, etc.:
     * install_nagios.sh: add missing package php5-iconv for SLES11

     Checks & Agents:
     * if64: new SNMP check for network interfaces. Like if, but uses 64 bit
       counters of modern switches. You might need to configure bulkwalk_hosts.
     * Linux agent: option -d enabled debug output
     * Linux agent: fix ipmi-sensors cache corruption detection
     * New check for temperature on Cisco devices (cisco_3640_temp)
     * recompiled waitmax with dietlibc (fixed incompatibility issues
       on older systems)

     Multisite:
     * Filters for groups are negateable.

1.1.5i1:
     Checks & Agents:
     * uptime: new check for system uptime (Linux)
     * if: new SNMP check for network interfaces with very detailed traffic,
       packet and error statistics - PNP graphs included

     Multisite:
     * direct integration of PNP graphs into Multisite views
     * Host state filter: renamed HTML variables (collision with service state). You
       might need to update custom views using a filter on host states.
     * Tactical overview: exclude services of down hosts from problems, also exclude
       summary hosts
     * View host problems/service problems: exclude summary hosts, exclude services
       of down hosts
     * Simplified implementation of sidebar: sidebar is not any longer embeddeable.
     * Sidebar search: Added host site to be able to see the context links on
       the result page
     * Sidebar search: Hitting enter now closes the hint dropdown in all cases

1.1.5i0:
      Core, Setup, etc.:
      * Ship check-specific rra.cfg's for PNP4Nagios (save much IO and disk space)
      * Allow sections in agent output to apear multiple times
      * cleanup_autochecks.py: new option -f for directly activating new config
      * setup.sh: better detection for PNP4Nagios 0.6
      * snmpwalk: use option -Oa, inhibit strings to be output as hex if an umlaut
        is contained.

      Checks & Agents:
      * local: allow more than once performance value, separated by pipe (|)
      * ps.perf: also send memory and CPU usage (currently on Linux and Solaris)
      * Linux: new check for filesystems mount options
      * Linux: new very detailed check for NTP synchronization
      * ifoperstatus: inventory honors device type, per default only Ethernet ports
        will be monitored now
      * kernel: now inventory is supported and finds pgmajfault, processes (per/s)
        and context switches
      * ipmi_sensors: Suppress performance data for fans (save much IO/space)
      * dual_lan_check: fix problem which using MRPE
      * apc_symmetra: PNP template now uses MIN for capacity (instead of AVERAGE)
      * fc_brocade_port_detailed: PNP template now uses MAX instead of AVERAGE
      * kernel: fix text in PNP template
      * ipmi_sensors: fix timeout in agent (lead to missing items)
      * multipath: allow alias as item instead of uuid
      * caching agent: use /var/cache/check_mk as cache directory (instead of /etc/check_mk)
      * ifoperstatus: is now independent of MIB

      Multisite:
      * New column host painter with link to old Nagios services
      * Multisite: new configuration parameter default_user_role
      
      Livestatus:
      * Add missing LDFLAGS for compiling (useful for -g)

1.1.4:
      Summary:
      * A plentitude of problem fixes (including MRPE exit code bug)
      * Many improvements in new Multisite GUI
      * Stability and performance improvements in Livestatus

      Core, Setup, etc.:
      * Check_MK is looking for main.mk not longer in the current and home
        directory
      * install_nagios.sh: fix link to Check_MK in sidebar
      * install_nagios.sh: switch PNP to version 0.6.3
      * install_nagios.sh: better Apache-Config for Multisite setup
      * do not search main.mk in ~ and . anymore (brought only trouble) 
      * clusters: new variable 'clustered_services_of', allowing for overlapping
         clusters (as proposed by Jörg Linge)
      * install_nagios.sh: install snmp package (needed for snmp based checks)
      * Fix ower/group of tarballs: set them to root/root
      * Remove dependency from debian agent package    
      * Fixed problem with inventory when using clustered_services
      * tcp_connect_timeout: Applies now only for connect(), not for
        time of data transmission once a connection is established
      * setup.sh now also works for Icinga
      * New config parameter debug_log: set this to a filename in main.mk and you
        will get a debug log in case if 'invalid output from plugin...'
      * ping-only-hosts: When ping only hosts are summarized, remove Check_MK and
        add single PING to summary host.
      * Service aggregation: fix state relationship: CRIT now worse than UNKNOWN 
      * Make extra_service_conf work also for autogenerated PING on ping-only-hosts
        (groups, contactgroups still missing)

      Checks & Agents:
      * mrpe in Linux agent: Fix bug introduced in 1.1.3: Exit status of plugins was
        not honored anymore (due to newline handling)
      * mrpe: allow for sending check_command to PNP4Nagios (see MRPE docu)
      * Logwatch GUI: fix problem on Python 2.4 (thanks to Lars)
      * multipath: Check is now less restrictive when parsing header lines with
        the following format: "<alias> (<id>)"
      * fsc_ipmi_mem_status: New check for monitoring memory status (e.g. ECC)
         on FSC TX-120 (and maybe other) systems.
      * ipmi_sensors in Linux agent: Fixed compatibility problem with new ipmi
        output. Using "--legacy-output" parameter with newer freeipmi versions now.
      * mrpe: fix output in Solaris agent (did never work)
      * IBM blade center: new checks for chassis blowers, mediatray and overall health
      * New caching agent (wrapper) for linux, supporting efficient fully redundant
        monitoring (please read notes in agents/check_mk_caching_agent)
      * Added new smbios_sel check for monitoring the System Event Log of SMBIOS.
      * fjdarye60_rluns: added missing case for OK state
      * Linux agent: The xinetd does not log each request anymore. Only
        failures are logged by xinetd now. This can be changed in the xinetd
	configuration files.
      * Check df: handle mountpoints containing spaces correctly 
        (need new inventorization if you have mountpoints with spaces)
      * Check md on Linux: handle spare disks correctly
      * Check md on Linux: fix case where (auto-read-only) separated by space
      * Check md on Linux: exclude RAID 0 devices from inventory (were reported as critical)
      * Check ipmi: new config variable ipmi_ignore_nr
      * Linux agent: df now also excludes NFSv4
      * Wrote man-page for ipmi check
      * Check mrpe: correctly display multiline output in Nagios GUI
      * New check rsa_health for monitoring IBM Remote Supervisor Adapter (RSA)
      * snmp scan: suppress error messages of snmpget
      * New check: cpsecure_sessions for number of sessions on Content Security Gateway
      * Logwatch GUI: move acknowledge button to top, use Multisite layout,
         fix several layout problem, remove list of hosts
      * Check logwatch: limit maximum size of stored log messages (configurable
        be logwatch_max_filesize)
      * AIX agent: fix output of MRPE (state and description was swapped)
      * Linux agent: fixed computation of number of processors on S390
      * check netctr: add missing perfdata (was only sent on OK case)
      * Check sylo: New check for monitoring the sylo state
      
      Livestatus:
      * Table hosts: New column 'services' listing all services of that host
      * Column servicegroups:members: 'AuthUser' is now honored
      * New columns: hosts:services_with_state and servicegroups:members_with_state
      * New column: hostgroup:members_with_state
      * Columns hostgroup:members and hostgroup:members_with_state honor AuthUser
      * New rudimentary API for C++
      * Updates API for Python
      * Make stack size of threads configurable
      * Set stack size of threads per default o 64 KB instead of 8 MB
      * New header Localtime: for compensating time offsets of remote sites
      * New performance counter for fork rate
      * New columns for hosts: last_time_{up,down,unreachable}
      * New columns for services: last_time_{ok,warning,critical,unknown}
      * Columns with counts honor now AuthUser
      * New columns for hosts/services: modified_attributes{,_list}
      * new columns comments_with_info and downtimes_with_info
      * Table log: switch output to reverse chronological order!
      * Fix segfault on filter on comments:host_services
      * Fix missing -lsocket on Solaris
      * Add missing SUN_LEN (fixed compile problem on Solaris)
      * Separators: remote sanitiy check allowing separators to be equal
      * New output format "python": declares strings as UTF-8 correctly
      * Fix segault if module loaded without arguments

      Multisite:
      * Improved many builtin views
      * new builtin views for host- and service groups
      * Number of columns now configurable for each layout (1..50)
      * New layout "tiled"
      * New painters for lists of hosts and services in one column
      * Automatically compensate timezone offsets of remote sites
      * New datasources for downtimes and comments
      * New experimental datasource for log
      * Introduce limitation, this safes you from too large output
      * reimplement host- and service icons more intelligent
      * Output error messages from dead site in Multisite mode
      * Increase wait time for master control buttons from 4s to 10s
      * Views get (per-view) configurable browser automatic reload interval
      * Playing of alarm sounds (configurable per view)
      * Sidebar: fix bookmark deletion problem in bookmark snapin
      * Fixed problem with sticky debug
      * Improve pending services view
      * New column with icon with link to Nagios GUI
      * New icon showing items out of their notification period.
      * Multisite: fix bug in removing all downtimes
      * View "Hostgroups": fix color and table heading
      * New sidebar snapin "Problem hosts"
      * Tactical overview: honor downtimes
      * Removed filter 'limit'. Not longer needed and made problems
        with new auto-limitation.
      * Display umlauts from Nagios comments correctly (assuming Latin-1),
         inhibit entering of umlauts in new comments (fixes exception)
      * Switched sidebar from synchronous to asynchronous requests
      * Reduced complete reloads of the sidebar caused by user actions
      * Fix reload problem in frameset: Browser reload now only reloads
        content frames, not frameset.


1.1.3:

      Core, Setup, etc.:
      * Makefile: make sure all files are world readable
      * Clusters: make real host checks for clusters (using check_icmp with multiple IP addresses)
      * check_mk_templates: remove action_url from cluster and summary hosts (they have no performance data)
      * check_mk_template.cfg: fix typo in notes_url
      * Negation in binary conf lists via NEGATE (clustered_services, ingored_services,
	bulkwalk_hosts, etc).
      * Better handling of wrapping performance counters
      * datasource_programs: allow <HOST> (formerly only <IP>)
      * new config variable: extra_nagios_conf: string simply added to Nagios
        object configuration (for example for define command, etc.)
      * New option --flush: delete runtime data of some or all hosts
      * Abort installation if livestatus does not compile.
      * PNP4Nagios Templates: Fixed bug in template file detection for local checks
      * nagios_install.sh: Added support for Ubuntu 9.10
      * SNMP: handle multiline output of snmpwalk (e.g. Hexdumps)
      * SNMP: handle ugly error output of snmpwalk
      * SNMP: allow snmp_info to fetch multiple tables
      * check_mk -D: sort hostlist before output
      * check_mk -D: fix output: don't show aggregated services for non-aggregated hosts
      * check_mk_templates.cfg: fix syntax error, set notification_options to n

      Checks & Agents:
      * logwatch: fix authorization problem on web pages when acknowledging
      * multipath: Added unhandled multipath output format (UUID with 49 signs)
      * check_mk-df.php: Fix locale setting (error of locale DE on PNP 0.6.2)
      * Make check_mk_agent.linux executable
      * MRPE: Fix problems with quotes in commands
      * multipath: Fixed bug in output parser
      * cpu: fixed bug: apply level on 15min, not on 1min avg
      * New check fc_brocade_port_detailed
      * netctrl: improved handling of wrapped counters
      * winperf: Better handling of wrapping counters
      * aironet_client: New check for number of clients and signal
        quality of CISCO Aironet access points
      * aironet_errors: New check for monitoring CRC errors on
        CISCO Aironet access points
      * logwatch: When Agent does not send a log anymore and no local logwatch
                  file present the state will be UNKNOWN now (Was OK before).
      * fjdarye60_sum: New check for summary status of Fidary-E60 devices
      * fjdarye60_disks: New check for status of physical disks
      * fjdarye60_devencs: New check for status of device enclosures
      * fjdarye60_cadaps: New check for status of channel adapters
      * fjdarye60_cmods: New check for status of channel modules
      * fjdarye60_cmods_flash: New check for status of channel modules flash
      * fjdarye60_cmods_mem: New check for status of channel modules memory
      * fjdarye60_conencs: New check for status of controller enclosures
      * fjdarye60_expanders: New check for status of expanders
      * fjdarye60_inletthmls: New check for status of inlet thermal sensors
      * fjdarye60_thmls: New check for status of thermal sensors
      * fjdarye60_psus: New check for status of PSUs
      * fjdarye60_syscaps: New check for status of System Capacitor Units
      * fjdarye60_rluns: New check for RLUNs
      * lparstat_aix: New check by Joerg Linge
      * mrpe: Handles multiline output correctly (only works on Linux,
	      Agents for AIX, Solaris still need fix).
      * df: limit warning and critical levels to 50/60% when using a magic number
      * fc_brocade_port_detailed: allow setting levels on in/out traffic, detect
         baudrate of inter switch links (ISL). Display warn/crit/baudrate in
	 PNP-template

      MK Livestatus:
      * fix operators !~ and !~~, they didn't work (ever)
      * New headers for waiting (please refer to online documentation)
      * Abort on errors even if header is not fixed16
      * Changed response codes to better match HTTP
      * json output: handle tab and other control characters correctly
      * Fix columns host:worst_service_state and host:worst_service_hard_state
      * New tables servicesbygroup, servicesbyhostgroup and hostsbygroup
      * Allow to select columns with table prefix, e.g. host_name instead of name
        in table hosts. This does not affect the columns headers output by
	ColumnHeaders, though.
      * Fix invalid json output of group list column in tables hosts and services
      * Fix minor compile problem.
      * Fix hangup on AuthUser: at certain columns
      * Fix some compile problems on Solaris

      Multisite:
      * Replaced Multiadmin with Multisite.


1.1.2:
      Summary:
      * Lots of new checks
      * MK Livestatus gives transparent access to log files (nagios.log, archive/*.log)
      * Many bug fixes

      MK Livestatus:
      * Added new table "log", which gives you transparent access to the Nagios log files!
      * Added some new columns about Nagios status data to stable 'status'
      * Added new table "comments"
      * Added logic for count of pending service and hosts
      * Added several new columns in table 'status' 
      * Added new columns flap_detection and obsess_over_services in table services
      * Fixed bug for double columns: filter truncated double to int
      * Added new column status:program_version, showing the Nagios version
      * Added new column num_services_pending in table hosts
      * Fixed several compile problems on AIX
      * Fixed bug: queries could be garbled after interrupted connection
      * Fixed segfault on downtimes:contacts
      * New feature: sum, min, max, avg and std of columns in new syntax of Stats:

      Checks & Agents:
      * Check ps: this check now supports inventory in a very flexible way. This simplifies monitoring a great number of slightly different processes such as with ORACLE or SAP.
      * Check 'md': Consider status active(auto-read-only) as OK
      * Linux Agent: fix bug in vmware_state
      * New Checks for APC Symmetra USV
      * Linux Agent: made <<<meminfo>>> work on RedHat 3.
      * New check ps.perf: Does the same as ps, but without inventory, but with performance data
      * Check kernel: fixed missing performance data
      * Check kernel: make CPU utilization work on Linux 2.4
      * Solaris agent: don't use egrep, removed some bashisms, output filesystem type zfs or ufs
      * Linux agent: fixed problem with nfsmount on SuSE 9.3/10.0
      * Check 'ps': fix incompability with old agent if process is in brackets
      * Linux agent: 'ps' now no longer supresses kernel processes
      * Linux agent: make CPU count work correctly on PPC-Linux
      * Five new checks for monitoring DECRU SANs
      * Some new PNP templates for existing checks that still used the default templates
      * AIX Agent: fix filesystem output
      * Check logwatch: Fix problem occuring at empty log lines
      * New script install_nagios.sh that does the same as install_nagios_on_lenny.sh, but also works on RedHat/CentOS 5.3.
      * New check using the output of ipmi-sensors from freeipmi (Linux)
      * New check for LSI MegaRAID disks and arrays using MegaCli (based on the driver megaraid_sas) (Linux)
      * Added section <<<cpu>>> to AIX and Solaris agents
      * New Check for W&T web thermograph (webthermometer)
      * New Check for output power of APC Symmetra USP
      * New Check for temperature sensors of APC Symmetra WEB/SNMP Management Card.
      * apc_symmetra: add remaining runtime to output
      * New check for UPS'es using the generic UPS-MIB (such as GE SitePro USP)
      * Fix bug in PNP-template for Linux NICs (bytes and megabytes had been mixed up).
      * Windows agent: fix bug in output of performance counters (where sometimes with , instead of .)
      * Windows agent: outputs version if called with 'version'
      
      Core, Setup, etc.:
      * New SNMP scan feature: -I snmp scans all SNMP checks (currently only very few checks support this, though)
      * make non-bulkwalk a default. Please edit bulkwalk_hosts or non_bulkwalk_hosts to change that
      * Improve setup autodetection on RedHat/CentOS.  Also fix problem with Apache config for Mutliadmin: On RedHat Check_MK's Apache conf file must be loaded after mod_python and was thus renamed to zzz_check_mk.conf.
      * Fix problem in Agent-RPM: mark xinetd-configfile with %config -> avoid data loss on update
      * Support PNP4Nagios 0.6.2
      * New setup script "install_nagios.sh" for installing Nagios and everything else on SLES11
      * New option define_contactgroups: will automatically create contactgroup definitions for Nagios

1.1.0:
      * Fixed problems in Windows agent (could lead
        to crash of agent in case of unusal Eventlog
	messages)
      * Fixed problem sind 1.0.39: recompile waitmax for
        32 Bit (also running on 64)
      * Fixed bug in cluster checks: No cache files
        had been used. This can lead to missing logfile
	messages.
      * Check kernel: allow to set levels (e.g. on 
	pgmajfaults)
      * Check ps now allows to check for processes owned
        by a specific user (need update of Linux agent)
      * New configuration option aggregate_check_mk: If
        set to True, the summary hosts will show the
	status auf check_mk (default: False)
      * Check winperf.cpuusage now supports levels
        for warning and critical. Default levels are
	at 101 / 101
      * New check df_netapp32 which must be used
        for Netapps that do not support 64 bit 
	counters. Does the same as df_netapp
      * Symlink PNP templates: df_netapp32 and
        df_netapp use same template as df
      * Fix bug: ifoperstatus does not produce performance
        data but said so.
      * Fix bug in Multiadmin: Sorting according to
        service states did not work
      * Fix two bugs in df_netapp: use 64 bit counters
        (32 counter wrap at 2TB filesystems) and exclude
       	snapshot filesystems with size 0 from inventory.
      * Rudimentary support for monitoring ESX: monitor
        virtual filesystems with 'vdf' (using normal df
	check of check_mk) and monitor state of machines 
	with vcbVmName -s any (new check vmware_state).
      * Fixed bug in MRPE: check failed on empty performance
        data (e.g. from check_snmp: there is emptyness
        after the pipe symbol sometimes)
      * MK Livestatus is now multithreaded an can
        handle up to 10 parallel connections (might
        be configurable in a future version).
      * mk_logwatch -d now processes the complete logfile
        if logwatch.state is missing or not including the
	file (this is easier for testing)
      * Added missing float columns to Livestatus.
      * Livestatus: new header StatsGroupBy:
      * First version with "Check_MK Livestatus Module"!
        setup.sh will compile, install and activate
	Livestatus per default now. If you do not want
	this, please disable it by entering <tt>no</tt>,
	when asked by setup.
      * New Option --paths shows all installation, config
        and data paths of Check_mk and Nagios
      * New configuration variable define_hostgroups and
        define service_groups allow you to automatically
        create host- and service groups - even with aliases.
      * Multiadmin has new filter for 'active checks enabled'.
      * Multiadmin filter for check_command is now a drop down list.
      * Dummy commands output error message when passive services
        are actively checked (by accident)
      * New configuration option service_descriptions allows to
        define customized service descriptions for each check type
      * New configuration options extra_host_conf, extra_summary_host_conf
        and extra_service_conf allow to define arbitrary Nagios options
	in host and service defitions (notes, icon_image, custom variables,
        etc)
      * Fix bug: honor only_hosts also at option -C


1.0.39:
      * New configuration variable only_hosts allows
	you to limit check_mk to a subset of your
	hosts (for testing)
      * New configuration parameter mem_extended_perfdata
	sends more performance data on Linux (see 
	check manual for details)
      * many improvements of Multiadmin web pages: optionally 
	filter out services which are (not) currently in downtime
	(host or service itself), optionally (not) filter out summary
	hosts, show host status (down hosts), new action
	for removing all scheduled downtimes of a service.
	Search results will be refreshed every 90 seconds.
	Choose between two different sorting orders.
	Multadmin now also supports user authentication
      * New configuration option define_timeperiods, which
	allows to create Nagios timeperiod definitions.
	This also enables the Multiadmin tools to filter
	out services which are currently not in their
	notification interval.
      * NIC check for Linux (netctr.combined) now supports
	checking of error rates
      * fc_brocade_port: New possibility of monitoring
	CRC errors and C3 discards
      * Fixed bug: snmp_info_single was missing
        in precompiled host checks
	
1.0.38:
      * New: check_mk's multiadmin tool (Python based
	web page). It allows mass administration of
	services (enable/disable checks/notifications, 
	acknowledgements, downtimes). It does not need
	Nagios service- or host groups but works with
	a freeform search.
      * Remove duplicate <?php from the four new 
	PNP templates of 1.0.37.
      * Linux Agent: Kill hanging NFS with signal 9
	(signal 15 does not always help)
      * Some improvements in autodetection. Also make
	debug mode: ./autodetect.py: This helps to
	find problems in autodetection.
      * New configuration variables generate_hostconf and
	generate_dummy_commands, which allows to suppress
	generation of host definitions for Nagios, or 
	dummy commands, resp.
      * Now also SNMP based checks use cache files.
      * New major options --backup and --restore for
	intelligent backup and restore of configuration
	and runtime data
      * New variable simulation_mode allows you to dry
	run your Nagios with data from another installation.
      * Fixed inventory of Linux cpu.loads and cpu.threads
      * Fixed several examples in checks manpages
      * Fixed problems in install_nagios_on_lenny.sh
      * ./setup.sh now understands option --yes: This
        will not output anything except error messages
	and assumes 'yes' to all questions
      * Fix missing 'default.php' in templates for
	local
	
1.0.37:
      * IMPORTANT: Semantics of check "cpu.loads" has changed.
	Levels are now regarded as *per CPU*. That means, that
	if your warning level is at 4.0 on a 2 CPU machine, then 
	a level of 8.0 is applied.
      * On check_mk -v now also ouputs version of check_mk
      * logfile_patterns can now contain host specific entries.
	Please refer to updated online documentation for details.
      * Handling wrapping of performance counters. 32 and 64 bit
	counters should be autodetected and handled correctly.
	Counters wrapping over twice within one check cycle
	cannot be handled, though.
      * Fixed bug in diskstat: Throughput was computed twice
	too high, since /proc/diskstats counts in sectors (512 Bytes)
	not in KB
      * The new configuration variables bulkwalk_hosts and
	non_bulkwalk_hosts, that allow 	to specify, which hosts 
	support snmpbulkwalk (which is
	faster than snmpwalk) and which not. In previos versions,
	always bulk walk was used, but some devices do not support
	that.
      * New configuration variable non_aggregated_hosts allows
	to exclude hosts generally from service aggregation.
      * New SNMP based check for Rittal CMC TC 
	(ComputerMultiControl-TopConcept) Temperature sensors 
      * Fixed several problems in autodetection of setup
      * Fixed inventory check: exit code was always 0
	for newer Python versions.
      * Fixed optical problem in check manual pages with
	newer version of less.
      * New template check_mk-local.php that tries to
	find and include service name specific templates.
	If none is found, default.php will be used.
      * New PNP templates check_mk-kernel.php for major page
	faults, context switches and process creation
      * New PNP template for cpu.threads (Number of threads)
      * Check nfsmounts now detects stale NFS handles and
	triggers a warning state in that case

1.0.36:
      * New feature of Linux/UNIX Agent: "MRPE" allows
	you to call Nagios plugins by the agent. Please
	refer to online documentation for details.
      * Fix bug in logwatch.php: Logfiles names containing spaces
	now work.
      * Setup.sh now automatically creates cfg_dir if
	none found in nagios.cfg (which is the case for the
	default configuration of a self compiled Nagios)
      * Fix computation of CPU usage for VMS.
      * snmp_hosts now allows config-list syntax. If you do
	not define snmp_hosts at all, all hosts with tag
	'snmp' are considered to be SNMP hosts. That is 
	the new preferred way to do it. Please refer
	to the new online documentation.
      * snmp_communities now also allows config-list syntax
	and is compatible to datasource_programs. This allows
	to define different SNMP communities by making use
	of host tags.
      * Check ifoperstatus: Monitoring of unused ports is
	now controlled via ifoperstatus_monitor_unused.
      * Fix problem in Windows-Agent with cluster filesystems:
	temporarily non-present cluster-filesystems are ignored by
	the agent now.
      * Linux agent now supports /dev/cciss/d0d0... in section
	<<<diskstat>>>
      * host configuration for Nagios creates now a variable
	'name host_$HOSTNAME' for each host. This allows
	you to add custom Nagios settings to specific hosts
	in a quite general way.
      * hosts' parents can now be specified with the
	variable 'parents'. Please look at online documentation
	for details.
      * Summary hosts now automatically get their real host as a
	parent. This also holds for summary cluster hosts.
      * New option -X, --config-check that checks your configuration
	for invalid variables. You still can use your own temporary
	variables if you prefix them with an underscore.
	IMPORTANT: Please check your configuration files with
	this option. The check may become an implicit standard in
	future versions.
      * Fixed problem with inventory check on older Python 
	versions.
      * Updated install_nagios_on_lenny.sh to Nagios version
	3.2.0 and fixed several bugs.

1.0.35:
      * New option -R/--restart that does -S, -H and -C and
	also restarts Nagios, but before that does a Nagios
	config check. If that fails, everything is rolled
	back and Nagios keeps running with the old configuration.
      * PNP template for PING which combines RTA and LOSS into
	one graph.
      * Host check interval set to 1 in default templates.
      * New check for hanging NFS mounts (currently only
	on Linux)
      * Changed check_mk_templates.cfg for PING-only hosts:
	No performance data is processed for the PING-Check
	since the PING data is already processed via the
	host check (avoid duplicate RRDs)
      * Fix broken notes_url for logwatch: Value from setup.sh
	was ignored and always default value taken.
      * Renamed config variable mknagios_port to agent_port
	(please updated main.mk if you use that variable)
      * Renamed config variable mknagios_min_version to
	agent_min_version (update main.mk if used)
      * Renamed config variable mknagios_autochecksdir to 
	autochecksdir (update main.mk if used)
      * configuration directory for Linux/UNIX agents is
	now configurable (default is /etc/check_mk)
      * Add missing configuration variable to precompiled
	checks (fix problem when using clusters)
      * Improved multipath-check: Inventory now determines
	current number of paths. And check output is more
	verbose.
      * Mark config files as config files in RPM. RPM used
	to overwrite main.mk on update!
	
1.0.34:
      * Ship agents for AIX and SunOS/Solaris (beta versions).
      * setup script now autodetects paths and settings of your
	running Nagios
      * Debian package of check_mk itself is now natively build
	with paths matching the prepackaged Nagios on Debian 5.0
      * checks/df: Fix output of check: percentage shown in output
	did include reserved space for root where check logic did
	not. Also fix logic: account reserved space as used - not
	as avail.
      * checks/df: Exclude filesystems with size 0 from inventory.
      * Fix bug with host tags in clusters -> precompile did not
	work.
      * New feature "Inventory Check": Check for new services. Setting
	inventory_check_interval=120 in main.mk will check for new services
	every 2 hours on each host. Refer to online documentation
	for more details.
      * Fixed bug: When agent sends invalid information or check
	has bug, check_mk now handles this gracefully
      * Fixed bug in checks/diskstat and in Linux agent. Also
	IDE disks are found. The inventory does now work correctly
	if now disks are found.
      * Determine common group of Apache and Nagios at setup.
	Auto set new variable www_group which replaces logwatch_groupid.
	Fix bug: logwatch directories are now created with correct
	ownership when check_mk is called manually as root.
      * Default templates: notifications options for hosts and
	services now include also recovery, flapping and warning
	events.
      * Windows agent: changed computation of RAM and SWAP usage
	(now we assume that "totalPageFile" includes RAM *and*
	SWAP).
      * Fix problem with Nagios configuration files: remove
	characters Nagios considers as illegal from service
	descriptions.
      * Processing of performance data (check_icmp) for host
        checks and PING-only-services now set to 1 in default
	templates check_mk_templates.cfg.
      * New SNMP checks for querying FSC ServerView Agent: fsc_fans,
	fsc_temp and fsc_subsystems. Successfully tested with agents
	running	on Windows and Linux.
      * RPM packaged agent tested to be working on VMWare ESX 4.0 
	(simply install RPM package with rpm -i ... and open port 
	in firewall with "esxcfg-firewall -o 6556,tcp,in,check_mk")
      * Improve handling of cache files: inventory now uses cache
	files only if they are current and if the hosts are not
	explicitely specified.
	
1.0.33:
      * Made check_mk run on Python 2.3.4 (as used in CentOS 4.7
	und RedHat 4.7). 
      * New option -M that prints out manual pages of checks.
	Only a few check types are documented yet, but more will
	be following.
      * Package the empty directory /usr/lib/check_mk_agent/plugins
	and ../local into the RPM and DEB package of the agent
      * New feature: service_dependencies. check_mk lets you comfortably
	create Nagios servicedependency definitions for you and also
	supports them by executing the checks in an optimal order.
      * logwatch.php: New button for hiding the context messages.
	This is a global setting for all logfiles and its state is
	stored in a cookie.
	
1.0.32:
      * IMPORTANT: Configuration variable datasource_programs is now
        analogous to that of host_groups. That means: the order of
        program and hostlist must be swapped!
      * New option --fake-dns, useful for tests with non-existing
	hosts.
      * Massive speed improvement for -S, -H and -C
      * Fixed bug in inventory of clusters: Clustered services where
	silently dropped (since introduction of host tags). Fixed now.
      * Fixed minor bug in inventory: Suppress DNS lookup when using
	--no-tcp
      * Fixed bug in cluster handling: Missing function strip_tags()
	in check_mk_base.py was eliminated.
      * Changed semantics of host_groups, summary_host_groups,
	host_contactgroups, and summary_host_groups for clusters. 
	Now the cluster names will be relevant, not
	the names of the nodes. This allows the cluster hosts to
	have different host/contactgroups than the nodes. And it is more
	consistent with other parts of the configuration.
      * Fixed bug: datasource_programs on cluster nodes did not work
	when precompiling

1.0.31:
      * New option -D, --dump that dumps all configuration information
	about one, several or all hosts
	New config variables 'ignored_checktypes' and 'ignored_services',
        which allow to include certain checktypes in general or
        some services from some hosts from inventory
      * Config variable 'clustered_services' now has the same semantics
	as ignored_checktypes and allows to make it host dependent.
      * Allow magic tags PHYSICAL_HOSTS, CLUSTER_HOSTS and ALL_HOSTS at
	all places, where lists of hosts are expected (except checks).
	This fixes various problems that arise when using all_hosts at
	those places:
	  * all_hosts might by changed by another file in conf.d
	  * all_hosts does not contain the cluster hosts
      * Config file 'final.mk' is read after all other config files -
	if it exists. You can put debug code there that prints the
	contents of your variables.
      * Use colored output only, if stdout is a tty. If you have
	problems with colors, then you can pipe the output
	through cat or less
      * Fixed bug with host tags: didn't strip off tags when
	processing configuration lists (occurs when using
	custom host lists)
      * mk_logwatch is now aware of inodes of logfiles. This
	is important for fast rotating files: If the inode
	of a logfile changes between two checks mk_logwatch
	assumes that the complete content is new, even if
	the new file is longer than the old one.
      * check_mk makes sure that you do not have duplicate
	hosts in all_hosts or clusters.

1.0.30:
      * Windows agent now automatically monitors all existing
	event logs, not only "System" and "Application".

1.0.29:
      * Improved default Nagios configuration file:
	added some missing templates, enter correct URLs
	asked at setup time.
      * IMPORANT: If you do not use the new default 
	Nagios configuration file you need to rename
	the template for aggregated services (summary
	services) to check_mk_summarizes (old name
	was 'check_mk_passive-summary'). Aggregated
	services are *always* passive and do *never*
	have performance data.
      * Hopefully fixed CPU usage output on multi-CPU
	machines
      * Fixed Problem in Windows Agent: Eventlog monitoring
	does now also work, if first record has not number 1
	(relevant for larger/older eventlogs)
      * Fixed bug in administration.html: Filename for Nagios
	must be named check_mk.cfg and *not* main.mk. Nagios
	does not read files without the suffix .cfg. 
      * magic factor for df, that allows to automatgically 
        adapt levels for very big or very small filesystems.
      * new concept of host tags simplyfies configuration.
      * IMPORTANT: at all places in the configuration where
	lists of hosts are used those are not any longer
	interpreted as regular expressions. Hostnames
	must match exactly. Therefore the list [ "" ] does
	not any longer represent the list of all hosts.
	It is a bug now. Please write all_hosts instead
	of [ "" ]. The semantics for service expressions
	has not changed.
      * Fixed problem with logwatch.php: Begin with
	<?php, not with <?. This makes some older webservers
	happy.
      * Fixed problem in check ipmi: Handle corrupt output
	from agent
      * Cleaned up code, improved inline documentation
      * Fixed problem with vms_df: default_filesystem_levels,
	filesystem_levels and df magic number now are used
	for df, vms_df and df_netapp together. Works now also
	when precompiled.
	
1.0.28:
      * IMPORTANT: the config file has been renamed from
	check_mk.cfg to main.mk. This has been suggested
	by several of my customers in order to avoid 
	confusion with Nagios configuration files. In addition,
	all check_mk's configuration file have to end in
	'.mk'. This also holds for the autochecks. The 
	setup.sh script will automatically rename all relevant
	files. Users of RPM or DEB installations have to remove
	the files themselves - sorry.
      * Windows agent supports eventlogs. Current all Warning
        and Error messages from 'System' and 'Application' are
        being sent to check_mk. Events can be filtered on the
	Nagios host.
      * Fixed bug: direct RRD update didn't work. Should now.
      * Fixed permission problems when run as root.
      * Agent is expected to send its version in <<<check_mk>>>
	now (not any longer in <<<mknagios>>>
      * Fixed bug in Windows agent. Performance counters now output
	correct values
      * Change checks/winperf: Changed 'ops/sec' into MB/s.
	That measures read and write disk throughput
	(now warn/crit levels possible yet)
      * new SNMP check 'ifoperstatus' for checking link
        of network interfaces via SNMP standard MIB
      * translated setup script into english
      * fixed bug with missing directories in setup script
      * made setup script's output nicer, show version information
      * NEW: mk_logwatch - a new plugin for the linux/UNIX agent
	for watching logfiles
      * Better error handling with Nagios pipe
      * Better handling of global error: make check_mk return
	CRIT, when no data can retrieved at all.
      * Added missing template 'check_mk_pingonly' in sample
	Nagios config file (is needed for hosts without checks)
	
1.0.27:
      * Ship source code of windows agent
      * fix several typos
      * fix bug: option --list-hosts did not work
      * fix bug: precompile "-C" did not work because
	of missing extension .py
      * new option -U,--update: It combines -S, -H and
	-U and writes the Nagios configuration into a
	file (not to stdout).
      * ship templates for PNP4Nagios matching most check_mk-checks.
	Standard installation path is /usr/share/check_mk/pnp-templates
	
1.0.26:
      -	Changed License to GNU GPL Version 2
      * modules check_mk_admin and check_mk_base are both shipped
	uncompiled.
      * source code of windows agent togehter with Makefile shipped
	with normal distribution
      * checks/md now handles rare case where output of /proc/mdstat
	shows three lines per array

1.0.25:
      * setup skript remembers paths

1.0.24:
      * fixed bug with precompile: Version of Agent was always 0

1.0.23:
      * fixed bug: check_config_variables was missing in precompiled
	files
      * new logwatch agent in Python plus new logwatch-check that
	handles both the output from the old and the new agent

1.0.22:
      * Default timeout for TCP transfer increased from 3.0 to 60.0
      * Windows agent supports '<<<mem>>>' that is compatible with Linux
      * Windows agents performance counters output fixed
      * Windows agent can now be cross-compiled with mingw on Linux
      * New checktype winperf.cpuusage that retrieves the percentage
	of CPU usage from windows (still has to be tested on Multi-CPU
	machine)
      * Fixed bug: logwatch_dir and logwatch_groupid got lost when
	precompiling. 
      * arithmetic for CPU usage on VMS multi-CPU machines changed

1.0.21:
      * fixed bug in checks/df: filesystem levels did not work
	with precompiled checks

1.0.20:
      * new administration guide in doc/
      * fixed bug: option -v now works independent of order
      * fixed bug: in statgrab_net: variable was missing (affected -C)
      * fixed bug: added missing variables, imported re (affected -C)
      * check ipmi: new option ipmi_summarize: create only one check for all sensors
      * new pnp-template for ipmi summarized ambient temperature
 
1.0.19:
      * Monitoring of Windows Services
      * Fixed bug with check-specific default parameters
      * Monitoring of VMS (agent not included yet)
      * Retrieving of data via an external programm (e.g. SSH/RSH)
      * setup.sh does not overwrite check_mk.cfg but installs
	the new default file as check_mk.cfg-1.0.19
      * Put hosts into default hostgroup if none is configured<|MERGE_RESOLUTION|>--- conflicted
+++ resolved
@@ -22,11 +22,8 @@
     * 1769 FIX: megaraid_bbu: Fixed exception for some controllers reporting "full charge capacity"
     * 1770 FIX: megaraid_pdisks: Now handling unconfigured good/bad states...
     * 1771 FIX: domino_mailqueues: Fixed exception during inventory when no data usable data available
-<<<<<<< HEAD
+    * 1208 FIX: netwroks_fs: Detects now not reachable cifs mounts
     * 1772 FIX: lparstat_aix: Check handles already working agent output again
-=======
-    * 1208 FIX: netwroks_fs: Detects now not reachable cifs mounts
->>>>>>> 84e6cf4c
 
     Multisite:
     * 1758 Improved exception hander: Shows details without additional debug request, added mailto link for error report...
