1.2.5i1:
    Core & Setup:
    * 0386 Added all active checks to check_mk -L output...
    * 0452 Speedup generation of configuration...
    * 0124 Support multiline plugin output for Check_MK Checks...
    * 0675 Activate inline SNMP per default (if available)...
    * 0695 Remove obsolete option -u, --cleanup-autochecks...
            NOTE: Please refer to the migration notes!
    * 0087 FIX: Fixed possible locking issue when using datasource program with long output...
    * 0313 FIX: Avoid duplicate reading of configuration file on --create-rrd...
    * 0379 FIX: check_mk -c: Now also rewrites the location of conf.d directory
    * 0354 FIX: Catch exception when check plugins do not return a state...
    * 0398 FIX: Tolerate debug output in check plugins when using CMC...
    * 0314 FIX: Fix CMC not executing any Check_MK checks after config reload...
    * 0401 FIX: Fix rule precedence in WATO-configured manual checks...
    * 0402 FIX: Fix exception in case of missing agent sections of cluster-aware checks...
    * 0426 FIX: Fixed processing of cached agent plugins / local scripts...
    * 0451 FIX: Ignore missing check types when creating configuration for Nagios
    * 0259 FIX: Fixed htpasswd permission problem in check_mk standalone installation...
    * 0453 FIX: Fix ugly Python exception in host diagnosis page in case of SNMP error...
    * 0696 FIX: Remove garbled output of cmk -v in state of CMC
    * 0682 FIX: Allow overriding of active and custom checks by more specific rule...
    * 0267 FIX: Fixed auth.serials permission problem in check_mk standalone installation...

    Checks & Agents:
    * 0306 esx_vsphere_counters: added missing ramdisk levels sfcbtickets
    * 0073 moxa_iologik_register: new check to monitor moxa e2000 series registers
    * 0105 apc_humidity: New Check for humidity levels on APC Devices
    * 0106 3ware_units: The verifying state is now handled as ok...
    * 0086 timemachine: new check checking the age of latest backup by timemachine on MAC OS
    * 0074 raritan_pdu_plugs: new check for Raritan PX-2000 family PDUs...
    * 0107 stulz_alerts, stulz_powerstate, stulz_temp, stulz_humidity: New Checks for Stulz clima devices
    * 0075 raritan_pdu_inlet: new check to monitor inlet sensors of the Raritan PX-2000 PDUs
    * 0315 hitachi_hnas_quorumdevice, hitachi_hnas_pnode, hitachi_hnas_vnode: New checks for Hitachi HNAS devices
    * 0316 hitachi_hnas_cpu: New check for CPU utilization of Hitachi HNAS devices
    * 0373 wut_webtherm: Supporting several other devices now
    * 0377 check_http: Certificate Age mode now supports SNI...
    * 0317 emc_isilon: New checks for EMC Isilon Storage System
    * 0395 cmctc.temp: also detect older CMC devices
    * 0396 cmciii_access cmciii_io cmciii_psm_current cmciii_psm_plugs: Support other firmeware versions as well...
    * 0111 kemp_loadmaster_ha, kemp_loadmaster_realserver, kemp_loadmaster_services: New Checks for Kemp Loadbalancer
    * 0318 hitachi_hnas_fan: New check for fans in Hitachi HNAS systems
    * 0319 hitachi_hnas_psu, hitachi_hnas_psu: New checks for Hitachi HNAS storage systems
    * 0320 hitachi_hnas_fpga: new check for Hitachi HNAS storage systems
    * 0321 brocade_mlx: enhancing checks (BR-MLX modules, more OK states)...
    * 0323 emcvnx_hwstatus, emcvnx_hba, emcvnx_disks: new checks for EMC VNX storage systems
    * 0254 agent_vsphere: Make handling of spaces in hostnames of ESX configurable...
    * 0077 cmciii.psm_current, cmciii_psm_plugs, cmciii_io, cmciii.access, cmciii.temp, cmciii.can_current, cmciii.sensor, cmciii.state: new sub checks included in one new check cmcmiii superseding and improving several previous checks of the Rittal CMCIII device...
            NOTE: Please refer to the migration notes!
    * 0078 job: check now monitors the time since last start of the job, limits can be configured in WATO
    * 0079 f5_bigip_conns: new check to monitor number of current connections
    * 0324 hitachi_hnas_cifs: new check for the number of users using a CIFS share
    * 0455 hitachi_hnas_span: new check for Spans (Storage Pools) in Hitachi HNAS storage systems
    * 0445 mem.win: Allow time-averaging of values before applying levels...
    * 0446 mem.used, solaris_mem: Introduce optional averaging of used memory...
    * 0566 services.summary: new check to monitor stopped services of mode autostart in windows
    * 0568 f5_big_ip_conns: check now supports predictive monitoring and both connections types are merged in one check
    * 0257 windows_agent: now reports extended process information (obsoletes psperf.bat plugin)...
    * 0457 hitachi_hnas_volume: New check for Usage and Status of Volumes in Hitachi HNAS storage systems
    * 0450 mem.used: Add information about shared memory (on Linux hosts)
    * 0458 hitachi_hnas_fc_if: New check for FibreChannel Interfaces in Hitachi HNAS storage systems
    * 0459 emcvnx_info: New info check providing Model, Revision and Serial Number of EMC VNX storage systems
    * 0461 emcvnx_raidgroups.list_luns: New check for EMC VNX storage system...
    * 0462 emcvnx_raidgroups.list_disks: New check for EMC VNX storage system...
    * 0463 emcvnx_raidgroups.capacity, emcvnx_raidgroups.capacity_contiguous: New Checks for EMC VNX Storage systems...
    * 0570 fileinfo.groups: file groups now allow exclude patterns as well
    * 0464 stulz_pump: new check for the status of pumps of Stulz clima units
    * 0125 unitrends_backup:Unitrends Backup...
    * 0126 mikrotik_signal: Check for mikrotik wifi bridges
    * 0127 hp_proliant_raid: Check for proliant RAID status.
    * 0571 cmciii_lcp_fans: now monitors the lower limit for the rpm
    * 0572 cmciii_lcp_waterflow: lower and upper limits to the flow are now monitored
    * 0573 cmciii_lcp_airin, cmciii_lcp_airout, cmciii_lcp_waterin, cmciii_lcp_waterout: checks now observe limits to the temperatures
    * 0128 unitrends_replication: Check for monitoring  Replicaion staus on Unitrend systems
    * 0265 mpre_include: run additional mrpe configs within user context...
    * 0266 windows_agent: now supports mrpe include files...
    * 0574 if64: check now supports clustering...
    * 0576 fileinfo.groups: new feature to include current date in file pattern
    * 0130 Support of new Firmware version of various Fujitsu Sotarge Systems
    * 0698 emc_isilon.nodehealth: new check for EMC Isilon Storage systems: NodeHealth
<<<<<<< HEAD
    * 0132 New checks fjdarye101_disks fjdarye101_rluns: Fujitsu Storage Systems with 2013 Firmware
=======
    * 0699 emc_isilon_iops: New check for Disk Operations per Second (IOPS) in EMC Isilon Storage
>>>>>>> 9ff05411
    * 0103 FIX: services: Fixed bug with service inventory defined in main.mk...
    * 0299 FIX: borcade_mlx_fan: Prettified output, handling "other" state now
    * 0300 FIX: cisco_fru_power: Trying not to inventorize not plugged in FRUs...
    * 0305 FIX: apache_status: Fixed exception when agent reports HTML code as apache-status data...
    * 0104 FIX: mssql: Server instances with underline in name are now supported....
    * 0240 FIX: Virtualmachine names with space no longer have missing piggyback data...
    * 0310 FIX: apache_status: Improved handling of unexpeted data sent by agents...
    * 0088 FIX: esx_vsphere_datastores: fixed error with reported capacity of 0 bytes...
    * 0243 FIX: cisco_qos: no longer crashes when the qos policy name is not set...
    * 0326 FIX: hr_fs printer_supply: Improved translation of wrong encoded chars...
    * 0059 FIX: agent_vpshere: new option for supporting ESX 4.1...
    * 0334 FIX: cisco_fantray: Fixed error on Cisco devices which do not support this check...
    * 0355 FIX: heartbeat_crm: Now handling "Failed actions:" output in agent...
    * 0357 FIX: megaraid_bbu: Fixed expected state checking...
    * 0358 FIX: df: now ignores filesystems with a reported size of '-'...
    * 0360 FIX: multipath: Inventory handles non loaded kernel module now...
    * 0339 FIX: blade_bays blade_blades blade_blowers blade_health blade_mediatray blade_powerfan blade_powermod: fix scan function...
    * 0340 FIX: blade_health: fix check, it was totally broken...
    * 0363 FIX: mysql_capacity: Did use wrong calculated warn / crit thresholds...
    * 0364 FIX: brocade_mlx*: Several cleanups, fixed bug in brocade_mlx_fan where only the first worst state was shown in output
    * 0365 FIX: RPMs: Cleaning up xinetd checkmk.rpmnew file after updating package...
    * 0366 FIX: heartbeat_crm: Agent code is now compatible to pacemaker 1.1.9...
    * 0367 FIX: Now using /dev/null instead of closing stdin in linux agent...
    * 0342 FIX: postgres_stat_database: make agent compatible with PostgreSQL 8.4.x...
    * 0343 FIX: postgres_sessions: make agent plugin compatible with PostgreSQL 9.2...
    * 0369 FIX: cups_queues: Fixed bug checking the last queue reported by agent...
    * 0370 FIX: brocade_mlx_module*: Improved output of checks
    * 0372 FIX: megaraid_ldisks: Ignoring adapters without configured logical disks...
    * 0345 FIX: Linux agent: fix detaching of background plugins...
    * 0378 FIX: agent_vsphere.pysphere: Trying to deal with permissions only on some guests/hosts
    * 0245 FIX: Inline SNMP no longer throws an exception when using SNMPv3 credentials...
    * 0380 FIX: jolokia_metrics.mem: PNP-Template now handles non existant max values...
    * 0381 FIX: win_printers: Fixed creation of duplicate services...
    * 0347 FIX: smart.stats: Remove duplicate disks...
    * 0349 FIX: winperf.cpuusage: update man page: this check is deprecated
    * 0383 FIX: solaris_mem: Is now compatible to more systems...
    * 0109 FIX: cisco_fantray: Prevent inventory for not available fans
    * 0110 FIX: cisco_fru_power:  Prevent inventory for not available FRUs
    * 0350 FIX: nfsmounts: correctly handle mount points with spaces...
    * 0387 FIX: df*: Negative filesystem space levels get a more clear text in check output...
    * 0351 FIX: local: Catch invalid state codes and map to 3 (UNKNOWN)...
    * 0397 FIX: mrpe: tolerate performance variable names with spaces...
    * 0399 FIX: check_ftp: cleanup configuration via WATO, remove Hostname field...
    * 0435 FIX: esx_vsphere_sensors: Fix garbled output in case of placeholder VMs...
    * 0251 FIX: agent_vsphere / check_mk agent: fixed outdated systemtime of check_mk agent...
    * 0439 FIX: postfix_mailq: Linux agent better detects Postfix installation...
    * 0440 FIX: heartbeat_crm: Inventory more gracefully handles case where agent output is invalid...
    * 0113 FIX: blade_blades: Now only make inventory for blades that are powered on...
    * 0441 FIX: megaraid_bbu: Fix several false alarms and cases where inventory failed
    * 0442 FIX: dell_om_disks: Treat global hot spare disks as OK, instead of WARN...
    * 0443 FIX: brocade_fcport: cope with firmware that does not provide speed information...
    * 0322 FIX: timemachine: Check now also works if there are spaces in the name of the backup volume or the hostname
    * 0253 FIX: windows agent: fixed crash on processing eventlog records...
    * 0403 FIX: mem.used: Prefer statgrab on FreeBSD for supporting more than 4GB...
    * 0404 FIX: cups_queues: fix exception in case of alternative time format...
    * 0444 FIX: timemachine: do not inventorize check when timemachine is not used
    * 0116 FIX: cisco_vpn_tunnel: Fixed typo that lead to an exception
    * 0118 FIX: stulz_humidity: Fixed coloring in pnp template...
    * 0119 FIX: stulz_humidity: Fixed lower thresholds...
    * 0565 FIX: windows_updates: fix for some cases when forced_reboot is not set
    * 0255 FIX: windows_agent: now able to handle the removal of local/plugin scripts during runtime...
    * 0447 FIX: fortigate_memory: Fix inventory, do not add check if no info available...
    * 0567 FIX: apc_symmetra: transformation from old tuple to new dict format fixed and improved
    * 0432 FIX: stulz_humidity: Fixed syntax error...
    * 0120 FIX: stulz_humidity, apc_humidity: Fixed bug while processing check params...
    * 0460 FIX: endless waiting for printer queues fixed...
    * 0260 FIX: Fixed incorrect formatting of checks with long output...
    * 0261 FIX: df_netapp32 / df_netapp: Fixed bug with negative size in check output...
    * 0262 FIX: ps: Now able to skip disabled "Process Inventory" rules...
    * 0264 FIX: printer_supply_ricoh: now reports correct filling levels...
    * 0575 FIX: cmciii_lcp_airin, cmciii_lcp_airout, cmciii_lcp_waterin, cmciii_lcp_waterout: improved handling of warning state...
    * 0272 FIX: if checks: port type 56 (fibrechannel) is no longer inventorized per default...
    * 0577 FIX: fileinfo.groups: new date pattern is now available for inventory check as well

    Multisite:
    * 0371 Added log class filter to hostsvcevents view
    * 0352 Avoid Livestatus connections on pages that do not need them...
    * 0390 Added an icon selector to the view editor...
    * 0391 Added sorter / filter for host/service service levels...
    * 0247 New mkp package for web applications: iNag / nagstatus / nagios status.dat...
    * 0429 Implemented role permissions for dashboards...
    * 0430 It is now possible to define custom time ranges in PNP graph search...
    * 0449 Show all custom variables of hosts and services in the detail views...
    * 0665 Added mail notificaton method to custom user notification dialog...
    * 0123 New time range filter for Downtimes and Comments...
    * 0683 New column painter for the last time a service was OK...
    * 0302 FIX: Fixed highlight of choosen elements in foldertee/views snapin in Chrome/IE
    * 0239 FIX: Fixed incorrect html formatting when displaying host or service comments...
    * 0307 FIX: Increased performance of multisite GUI with a large userbase...
    * 0312 FIX: Hiding views related to not existing datasources, like the EC now...
    * 0325 FIX: Removed CSV export icon from availability views...
    * 0327 FIX: Most forms did now work with "Profile Requests" enabled...
    * 0333 FIX: Fixed too long page title during performing several actions...
    * 0356 FIX: Fixed exception caused by utf8 chars in tooltip text...
    * 0368 FIX: Generating selection id is hopefully now compatible to more systems...
    * 0374 FIX: Fixed syntax error in exception handler of LDAP search code...
    * 0375 FIX: LDAP: Now handling user-ids with umlauts...
    * 0246 FIX: brocade_fcport: fixed error in pnp-template...
    * 0393 FIX: LDAP: Enabled paged LDAP search by default now with a page size of 1000...
    * 0394 FIX: LDAP: Auth expiration plugin now checks users for being disabled (in AD)...
    * 0436 FIX: Fix broken Site status switching via sidebar snapin...
    * 0420 FIX: LDAP: Roles/Groups are now synced even if case of DNs do not match...
    * 0421 FIX: UserDB: Fixed lost passwords when changing users in large user databases...
    * 0423 FIX: Users are not logged out anymore during changing their own passwords...
    * 0424 FIX: Improved error handling in case of incorrect auth config in distributed WATO environments
    * 0425 FIX: Fix login loop bug in distributed environments with different auth secrets
    * 0117 FIX: Availability button is now visible for users without the right to edit views
    * 0431 FIX: LDAP: Fixed group syncrhonisation when nested group sync is enabled
    * 0122 FIX: Multisite view editor not longer throwing a exception when loading views from other users
    * 0569 FIX: recurring updates of serial numbers of disabled ldap users fixed...
    * 0676 FIX: Move view "Stale services" to Problems folder
    * 0270 FIX: Multisite host tag filter: Now uses exact match...
    * 0273 FIX: Fixed exceptions when modifying / cloning views...
    * 0274 FIX: Fixed exception when view title or description was missing

    WATO:
    * 0308 Multisite can now set rotation view permissions for NagVis...
    * 0329 Removed Distributed WATO peer mode...
            NOTE: Please refer to the migration notes!
    * 0244 New features for WATO page Backup & Restore...
    * 0382 Active HTTP check now supports multiline regexp matching...
    * 0112 Explicit mapping of clustered services can now be done with WATO...
    * 0437 Convert WATO rule for debug_log into simple Checkbox...
    * 0428 Changed user profiles (e.g. pw changes) are now replicated in distributed setups...
    * 0114 User Custom Attributes can now be exported to the core...
    * 0448 New button in WATO service list for displaying check parameters...
    * 0454 Add output of traceroute to host diagnostic page
    * 0677 Make title of tags and tag groups localizable...
    * 0685 Distributed WATO now disabled WATO on slave sites per default...
    * 0687 New summary pages with all settings of a host or service...
    * 0057 FIX: Fix exception in WATO host editor on custom tag without topic...
    * 0241 FIX: Improved sorting of WATO folders in dropdown menu...
    * 0019 FIX: Fixed wording in WATO rule for MSSQL check
    * 0242 FIX: Parameters for clustered services can now be configured on the cluster host...
    * 0309 FIX: Trying to prevent read/write conflicts with a large user base...
    * 0311 FIX: Fixed "Inventory failed" message when trying an inventory on clusters via WATO...
    * 0330 FIX: Improved performance of WATO slave push with a large user base...
    * 0331 FIX: LDAP diagnostic LOG can now have the $OMD_SITE$ macro configured via WATO...
    * 0332 FIX: Own host tag groups without topics resulted in two groups "Host tags" in the rule editor
    * 0361 FIX: The page linked by "new rule" can now be bookmarked again
    * 0341 FIX: Avoid rare exception in WATO when deleting a host...
    * 0376 FIX: LDAP: Default configuration of attributes is reflected within WATO now
    * 0346 FIX: Fix folder visibility in WATO for unpriviledged users...
    * 0385 FIX: Better error handling for invalid service regex in rule conditions...
    * 0389 FIX: Showing LDAP settings on site specific global settings page now...
    * 0400 FIX: WATO BI editor now supports percentages for count_ok...
    * 0392 FIX: LDAP: Improved error messages of LDAP configuration test...
    * 0415 FIX: LDAP: The LDAP Settings dialog is now disabled when the LDAP Connector is disabled
    * 0416 FIX: When doing user sync on user page rendering, contact group memberships are shown correctly now...
    * 0417 FIX: LDAP: Fixed "Sync-Plugin: Roles" test with OpenLDAP
    * 0248 FIX: Backup & Restore: Snapshot comments now support unicode character...
    * 0418 FIX: LDAP: Fixed broken role sync plugin with OpenLDAP...
    * 0419 FIX: LDAP: The default user profile roles are only assigned to users without roles...
    * 0249 FIX: Backup & Restore: fixed bug when uploading legacy snapshots...
    * 0250 FIX: Fixed error on creating very large WATO snapshots...
    * 0422 FIX: Fixed numbers shown in log entries of bulk inventory...
    * 0252 FIX: ESX vSphere configuration: Fixed non-working configuration parameters...
    * 0456 FIX: Column was too short...
    * 0256 FIX: wato snapshots: snapshot restore no longer fails with older python versions...
    * 0433 FIX: Creating WATO lock during automations (like e.g. master to slave syncs)...
    * 0434 FIX: Fixed wrong count of failed hosts in bulk inventory mode...
    * 0678 FIX: Move two last global settings of Event Console to proper places
    * 0268 FIX: wato inventory: fixed missing services...
    * 0686 FIX: Fix replication with WATO if EC is enabled on master and disabled on slave
    * 0129 FIX: Fixed permission bug in "Edit user profile" dialog....
    * 0269 FIX: brocade_fcport: fixed problem on displaying check_parameters in WATO...
    * 0271 FIX: Fixed sorting in duallist element (two lists with interchangable elements)...
    * 0131 FIX: Error rates for network interfaces can now be set smaller then 0.1 when using Wato....

    Notifications:
    * 0362 sms: now searching PATH for sendsms and smssend commands...
    * 0684 New notification variables NOTIFY_LASTSERVICEOK and NOTIFY_LASTHOSTUP...
    * 0108 FIX: Prevent service notification on host alerts...
    * 0058 FIX: Fix email notifications containing non-ASCII characters in some situtations...

    Reporting & Availability:
    * 0018 New option for displaying a legend for the colors used in the timeline...
    * 0338 FIX: Introduce time limit on availability queries...
    * 0681 FIX: Display correct year for availability range for last month in january

    Event Console:
    * 0301 Handling messages of special syslog format correctly...
    * 0388 Moved Event Console related settings to own settings page...
    * 0303 FIX: Old log entries were shown in event history first...
    * 0304 FIX: Escaping several unwanted chars from incoming log messages...
    * 0089 FIX: CSV export of event console was broken...
    * 0359 FIX: Fixed exception in event simulator when one match group did not match
    * 0384 FIX: Trying to prevent problem when restarting mkeventd...
    * 0427 FIX: Fixed exception when handling connections from event unix socket...
    * 0679 FIX: Allow non-Ascii characters in generated events
    * 0680 FIX: Do not allow spaces in host names in event simulator...

    Livestatus:
    * 0337 New header for limiting the execution time of a query...
    * 0335 FIX: Parse state of downtime notification log entries correctly...
    * 0336 FIX: Limit the number of lines read from a single logfile...
    * 0344 FIX: Fix semantics of columns num_services_hard_*...

    Livestatus-Proxy:
    * 0263 FIX: livestatus log table: fixed missing logentries of archived logfiles...


1.2.3i7:
    Core & Setup:
    * 0011 Introduce optional lower limit for predicted levels...
    * 0217 FIX: More verbose error output for SNMP errors on the command line...
    * 0288 FIX: Error messages of datasource programs (e.g. VSphere Agent) are now visible within WATO...
    * 0010 FIX: Fix computation of hour-of-the-day and day-of-month prediction...
    * 0292 FIX: Inline SNMP: Check_MK check helpers are closing UDP sockets now...

    Checks & Agents:
    * 0060 cisco_fantray: new check for monitoring fan trays of Cisco Nexus switches
    * 0061 cisco_cpu: check now recognizes new object cpmCPUTotal5minRev...
    * 0063 veeam_client: new check to monitor status of veeam clients with special agent plugin...
    * 0064 veeam_jobs: new check to monitor the backup jobs of the veeam backup tool...
    * 0047 fritz.conn fritz.config fritz.uptime fritz.wan_if fritz.link: New checks for monitoring Fritz!Box devices...
    * 0027 esx_vsphere_sensors: it is now possible override the state of sensors...
    * 0090 apc_ats_status: New Check for monitoring APC Automatic Transfer Switches
    * 0080 Added new checks for Brocade NetIron MLX switching / routing devices...
    * 0091 apc_ats_output: new check for output measurements on APC ATS devices
    * 0068 check_sql: support for mssql databases included
    * 0208 fileinfo.groups: Added minimum/maximum file size parameters...
    * 0093 check_http: Default service description prefix can be avoided...
    * 0004 df: dynamic filesystem levels now reorder levels automatically...
    * 0069 veeam_client: limits for time since last backup introduced
    * 0214 Logwatch: context lines can now be disabled using nocontext=1...
    * 0038 casa_cpu_mem casa_cpu_temp casa_cpu_util casa_fan casa_power: New checks for casa Cable Modem Termination Systems...
    * 0097 arc_raid_status: New check for Areca RAID controllers
    * 0070 cmciii_lcp_airin cmciii_lcp_airout cmciii_lcp_fans cmciii_lcp_waterflow cmciii_lcp_waterin cmciii_lcp_waterout: new checks for the Rittal CMC-III LCP device
    * 0098 apc_inrow_airflow, apc_inrow_fanspeed, apc_inrow_temp: New checks for APC inrow devices
    * 0099 apc_mod_pdu_modules: New check for APC Modular Power Distribution Unit
    * 0072 cmciii_pu_access cmciii_pu_canbus cmciii_pu_io cmciii_pu_temp: New checks for the Rittal CMC-III PU Unit
    * 0100 juniper_cpu: New check for CPU utilization on Juniper switches
    * 0236 windows_agent: each script can now be configured to run sync / async...
    * 0101 liebert_chiller_status: New check for Liebert Chiller devices
    * 0083 brocade_mlx: Temperature sensors of one module now in one common check...
    * 0008 df: Solaris agent now also supports samfs
    * 0084 brocade_mlx: single checks now instead of sub checks...
    * 0291 winperf_ts_sessions: New check to monitor Microsoft Terminal Server sessions...
    * 0102 modbus_value: New check and Agent to modbus devices...
    * 0013 Solaris Agent: implement cached async plugins and local checks...
    * 0238 vsphere monitoring: new option to skip placeholder vms in agent output...
    * 0016 Linux+Windows agent: allow spooling plugin outputs via files...
    * 0017 local: New state type P for state computation based on perfdata...
    * 0085 brocade_mlx: now handles more different module states...
    * 0024 FIX: cisco_wlc: removed check configuration parameter ap_model...
    * 0003 FIX: ps: Remove exceeding [ and ] in service description when using process inventory...
    * 0037 FIX: checkman browser (cmk -m) was not working properly in network subtree...
    * 0283 FIX: Interface Checks: ignore invalid error counts while interface is down...
    * 0081 FIX: Fixed corruption in SNMP walks created with cmk --snmpwalk...
    * 0286 FIX: esx_vsphrere_counters.ramdisk: Better handling for non existant ramdisks...
    * 0290 FIX: winperf_processor mem.win: Handling no/empty agent responses correctly now...
    * 0293 FIX: esx_vsphere_counters_ramdisk_sizes: Handles ram disk "ibmscratch" by default now
    * 0012 FIX: Solaris Agent: fixed broken fileinfo section...
    * 0297 FIX: mk-job is now also usable on CentOS 5+...
    * 0298 FIX: win_dhcp_pools: Fixed wrong percentage calculation
    * 0237 FIX: tsm_sessions: fixed invalid check output during backups...

    Multisite:
    * 0001 New filters for selecting several host/service-groups at once...
    * 0050 New concept of favorite hosts and services plus matching filters and views...
    * 0211 GUI Notify: Added notify method "popup" to really create popup windows...
    * 0215 Added option to make HTML escape in plugin outputs configurable...
    * 0071 livedump: new option to include contact_groups instead of contacts when dumping configuration
    * 0043 FIX: LDAP: Improved error reporting during synchronisation...
    * 0044 FIX: LDAP: Fixed error with empty groups during non nested group sync...
    * 0045 FIX: LDAP: Fixed error when synchronizing non nested groups to roles...
    * 0046 FIX: Fixed editing contactgroup assignments of hosts or folders with "-" in names...
    * 0049 FIX: Fixed useless I/O during page processing...
    * 0203 FIX: Changed sidebar reload interval to be more random...
    * 0204 FIX: Reduced I/O on logins with access time recording or failed login counts...
    * 0206 FIX: Fixed logwatch permission check when using liveproxy for normal users...
    * 0210 FIX: LDAP: Fixed problem syncing contactgroups of a user with umlauts in CN
    * 0035 FIX: Convert HTTP(S) links in plugin output into clickable icon...
    * 0006 FIX: Checkboxes for hosts/services were missing on modified views...
    * 0284 FIX: Context help toggled on/off randomly...
    * 0285 FIX: Fixed bookmarking of absolute URLs or PNP/NagVis URLs in sidebar snapin...
    * 0296 FIX: Fixed moving of snapins while in scrolled sidebar...

    WATO:
    * 0053 New rule for configuring the display_name of a service...
    * 0216 Supporting float values as SNMP timeout value now...
    * 0082 Improved online help for LDAP connections...
    * 0009 Automatically schedule inventory check after service config change...
    * 0294 Added "services" button to host diagnose page
    * 0048 FIX: Tests on host diagnose page are executed parallel now...
    * 0033 FIX: Fixed problem when saving settings in WATOs host diagnostic page...
    * 0205 FIX: NagVis related permissions of roles can be edited again...
    * 0207 FIX: Explicit communities were not saved in all cases...
    * 0094 FIX: Hide SNMPv3 credentials in WATO...
    * 0212 FIX: Fixed broken site edit page in case a TCP socket has been configured...
    * 0095 FIX: Fixed problem with portnumber in Wato Distributed Monitoring dialog
    * 0213 FIX: LDAP: Various small improvements for handling the LDAP user connector...
    * 0039 FIX: Fixed exception on displaying WATO helptexts in the global settings...
    * 0219 FIX: Fixed display problems in WATO folders with long contact group names
    * 0220 FIX: Added HTML escaping to several global settings attributes...
    * 0234 FIX: Improved handling of interface inventory states / types...
    * 0289 FIX: Renamed "Hosts & Folders" page to "Hosts"
    * 0295 FIX: Fixed problem with new created tag groups with "/" in title...

    Notifications:
    * 0005 Added notification script for sending SMS via mobilant.com...
    * 0032 FIX: Fixed problem when forwarding notification mails in windows...
    * 0218 FIX: Fixed rendering of HTML mails for Outlook (at least 2013)...

    BI:
    * 0287 FIX: Fixed assuming states of services with backslashes in descriptions...

    Reporting & Availability:
    * 0051 Option for showing timeline directly in availability table...
    * 0052 Visual colorization of availability according to levels...
    * 0054 New labelling options for availability table...
    * 0055 Allow grouping by host, host group or service group...
    * 0056 New concept of service periods in availability reporting...
    * 0002 You can now annotate events in the availability reporting...
    * 0014 FIX: Fix styling of tables: always use complete width...
    * 0015 FIX: Fixed summary computation in availability when grouping is used...

    Event Console:
    * 0026 FIX: snmptd_mkevent.py: fixed crash on startup
    * 0036 FIX: Fixed bug where multsite commands did not work properly...

    Livestatus:
    * 0067 livedump: new option to mark the mode at the beginning of the dump and documentation fixes...
    * 0023 FIX: Fixed incorrect starttime of table statehist entries...
    * 0034 FIX: Availability no longer showes incorrect entries when only one logfile exists...
    * 0233 FIX: Fixed missing entries in log file and availability view...


1.2.3i6:
    Core & Setup:
    * 0041 FIX: setup.py now handles non existing wwwuser gracefully...

    Checks & Agents:
    * 0040 Add agent plugin to test local hostname resolving...
    * 0020 FIX: Inventory problem with inventory_processes parameter...

    Multisite:
    * 0000 Improved performance of LDAP sync by refactoring the group sync code

    WATO:
    * 0042 FIX: Removed debug outputs from service inventory...


1.2.3i5:
    Core:
    * Automatically remove duplicate checks when monitoring with Agent+SNMP
       at the same time. TCP based ones have precedence.
    * inventory check of SNMP devices now does scan per default (configurable)
    * FIX: inventory check now honors settings for exit code
    * FIX: avoid exception nodes of cluster have different agent type
    * FIX: continue inventory, if one check does not support it
    * FIX: fix configuration of explicit SNMP community, allow unicode
    * FIX: avoid invalid cache of 2nd and up hosts in bulk inventory
    * FIX: fixed error handling in SNMP scan, inventory check fails now
           if SNMP agent is not responding
    * FIX: Ignore snmp_check_interval cache in interactive situations (e.g.  -nv)
    * FIX: check_mk config generation: on computing the checks parameters
           there is no longer a small chance that existing rules get modified

    Event Console:
    * check_mkevents now available as C binary: check_mkevents_c
    * FIX: use default values for unset variables in actions

    Multisite:
    * Speed-O-Meter: now measure only service checks. Host checks
      are omitted, since they do not really matter and make the
      results less useful when using CMC.
    * Added host aliases filter to some views (host/service search)
    * It is now possible to enforce checkboxes in views upon view loading
      (needs to be confgured per view via the view editor)
    * Wiki Sidebar Snapin: showing navigation and quicksearch. OMD only.
    * Sidebar can now be folded. Simply click somewhere at the left 10 pixels.
    * Foldable sections now have an animated triangle icon that shows the folding state
    * Added new snapin "Folders", which interacts with the views snapin when
      both are enabled. You can use it to open views in a specific folder context
    * LDAP: Added option to make group and role sync plugin handle nested
            groups (only in Active Directory at the moment). Enabling this
	    feature might increase the sync time a lot - use only when really needed.
    * FIX: Fixed encoding problem in webservice column output
    * FIX: Fix output format python for several numeric columns
    * FIX: Fixed searching hosts by aliases/adresses
    * FIX: Remove duplicate entries from Quicksearch
    * FIX: Avoid timed browser reload after execution of exections
    * FIX: Hosttag filter now works in service related views
    * FIX: Added code to prevent injection of bogus varnames
           (This might break code which uses some uncommon chars for varnames)
    * FIX: Fixed computation of perfometer values, which did not care about
           the snmp_check_interval. Simplyfied computation of perfometer values
    * FIX: LDAP: Custom user attributes can now be synced again

    BI:
    * FIX: Fix exception when showing BI tree in reporting time warp
    * FIX: Fixed blue triangle link: would show more aggregations,
       if one name was the prefix of another

    Notifications:
    * Blacklisting for services in the felixble notification system
    * FIX: mail with graph plugin: set explicit session.save_path for php
           Fixes instances where the php command couldn't fetch any graphs

    Checks & Agents:
    * diskstat: removed (ever incorrect) latency computation for Linux
    * statgrab_load: support predictive levels, add perf-o-meter
    * ucd_cpu_load: support predictive levels
    * hpux_cpu, blade_bx_load: support predictive levels, add perf-o-meter,
       make WATO-configable
    * check_sql: Database port can now be explicitly set
    * steelhead_perrs: New check for Rivergate Gateways
    * alcatel_power: Check for power supplies on Alcatel switches
    * qnap_disks: New check for Hardisks in Qnap devices
    * Dell Open Manage: SNNP Checks for Physical Disks, CPU and Memory
    * check_tcp: Now able to set custom service description
    * Apache ActiveMQ: New Special Agent and Check to query ActiveMQ Queues
    * check_ftp: can now be configured via Wato
    * windows_tasks: New check to  monitor the Windows Task Scheduler
    * sensatronics_temp: New check for Sensatronic E4 Temperatur Sensor
    * akcp_sensor_drycontact: New Check for AKCP drycontact Sensors
    * esx_vsphere_vm.heartbeat: Heartbeat status alert level now configurable
    * ps:  new configuration option: handle_count (windows only)
    * FIX: Windows agent: gracefully handle garbled logstate.txt
    * FIX: esx_vsphere_counters: added missing ramdisk type upgradescratch
    * FIX: esx_vsphere_hostsystem: fixed bug in handling of params
    * FIX: local: tolerate invalid output lines
    * FIX: hp_proliant: Correct handling of missing snmp data
    * FIX: logwatch.ec: No longer forwards "I" lines to event console
    * FIX: check_dns: default to querying the DNS server on the localhost itself
    * FIX: ps: do not output perfdata of CPU averaging (use ps.perf for that)
    * FIX: nfsexports: also support systems with rpcbind instead of portmap
    * FIX: ups_in_freq: corrected spelling of service description
    * FIX: ups_bat_temp: renamed service description to "Temperature Battery",
           in order to make it consistent with the other temperature checks
    * FIX: hp_blade_blades: Fixed crash on inventory when receiving
           unexpected snmp data
    * FIX: apache_status: If ReqPerSec and BytesPerSec are not reported by
           the agent, no PNP graphs for them are drawn.
           (This is the case if ExtendedStatus set to Off in Apache config)
    * FIX: oracle_jobs: fixed issues with incorrect column count in check output
    * FIX: if/if64/...: layout fix in PNP template for packets


    WATO:
    * You can now have site-specific global settings when using
      distributed WATO (available in the "Distributed Monitoring")
    * bulk inventory: display percentage in progress bar
    * New option for full SNMP scan in bulk inventory
    * bulk operations now also available when checkboxes are off
    * LDAP: Added test to validate the configured role sync groups
    * LDAP: The sync hooks during activate changes can now be enabled/disabled
      by configuration (Global Settings)
    * Disabled replication type "peer" in site editor.
    * Added "permanently ignore" button to inventory services dialog which 
      links directly to the disabled services view
    * Added diagnose page linked from host edit dialog. This can be used to test
      connection capabilities of hosts
    * The rule "Process inventory" now offers the same configuration options 
      as its manual check equivalent "State and count of processes"
    * New configuration option handle_count (windows only) in the rules
      "Process inventory" and "State and count of processes"
    * FIX: correct display of number of hosts in bulk inventory
    * FIX: nailed down ".siteid" exception when added new site
    * FIX: fixed setting for locking mode from 'ait' to 'wait'
    * FIX: avoid removal of tags from rules when not yet acknowledged
    * FIX: avoid need for apache restart when adding new service levels
    * FIX: fix encoding problem on GIT integration

    Livestatus:
    * Removed "livecheck". It never was really stable. Nagios4 has something
      similar built in. And also the Check_MK Micro Core.
    * table statehist: no longer computes an unmonitored state for hosts and
                       services on certain instances.
                       (showed up as no hosts/services in the multisite gui)
    * table statehist: fixed SIGSEGV chance on larger queries

1.2.3i4:
    Core:
    * Create inventory check also for hosts without services, if they
          have *no* ping tag.

    WATO:
    * Bulk inventory: speed up by use of cache files and doing stuff in
          groups of e.g. 10 hosts at once
    * Multisite connection: new button for cloning a connection

    Checks & Agents:
    * Linux agent RPM: remove dependency to package "time". That package
         is just needed for the binary mk-job, which is useful but not
         neccessary.

    Multisite:
    * FIX: fix broken single-site setups due to new caching

1.2.3i3:
    Core:
    * FIX: fixed typo in core startup message "logging initial states"
    * FIX: livestatus table statehist: fixed rubbish entries whenever
           logfile instances got unloaded

    Livestatus:
    * FIX: check_mk snmp checks with a custom check interval no longer
           have an incorrect staleness value

    Notifications:
    * mkeventd: new notification plugin for forwarding notifications
       to the Event Console. See inline docu in share/check_mk/notification/mkeventd
       for documentation.
    * FIX: cleanup environment from notifications (needed for CMC)

    Checks & Agents:
    * Windows agent: increased maximum plugin output buffer size to 2MB
    * check_icmp: New WATO rule for custom PING checks
    * agent_vsphere: now able to handle < > & ' " in login credentials
    * if/if64 and friends: add 95% percentiles to graphs
    * services: inventory now also matches against display names of services
    * esx_vsphere_hostsystem.multipath: now able to set warn/crit levels
    * cpu_netapp: added Perf-O-Meter and PNP template
    * cisco_cpu: added Perf-O-Meter and PNP template
    * apc_symmetra: add input voltage to informational output
    * agent_vsphere: new debug option --tracefile
    * FIX: windows_agent: fixed bug in cleanup of open thread handles
    * FIX: cups default printer is now monitored again in linux agent
    * FIX: host notification email in html format: fixed formating error
           (typo in tag)
    * FIX: netapp_volumes: better output when volume is missing
    * FIX: winperf_phydisk: handle case where not performance counters are available
    * FIX: check_mk_agent.linux: limit Livestatus check to 3 seconds
    * FIX: esx_vsphere_vm: fixed exception when memory info for vm is missing
    * FIX: esx_vsphere_hostsystem: Fixed typo in check output
    * FIX: psperf.bat/ps: Plugin output processing no longer crashes when
           the ps service is clustered

    Multisite:
    * Filtering in views by Hostalias is possible now too
       (however the filter is not displayed in any standard view - user needs
       to enable it by customizing the needed views himself)
    * FIX: add missing service icons to view "All Services with this descr..."
    * FIX: ldap attribute plugins: fixed crash when parameters are None
    * FIX: avoid duplicate output of log message in log tables
    * FIX: fixed problem with ldap userid encoding
    * FIX: removed state-based colors from all Perf-O-Meters
    * FIX: brocade_fcport pnp-template: fixed incorrect display of average values
    * FIX: all log views are now correctly sorted from new to old

    Livestatus-Proxy:
    * Implement caching of non-status requests (together with Multisite)
    * FIX: fix exception when printing error message
    * FIX: honor wait time (now called cooling period) after failed TCP connection
    * FIX: fix hanging if client cannot accept large chunks (seen on RH6.4)

    WATO:
    * Rule "State and count of processes": New configuration options:
           virtual and resident memory levels
    * Added title of tests to LDAP diagnose table
    * Bulk inventory: new checkbox to only include hosts that have a failed
        inventory check.
    * Bulk inventory: yet another checkbox for skipping hosts where the
        Check_MK service is currently critical
    * New rule: Multipath Count (used by esx_vsphere_hostsystem.multipath)
    * FIX: The rule "State and count of processes" is no longer available
           in "Parameters for inventorized check". This rule was solely
           intented for "Manual checks" configuration
    * FIX: Trying to prevent auth.php errors while file is being updated

1.2.3i2:
    Core:
    * New option -B for just generating the configuration
    * Introduced persistent host address lookup cache to prevent issues
      loading an unchanged configuration after a single address is not resolvable anymore
    * Assigning a service to a cluster host no longer requires a reinventory
    * Setting a check_type or service to ignore no longer requires a reinventory
      Note: If the ignore rule is removed the services will reappear
    * Config creation: The ignore services rule now also applies to custom, active
                       and legacy checks
    * Predictive monitoring: correctly handle spaces in variable names (thanks
       to Karl Golland)
    * New man page browser for console (cmk -m)
    * New option explicit_snmp_communities to override rule based SNMP settings
    * Preparations for significant SNMP monitoring performance improvement
      (It's named Inline SNMP, which is available as special feature via subscriptions)
    * Allow to specify custom host check via WATO (arbitrary command line)
    * Implement DNS caching. This can be disabled with use_dns_cache = False

    Livestatus:
    * new service column staleness: indicator for outdated service checks
    * new host    column staleness: indicator for outdated host checks

    Checks & Agents:
    * esx_hostystem multipath: criticize standby paths only if not equal to active paths
    * mk_logwatch: fixed bug when rewriting logwatch messages
    * check_mk: Re-inventory is no longer required when a service is ignored via rule
    * check_mk: Now possible to assign services to clusters without the need to
                reinventorize
    * lnx_if: Fixed crash on missing "Address" field
    * viprinet_router: Now able to set required target state via rule
    * windows_agent: Now available as 64 bit version
    * agent_vsphere: fix problem where sensors were missing when
      you queried multiple host systems via vCenter
    * cached checks: no longer output cached data if the age of the
                     cache file is twice the maximum cache age
    * windows agent: no longer tries to execute directories
    * fileinfo: no longer inventorize missing files(reported by windows agent)
    * New checks for Brocade fans, temperature and power supplies
    * cluster hosts: removed agent version output from Check_MK service (this
      was misleading for different agent versions on multiple nodes)
    * job check: better handling of unexpected agent output
    * lnx_thermal: Added check for linux thermal sensors (e.g. acpi)
    * hwg_temp: Make WATO-Rule "Room Temperature" match, add man page, graph
                and Perf-O-Meter
    * ps.perf: Support Windows with new plugin "psperf.bat". wmicchecks.bat
               is obsolete now.
    * Special Agent vSphere: support ESX 4.1 (thanks to Mirko Witt)
    * esx_vsphere_object: make check state configurable
    * mk_logwatch: support continuation lines with 'A'. Please refer to docu.
    * mk_oracle: Added plugin for solaris
    * win_netstat: New check for Windows for checking the existance of a UDP/TCP
        connection or listener
    * ps/ps.perf: allow to set levels on CPU util, optional averaging of CPU
    * diskstat: Agent is now also processing data of mmcblk devices
    * qmail: Added check for mailqueue 
    * cisco_locif: removed obsolete and already disabled check completely
    * fc_brocade_port: removed obsolete check
    * fc_brocade_port_detailed: removed obsolete check
    * tsm_stgpool: removed orphaned check
    * vmware_state: removed ancient, now orphaned check. Use vsphere_agent instead.
    * vms_{df,md,netif,sys}: remove orphaned checks that are not needed by the current agent
    * tsm: Added new TSM checks with a simple windows agent plugin
    * windows_agent: now starts local/plugin scripts in separate threads/processes
                     new script parameters cache_age, retry_count, timeout
                     new script caching options "off", "async", "sync"
    * windows_agent: increased maximum local/plugin script output length to 512kB
                     (output buffer now grows dynamically)
    * jolokia_metrics: fixed incorrect plugin output for high warn/crit levels
    * jolokia_metrics.uptime: Added pnp template
    * hyperv: Added a check for checking state changes.
    * df / esx_vsphere_datastore: now able to set absolute levels and levels depending
                                  on total disk space of used and free space
    * cisco_wlc: New check for monitoring cisco wireless lan access points 
    * cisco_wlc_clients: New check for the nummber of clients in a wlc wifi
    * df: Negative integer levels for MB left on a device
    * win_printers: Monitoring of printer queue on a windows printserver
    * cisco_qos: Updated to be able to mintor IOS XR 4.2.1 (on a ASR9K device)
    * New active check, check_form_submit, to submit HTML forms and check the resulting page
    * mk-job: /var/lib/check_mk_agent/job directory is now created with mode 1777 so 
              mk-job can be used by unprivileged users too
    * ADD: etherbox: new check for etherbox (messpc) sensors.
           currently supported: temperature, humidity, switch contact and smoke sensors
    * cisco_wlc_client: now supports low/high warn and crit levels
    * cisco_wlc: now supports configuration options for missing AP
    * agent_vsphere: completely rewritten, now considerably faster
                     vCenter is still queried by old version
    * windows_agent: windows eventlog informational/audit logs now reported with O prefix
    * mk_logwatch: ignored loglines now reported with an "." prefix (if required)
    * apache_status: Nopw also supports multithreaded mpm
    * windows_agent: now able to suppress context messages in windows eventlogs
    * agent_vsphere: completely rewritten, now considerably faster
                     vCenter is still queried by old version
    * windows_agent: windows eventlog informational/audit logs now reported with O prefix
    * mk_logwatch: ignored loglines now reported with an "." prefix (if required)
    * check_mk-if.pnp: fixed bug with pnp template on esx hosts without perfdata
    * jolokia checks (JVM): uptime, threads, sessions, requests, queue
      now configurable via WATO
    * vSphere checks: secret is not shown to the user via WATO anymore
    * WATO rule to check state of physical switch (currently used by etherbox check)
    * cisco_wlc: Allows to configure handling of missing AP
    * logwatch.ec: show logfiles from that we forwarded messages
    * FIX: blade_blades: Fixed output of "(UNKNOWN)" even if state is OK
    * FIX: apache_status: fix exception if parameter is None
    * FIX: hr_mem: handle virtual memory correct on some devices
    * FIX: apache_status agent plugin: now also works, if prog name contains slashes
    * FIX: check_dns: parameter -A does not get an additional string
    * FIX: cisco_qos: Catch policies without post/drop byte information
    * FIX: cisco_qos: Catch policies without individual bandwidth limits
    * FIX: windows_agent: fixed bug on merging plugin output buffers
    * FIX: esx_vsphere_datastores: Fix incomplete performance data and Perf-O-Meter
    * FIX: cleaned up fileinfo.groups pattern handling, manual configuration
      is now possible using WATO
    * FIX: check_mk-ipmi.php: PNP template now displays correct units as delivered
           by the check plugin
    * FIX: check_disk_smb: Remove $ from share when creating service description.
           Otherwise Nagios will not accept the service description.
    * FIX: mrpe: gracefully handle invalid exit code of plugin

    Notifications:
    * notify.py: Matching service level: Use the hosts service level if a
                 service has no service level set
    * notify.py: fixed bug with local notification spooling
    * HTML notifications: Now adding optional links to host- and service names
      when second argument notification script is configured to the base url of the
      monitoring installation (e.g. http://<host>/<site>/ in case of OMD setups)
    * HTML notifications: Added time of state change

    Multisite:
    * Finally good handling of F5 / browser reloads -> no page switching to
      start page anymore (at least in modern browsers)
    * User accounts can now be locked after a specified amount of auth
      failures (lock_on_logon_failures can be set to a number of tries)
    * Column Perf-O-Meter is now sortable: it sorts after the *first*
      performance value. This might not always be the one you like, but
      its far better than nothing.
    * logwatch: Logwatch icon no longer uses notes_url
    * Inventory screen: Host inventory also displays its clustered services
    * Rules: Renamed "Ignored services" to "Disabled services"
             Renamed "Ignored checks" to "Disabled checks"
    * Sorter Host IP address: fixed sorting, no longer uses str compare on ip
    * Views: New: Draw rule editor icon in multisite views (default off)
             Can be activated in global settings
    * New global multisite options: Adhoc downtime with duration and comment
                                    Display current date in dashboard
    * LDAP: Using asynchronous searches / added optional support for paginated
      searches (Can be enabled in connection settings)
    * LDAP: It is now possible to provide multiple failover servers, which are
      tried when the primary ldap server fails
    * LDAP: Supporting posixGroup with memberUid as member attribute
    * LDAP: Added filter_group option to user configuration to make the
    synchonized users filterable by group memberships in directories without
    memberof attributes
    * LDAP: Moved configuration to dedicated page which also provides some
      testing mechanisms for the configuration
    * Added option to enable browser scrollbar to the multisite sidebar (only
      via "sidebar_show_scrollbar = True" in multisite.mk
    * Added option to disable automatic userdb synchronizations in multisite
    * Implemented search forms for most data tables
    * New icons in view footers: export as CSV, export as JSON
    * Availability: new columns for shortest, longest, average and count
    * Editing localized strings (like the title) is now optional when cloning
      views or editing cloned views. If not edited, the views inherit the
      localized strings from their ancestors
    * Added simple problems Dashboard
    * New filter and column painter for current notification number (escalations)
    * Added new painters for displaying host tags (list of tags, single tag
    groups). All those painters are sortable. Also added new filters for tags.
    * Added painters, icon and filters for visualizing staleness information
    * Improved filtering of the foldertree snapin by user permissions (when a user is
      only permitted on one child folder, the upper folder is removed from the
      hierarchy)
    * "Unchecked Services" view now uses the staleness of services for filtering
    * Globe dashlets make use of the parameter "id" to make it possible to
      provide unique ids in the render HTML code to the dashlets
    * Multisite can now track wether or not a user is online, this need to be
      enabled e.g. via Global Settings in WATO (Save last access times of
      users)
    * Added popup message notification system to make it possible to notify
      multisite users about various things. It is linked on WATO Users page at
      the moment. An image will appear for a user in the sidebar footer with
      the number of pending messages when there are pending messages for a user.
      To make the sidebar check for new messages on a regular base, you need
      to configure the interval of sidebar popup notification updates e.g. via
      WATO Global Settings.
    * Event views: changed default horizon from 31 to 7 days
    * New option for painting timestamp: as Unix Epoch time
    * New filters: Host state type and Service state type
    * FIX: better error message in case of exception in SNMP handling
    * FIX: Inventory screen: Now shows custom checks
    * FIX: Fixed locking problem of multisite pages related to user loading/saving
    * FIX: Fixed wrong default settings of view filters in localized multisite
    * FIX: line wrapping of logwatch entries
    * FIX: Fixed button dragging bug when opening the view editor
           (at least in Firefox)

    WATO:
    * Allow to configure check-/retry_interval in second precision
    * Custom user attributes can now be managed using WATO
    * Allow GIT to be used for change tracking (enable via global option)
    * Hosts/Folders: SNMP communities can now be configured via the host
      and folders hierarchy. Those settings override the rule base config.
    * Require unique alias names in between the following elements:
      Host/Service/Contact Groups, Timeperiods and Roles
    * Removed "do not connect" option from site socket editor. Use the
      checkbox "Disable" to disable the site for multisite.
    * Converted table of Event Console Rules to new implementation, make it sortable
    * FIX: do validation of check items in rule editor
    * FIX: More consistent handling of folderpath select in rule editor
    * FIX: Now correctly handling depends_on_tags on page rendering for
           inherited values
    * FIX: Changed several forms from GET to POST to prevent "Request-URI too
           large" error messages during submitting forms
    * FIX: automation snmp scan now adhere rules for shoddy snmp devices
           which have no sys description
    * FIX: Cisco ruleset "Cisco WLC WiFi client connections" has been generalized to
           "WLC WiFi client connections"
    * FIX: Snapshot handling is a little more robust agains manually created
           files in snapshot directory now
    * FIX: Slightly more transparent handling of syntax errors when loading rules.mk

    Notifications:
    * Flexible Notification can now filter service levels
    * FIX: check_tcp corrected order of parameters in definition

    Event Console:
    * New global setting "force message archiving", converts the EC into
      a kind of syslog archive
    * New built-in snmptrap server to directly receive snmp traps
    * FIX: fix layout of filter for history action type
    * FIX: better detect non-IP-number hosts in hostname translation

1.2.3i1:
    Core:
    * Agents can send data for other hosts "piggyback". This is being
      used by the vSphere and SAP plugins
    * New variable host_check_commands, that allows the definition of
      an alternative host check command (without manually defining one)
    * New variable snmp_check_interval which can be used to customize
      the check intervals of SNMP based checks
    * setup: Added missing vars rrd_path and rrdcached_sock
    * new variable check_mk_exit_status: allows to make Check_MK service OK,
      even if host in not reachable.
    * set always_cleanup_autochecks to True per default now
    * check_mk: new option --snmptranslate

    Multisite:
    * New availability view for arbitrary host/service collections
    * New option auth_by_http_header to use the value of a HTTP header
      variable for authentication (Useful in reverse proxy environments)
    * New permission that is needed for seeing views that other users
      have defined (per default this is contained in all roles)
    * New path back to the view after command exection with all
      checkboxes cleared
    * Added plugins to config module to make registration of default values
      possible for addons like mkeventd - reset to default values works now
      correctly even for multisite related settings
    * perfometer: Bit values now using base of 1000
    * Added PNP tempate for check_disk_smb
    * Dashboards can now be configured to be reloaded on resizing
      (automatically adds width/height url parameters)
    * LDAP authentification: New config option "Do not use persistent
                             connections to ldap server"
    * Hosttags and auxiliary tags can now be grouped in topics
    * Fixed output of time in view if server time differs from user time

    Event Console:
    * New rule feature: automatically delete event after actions
    * New filter for maximum service level (minimum already existed)
    * New global setting: hostname translation (allows e.g. to drop domain name)
    * New rule match: only apply rule within specified time period

    Checks & Agents:
    * solaris_mem: New check for memory and swap for Solaris agent
    * agent_vsphere: New VMWare ESX monitoring that uses pySphere and the VMWare
      API in order to get data very efficiently. Read (upcoming) documentation
      for details.
    * new special agent agent_random for creating random monitoring data
    * New checks: windows_intel_bonding / windows_broadcom_bonding
    * Implemented SAP monitoring based on the agent plugin mk_sap. This
      must be run on a linux host. It connects via RFC calls to SAP R/3
      systems to retrieve monitoring information for this or other machines.
    * sap.dialog: Monitors SAP dialog statistics like the response time
    * sap.value: Simply processes information provided by SAP to Nagios
    * openvpn_clients: new check for OpenVPN connections
    * if64_tplink: special new check for TP Link switches with broken SNMP output
    * job: Monitoring states and performance indicators of any jobs on linux systems
    * oracle_asm_diskgroups: Added missing agent plugin + asmcmd wrapper script
    * oracle_jobs: New check to monitor oracle database job execution
    * oracle_rman_backups: New check to monitor state of ORACLE RMAN backups
    * jar_signature: New check to monitor wether or not a jar is signed and
      certificate is not expired
    * cisco_qos: adhere qos-bandwidth policies
    * check_disk_smb: WATO formalization for active check check_disk_smb
    * if.include: new configurable parameters for assumed input and output speed
    * cisco_qos: new param unit:    switches between bit/byte display
                 new param average: average the values over the given minute
                 new params post/drop can be configured via int and float
                 fixed incorrect worst state if different parameters exceed limit
    * logwatch.ec: Added optional spooling to the check to prevent dataloss
      when processing of current lines needs more time than max execution time
    * mounts: ignore multiple occurrances of the same device
    * Linux agent: allow cached local/plugins checks (see docu)
    * mem.include: Linux memory check now includes size of page tables. This
      can be important e.g. on ORACLE systems with a lot of memory
    * windows_agent: Now buffers output before writing it to the socket
                     Results in less tcp packages per call
    * smart.stats: rewrote check. Please reinventorize. Error counters are now
      snapshotted during inventory.
    * smart.temp: add WATO configuration
    * windows_agent: check_mk.ini: new option "port" - specifies agent port
    * winperf_processor: introduce averaging, support predictive levels
    * cpu_util.include: fixed bug when params are set to None
    * predictive levels: fixed bug when existing predictive levels get new options
    * windows_plugin mssql.vbs: No longer queries stopped mssql instances
    * cisco_hsrp: fixed problem when HSRP groups had same ip address
    * winperf_if: hell has frozen over: a new check for network adapters on Windows
    * windows agent: new config section plugins, now able to set timeouts for specific plugins
                     new global config option: timeout_plugins_total
    * lnx_if in Linux agent: force deterministical order of network devices
    * Linux agent: remove obsolete old <<<netif>>> and <<<netctr>>> sections
    * logwatch, logwatch.ec: detect error in agent configuration
    * Linux agent: cups_queues: do not monitor non-local queues (thanks to Olaf Morgenstern)
    * AIX agent: call lparstat with argument 1 1, this give more accurate data
    * Check_MK check: enable extended performance data per default now
    * viprinet checks: New checks for firmware version/update, memory usage, power supply status, 
                       router mode, serialnumber and temperature sensors
    * uptime, snmp_uptime, esx_vsphere_counters.uptime: allow to set lower and upper levels
    * winperf_processor: Now displays (and scales) to number of cpus in pnpgraph
    * mk_postgres plugin: replace select * with list of explicit columns (fix for PG 9.1)
    * lnx_if: show MAC address for interfaces (needs also agent update)
    * winperf_tcp_conn: New check. Displays number of established tcpv4 connections in windows
                        Uses WATO Rule "TCP connection stats (Windows)"
    * windows_agent: fixed timeouts for powershell scripts in local/plugins
    * logwatch: Agent can now use logwatch.d/ to split config to multipe files
    * logwatch: Agent can now rewrite Messages
    * apache_status: New rule: set levels for number of remaining open slots
    * mrpe: handle long plugin output correctly, including performance data
    * cisco_qos: parameters now configurable via WATO

    Notifications:
    * notify.py: unique spoolfiles name no longer created with uuid
    * Warn user if only_services does never match

    Livestatus:
    * Table statehist: Improved detection of vanished hosts and services.
                       Now able to detect and remove nonsense check plugin output
    * FIX: able to handle equal comment_id between host and service
    * livestatus.log: show utf-8 decoding problems only with debug logging >=2
    * livestatus: fixed incorrect output formatting of comments_with_info column

    BI:
    * Integrated availability computing, including nifty time warp feature

    WATO:
    * Configuration of datasource programs via dedicated rules
    * New editor for Business Intelligence rules
    * Rule Editor: Now able to show infeffective rules
    * Valuespec: CascadingDropdown now able to process choice values from functions
    * Removed global option logwatch_forward_to_ec, moved this to the
      logwatch_ec ruleset. With this option the forwarding can now be enabled
      for each logfile on a host
    * Configuration of an alternative host check command
    * Inventory: Display link symbol for ps ruleset
    * New rule for notification_options of hosts and services
    * FIX: Rulesets: correct display of rules within subfolders
    * Remove Notification Command user settings, please use flexible notifications instead


1.2.2p3:
    Core:
    * FIX: get_average(): Gracefully handle time anomlies of target systems
    * FIX: notifications: /var/lib/check_mk/notify directory is now created 
           correctly during setup from tgz file. (Without it notifications
           did not get sent out.)
    * FIX: add missing $DESTDIR to auth.serials in setup.sh

    Checks & Agents:
    * FIX: winperf_processor: fix case where CPU percent is exactly 100%
    * FIX: blade_powerfan: fix mixup of default levels 50/40 -> 40/50
    * FIX: Cleaned up graph rendering of Check_MK services 
    * FIX: zypper: deal with output from SLES 10
    * FIX: zpool_status: Ignoring "No known data errors" text
    * FIX: dmi_sysinfo: Handling ":" in value correctly
    * FIX: check_http: Fixed syntax error when monitoring certificates
    * FIX: check_dns: parameter -A does not get an additional string
    * FIX: diskstat: Fixed wrong values for IO/s computation on linux hosts
    * FIX: blade_healts: Fixed wrong index checking resulting in exceptions
    * FIX: notifications: /var/lib/check_mk/notify directory is now created 
           correctly during setup from tgz file. (Without it notifications
           did not get sent out.)

    Multisite:
    * FIX: LDAP: Disabling use of referrals in active directory configuration
    * FIX: Fixed missing roles in auth.php (in some cases) which resulted in
           non visible pnp graphs and missing nagvis permissions
    * FIX: Fixed label color of black toner perfometers when fuel is low
    * FIX: Fixed wrong default settings of view filters in localized multisite
    * FIX: Fixed exception when enabling sounds for views relying on 
           e.g. alert statistics source
    * FIX: Folder Tree Snapin: make folder filter also work for remote
           folders that do not exist locally
    * FIX: correctly display sub-minute check/retry intervals
    * FIX: fix logic of some numeric sorters
    * FIX: Improved user provided variable validation in view code
    * FIX: Escaping html code in plugin output painters

    WATO:
    * FIX: fix layout of Auxiliary tags table
    * FIX: avoid exception when called first time and first page ist host tags
    * FIX: fix validation of time-of-day input field (24:00)
    * FIX: automation users can now be deleted again (bug was introduced in 1.2.2p1)
    * FIX: fix logwatch pattern analyzer message "The host xyz is not
           managed by WATO." after direct access via snapin
    * FIX: Fixed first toggle of flags in global settings when default is set to True
    * FIX: fix exception and loss of hosts in a folder when deleting all site connections
           of a distributed WATO setup
    * FIX: avoid Python exception for invalid parameters even in debug mode
    * FIX: check_ldap: Removed duplicate "-H" definition
    * FIX: Fixed some output encoding problem in snapshot restore / deletion code
    * FIX: Improved user provided variable validation in snapshot handling code
    * FIX: Improved user provided variable validation in inventory dialog

    Event Console:
    * FIX: apply rewriting of application/hostname also when cancelling events
    * FIX: check_mkevents now uses case insensitive host name matching

    Livestatus:
    * FIX: fixed incorrect output formatting of comments_with_info column
    * FIX: statehist table: fixed memory leak

1.2.2p2:
    Core:
    * FIX: livecheck: fixed handling of one-line plugin outputs and missing \n
           (Thanks to Florent Peterschmitt)

    Checks & Agents:
    * FIX: jolokia_info: ignore ERROR instances
    * FIX: apache_status: use (also) apache_status.cfg instead of apache_status.conf
    * FIX: f5_bigip_vserver: fix wrong OID (13 instead of 1), thanks to Miro Ramza
    * FIX: f5_bigip_psu: handle more than first power supply, thanks to Miro Ramza
    * FIX: ipmi_sensors: ignore sensors in state [NA] (not available)
    * FIX: aix_lvm: handle agents that output an extra header line
    * FIX: zfsget: do not assume that devices begin with /, but mountpoints
    * FIX: ipmi_sensors: handle two cases for DELL correctly (thanks to Sebastian Talmon)
    * FIX: check_dns: enable performance data
    * FIX: free_ipmi: fix name of sensor cache file if hostname contains domain part
    * FIX: ad_replication plugin: Fixed typo (Thanks to Dennis Honke)

    Multisite:
    * List of views: Output the alias of a datasource instead of internal name
    * FIX: fix column editor for join columns if "SERVICE:" is l10n'ed
    * FIX: fix invalid request in livestatus query after reconnect

    WATO:
    * FIX: convert editing of global setting to POST. This avoid URL-too-long
      when defining lots of Event Console actions
    * FIX: LDAP configuration: allow DNs without DC=

    Event Console:
    * FIX: fix icon in events check if host specification is by IP address
    * Renamed "Delete Event" to "Archive Event" to clearify the meaning

    Notifications:
    * FIX: contacts with notifications disabled no longer receive 
           custom notifications, unless forced

1.2.2p1:
    Core:
    * FIX: correctly quote ! and \ in active checks for Nagios
    * FIX: Performing regular inventory checks at configured interval even
           when the service is in problem state
    * Check_MK core now supports umlauts in host-/service- and contactgroup names

    Checks & Agents:
    * FIX: vsphere_agent: fix problems whith ! and \ in username or password
    * FIX: check_mk_agent.aix: fix shebang: was python, must be ksh
    * FIX: cisco_qos: Be compatible to newer IOS-XE versions (Thanks to Ken Smith)
    * FIX: mk_jolokia: Handling spaces in application server instances correctly

    Multisite:
    * FIX: do not remove directories of non-exisant users anymore. This lead to
           a deletion of users' settings in case of an external authentication
           (like mod_ldap).
    * FIX: Fixed handling of dashboards without title in sidebar view snapin
    * FIX: titles and services got lost when moving join-columns in views
    * FIX: Fixed exception during initial page rendering in python 2.6 in special cases
           (Internal error: putenv() argument 2 must be string, not list)

    Livestatus:
    * livestatus.log: show utf-8 decoding problems only with debug logging >=2

    Notifications:
    * FIX: HTML mails: Handle the case where plugin argument is not set
    * FIX: HTML mails: remove undefinded placeholders like $GRAPH_CODE$

    WATO:
    * Improved handling of valuespec validations in WATO rule editor. Displaying a
      warning message when going to throw away the current settings.
    * FIX: fix bug where certain settings where not saved on IE. This was mainly
           on IE7, but also IE8,9,10 in IE7 mode (which is often active). Affected
           was e.g. the nodes of a cluster or the list of services for service
           inventory

1.2.2:
    Core:
    * Added $HOSTURL$ and $SERVICEURL$ to notification macros which contain an
      URL to the host/service details views with /check_mk/... as base.

    Checks & Agents:
    * FIX: blade_bx_load: remove invalid WATO group
    * FIX: lnx_bonding: handle also 802.3ad type bonds

    Notifications:
    * FIX: Removing GRAPH_CODE in html mails when not available
    * Using plugin argument 1 for path to pnp4nagios index php to render graphs
    * Little speedup of check_mk --notify

    Multisite:
    * FIX: Fixed umlaut handling in reloaded snapins

    WATO:
    * FIX: Fix several cases where WATO rule analyser did not hilite all matching rules
    * Added tcp port parameter to SSL certificate check (Thanks to Marcel Schulte)

    Event Console:
    * FIX: Syslog server is now able to parse RFC 5424 syslog messages

1.2.2b7:
    Checks & Agents:
    * FIX: postfix_mailq: fix labels in WATO rule, set correct default levels
    

1.2.2b6:
    Core:
    * FIX: setup: detect check_icmp also on 64-Bit CentOS
           (thanks to あきら) 
    * FIX: setup.sh: create auth.serials, fix permissions of htpasswd
    * FIX: livecheck: now able to handle check output up to 16kB

    Checks & Agents:
    * FIX: apc_symmetra_power: resurrect garble PNP template for 
    * FIX: check_mk_agent.freebsd: remove garble from output
           (Thanks to Mathias Decker)
    * FIX: check_mk-mssql_counters.locks: fix computation, was altogether wrong
    * FIX: check_mk-mssql_counters.transactions: fix computation also
    * check_http: now support the option -L (urlizing the result)
    * Added mem section to Mac OSX agent (Thanks to Brad Davis)
    * FIX: mssql.vbs (agent plugin) now sets auth options for each instance
    * FIX: jolokia_metrics.mem: error when missing max values
    * Make levels for SMART temperature editable via WATO

    Multisite:
    * FIX: fix localization in non-OMD environment
           (thanks to あきら)
    * FIX: hopefully fix computation of Speed-O-Meter
    * Add $SERVICEOUTPUT$ and $HOSTOUTPUT$ to allowed macros for
      custom notes
    * FIX: Writing one clean message to webserver error_log when write fails
    * FIX: Escaping html entities when displaying comment fields
    * FIX: Monitored on site attribute always has valid default value

    Notifications:
    * FIX: fix event type for recoveries
    * FIX: fix custom notifications on older nagios versions
    * FIX: handle case where type HOST/SERVICE not correctly detected
    
    Livestatus:
    * FIX: memory leak when removing downtime / comment 

    WATO:
    * FIX: Removed "No roles assigned" text in case of unlocked role attribute
           in user management dialog
    * FIX: Fix output of rule search: chapters appeared twice sometimes

    Event Console:
    * FIX: check_mkevents: fix usage help if called with illegal options
    * check_mkevents now allows specification of a UNIX socket
      This is needed in non-OMD environments
    * setup.py now tries to setup Event Console even in non-OMD world

1.2.2b5:
    Core:
    * Checks can now omit the typical "OK - " or "WARN -". This text
      will be added automatically if missing.
    * FIX: livecheck: fixed compilation bug
    * FIX: check_mk: convert service description unicode into utf-8
    * FIX: avoid simultanous activation of changes by means of a lock
    
    Checks & Agents:
    * FIX: jolokia_metrics.mem - now able to handle negative/missing max values
    * ADD: tcp_conn_stats: now additionally uses /proc/net/tcp6
    * ADD: wmic_processs: cpucores now being considered when calculating 
           user/kernel percentages. (thanks to William Baum)
    * FIX: UPS checks support Eaton Evolution
    * FIX: windows agent plugin: mssql now exits after 10 seconds

    Notifications:
    * FIX: fixed crash on host notification when contact had explicit services set

    Livestatus:
    * FIX: possible crash with VERY long downtime comments

    WATO:
    * FIX: Fix hiliting of errors in Nagios output
    * FIX: localisation error

    Multisite:
    * FIX: Avoid duplicate "Services" button in host detail views
    * FIX: fix rescheduling icon for services with non-ASCII characters
    * New filter for IP address of a host
    * Quicksearch: allow searching for complete IP addresses and IP
      address prefixes
    * Add logentry class filter to view 'Host- and Service events'

    BI:
    * FIX: fix exception with expansion level being 'None'
    * FIX: speedup for single host tables joined by hostname (BI-Boxes)
    * FIX: avoid closing BI subtree while tree is being loaded

    Event Console:
    * FIX: make hostname matching field optional. Otherwise a .* was
           neccessary for the rule in order to match
    * FIX: event_simulator now also uses case insensitive matches

1.2.2b4:
    Core:
    * FIX: Fix output of cmk -D: datasource programs were missing
    * FIX: allow unicode encoded extra_service_conf
    * FIX: no default PING service if custom checks are defined
    * FIX: check_mk_base: fixed rounding error in get_bytes_human_readable
    * FIX: check_mk: improved support of utf-8 characters in extra_service_conf
    * FIX: livestatus: table statehist now able to check AuthUser permissions
    * New configuration variable contactgroup_members

    Checks & Agents:
    * FIX: smart - not trying to parse unhandled lines to prevent errors
    * FIX: winperf_processor - fixed wrong calculations of usage
    * FIX: WATO configuration of filesystem trends: it's hours, not days!
    * FIX: mysql: fixed crash on computing IO information
    * FIX: diskstat: fix local variable 'ios_per_sec' referenced before assignment
    * FIX: multipath: ignore warning messages in agent due to invalid multipath.conf
    * FIX: megaraid_bbu: deal with broken output ("Adpater"), found in Open-E
    * FIX: megaraid_pdisk: deal with special output of Open-E
    * FIX: jolokia_metrics.mem: renamed parameter totalheap to total
    * FIX: megaraid_bbu: deal with broken output ("Adpater")
    * FIX: check_ldap: added missing host address (check didn't work at all)
    * FIX: check_ldap: added missing version option -2, -3, -3 -T (TLS)
    * FIX: mssql: Agent plugin now supports MSSQL Server 2012
    * FIX: hr_mem: fix max value in performance data (thanks to Michaël COQUARD)
    * FIX: f5_bigip_psu: fix inventory function (returned list instead of tuple)
    * FIX: mysql.connections: avoid crash on legacy agent output
    * FIX: tcp_conn_stats: use /proc/net/tcp instead of netstat -tn. This
           should avoid massive performance problems on system with many
           connections
    * Linux agent: limit netstat to 10 seconds
    * ps: Allow %1, %2, .. instead of %s in process_inventory. That allows
      reordering of matched groups
    * FIX: f5_bigip_psu - fixed inventory function
    * FIX: printer_supply - fixed inventory function for some kind of OKI printers

    Multisite:
    * FIX: Fixed problem with error during localization scanning
    * FIX: Fixed wrong localization right after a user changed its language
    * FIX: Improved handling of error messages in bulk inventory
    * FIX: fixed focus bug in transform valuespec class
    * FIX: stop doing snapin refreshes after they have been removed
    * FIX: sidebar snapins which refresh do not register for restart detection anymore
    * FIX: fix user database corruption in case of a race condition
    * FIX: added checks wether or not a contactgroup can be deleted
    * FIX: Avoid deadlock due to lock on contacts.mk in some situations
    * Changed sidebar snapin reload to a global interval (option:
      sidebar_update_interval), defaults to 30 seconds
    * Sidebar snapins are now bulk updated with one HTTP request each interval

    BI:
    * FIX: fixed invalid links to hosts and services in BI tree view
    * FIX: fix exception in top/down and bottom/up views
    * FIX: fix styling of top/down and bottom/up views (borders, padding)
    * FIX: fix style of mouse pointer over BI boxes
    * FIX: list of BI aggregates was incomplete in some cases
    * FIX: single host aggregations didn't work for aggregations += [...]
    * FIX: top-down and bottom-up was broken in case of "only problems"
    * FIX: BI see_all permission is now working again
    * Do not handle PENDING as "problem" anymore
    * Make titles of non-leaf tree nodes klickable

    WATO:
    * FIX: flexible notification valuespec is now localizable
    * FIX: Alias values of host/service/contact groups need to be set and unique
           within the group
    * FIX: Fixed exception when editing contactgroups without alias
    * FIX: Fix localization of rule options
    * FIX: ValueSpec OptionalDropDown: fix visibility if default is "other"
    * Suggest use default value for filesystem levels that make sense
    * Valuespec: CascadingDropdown now able to process choice values from functions
    * Freshness checking for classical passive Nagios checks (custom_checks)

1.2.2b3:
    Checks & Agents:
    * FIX: Fixed date parsing code ignoring the seconds value in several checks
           (ad_replication, cups_queues, heartbeat_crm, mssql_backup, smbios_sel)
    * FIX: Fixed pnp template for apc_symmetra check when using multiple rrds

    Multisite:
    * FIX: Removed uuid module dependency to be compatible to python < 2.5
    * FIX: remove Javascript debug popup from multi-string input fields
    * FIX: list of strings (e.g. host list in rule editor) didn't work anymore

1.2.2b2:
    Checks & Agents:
    * Added dynamic thresholds to the oracle_tablespace check depending on the
      size of the tablespaces.

    BI:
    * FIX: fix exception in BI-Boxes views of host groups
    * FIX: fix problem where BI-Boxes were invisible if not previously unfolded

    Event Console:
    * FIX: support non-Ascii characters in matching expressions. Note:
           you need to edit and save each affected rule once in order
           to make the fix work.
    * FIX: Fixed exception when logging actions exectuted by mkeventd
    * FIX: etc/init.d/mkeventd flush did not work when mkeventd was stopped

    Multisite:
    * FIX: Fixed several minor IE7 related layout bugs
    * FIX: title of pages was truncated and now isn't anymore
    * Cleanup form for executing commands on hosts/services

    WATO:
    * FIX: Fixed layout of rulelist table in IE*
    * FIX: Fixed adding explicit host names to rules in IE7
    * Add: Improved navigation convenience when plugin output contains [running on ... ]

1.2.2b1:
    Core:
    * cmk --notify: added notification script to generate HTML mails including
      the performance graphs of hosts and services
    * cmk --notify: added the macros NOTIFY_LASTHOSTSTATECHANGE, NOTIFY_HOSTSTATEID,
      NOTIFY_LASTSERVICESTATECHANGE, NOTIFY_SERVICESTATEID, NOTIFY_NOTIFICATIONCOMMENT,
      NOTIFY_NOTIFICATIONAUTHOR, NOTIFY_NOTIFICATIONAUTHORNAME, NOTIFY_NOTIFICATIONAUTHORALIAS
    * FIX: more robust deletion of precompiled files to ensure the correct 
      creation of the files (Thanks to Guido Günther)
    * FIX: Inventory for cluster nodes who are part of multiple clusters 
    * cmk --notify: added plugin for sms notification
    * FIX: precompiled checks: correct handling of sys.exit() call when using python2.4 
    * cmk --notify: improved logging on wrong notification type
    * RPM: Added check_mk-agent-scriptless package (Same as normal agent rpm,
      but without RPM post scripts)

    Checks & Agents:
    * winperf_processor now outputs float usage instead of integer
    * FIX: mssql_counters.file_sizes - Fixed wrong value for "Log Files" in output
    * FIX: drbd: Parameters for expected roles and disk states can now be set to 
           None to disable alerting on changed values
    * printer_supply_ricoh: New check for Ricoh printer supply levels
    * jolokia_metrics.mem: now supports warn/crit levels for heap, nonheap, totalheap
    * jolokia_metrics.mem: add dedicated PNP graph
    * FIX: logwatch.ec: use UNIX socket instead of Pipe for forwarding into EC 
    * FIX: logwatch.ec: fixed exception when forwarding "OK" lines
    * FIX: logwatch.ec: fixed forwarding of single log lines to event console
    * Improved performance of logwatch.ec check in case of many messages
    * livestatus_status: new check for monitoring performance of monitoring
    * FIX: diskstat.include: fix computation of queue length on windows
      (thanks to K.H. Fiebig)
    * lnx_bonding: new check for bonding interfaces on Linux
    * ovs_bonding: new check for bonding interfaces on Linux / Open vSwitch
    * if: Inventory settings can now be set host based
    * FIX: lnx_bonding/ovs_bonding: correct definition of bonding.include
    * Add: if check now able to handle interface groups  (if_groups)
    * Add: New check for DB2 instance memory levels
    * Add: winperf_phydisk can now output IOPS
    * Add: oracle_tablespace now with flexible warn/crit levels(magic number)
    
    Livestatus:
    * Add: new column in hosts/services table: comments_with_extra_info
    Adds the entry type and entry time

    Multisite:
    * Added comment painter to notification related views
    * Added compatibility code to use hashlib.md5() instead of md5.md5(), which
      is deprecated in python > 2.5 to prevent warning messages in apache error log
    * Added host filter for "last host state change" and "last host check"
    * FIX: Preventing autocomplete in password fields of "edit profile" dialog
    * The ldap member attribute of groups is now configruable via WATO
    * Added option to enforce lower User-IDs during LDAP sync
    * Improved debug logging of ldap syncs (Now writing duration of queries to log)
    * Displaying date/time of comments in comment icon hover menu (Please
      note: You need to update your livestatus to current version to make this work)
    * FIX: Making "action" context link unclickable during handling actions / confirms

    BI:
    * Use Ajax to delay rendering of invisible parts of the tree (this
      saves lots of HTML code)

    WATO:
    * Added hr_mem check to the memory checkgroup to make it configurable in WATO
    * Make page_header configurable in global settings
    * FIX: Fixed some typos in ldap error messages
    * FIX: Fixed problem on user profile page when no alias set for a user
    * FIX: list valuespecs could not be extended after once saving
    * FIX: fix title of foldable areas contained in list valuespecs
    * FIX: Fixed bug where pending log was not removed in multisite setup
    * FIX: Fixed generation of auth.php (Needed for NagVis Multisite Authorisation)
    * FIX: Fixed missing general.* permissions in auth.php on slave sites in 
      case of distributed WATO setups
    * Added oracle_tablespaces configuration to the application checkgroup
    * FIX: Fixed synchronisation of mkeventd configs in distributed WATO setups
    * FIX: "Sync & Restart" did not perform restart in distributed WATO setups
    * FIX: Fixed exception in editing code of ldap group to rule plugin
    * FIX: Don't execute ldap sync while performing actions on users page

    Event Console:
    * Added UNIX socket for sending events to the EC
    * Speed up rule matches in some special cases by factor of 100 and more
    * Init-Script: Improved handling of stale pidfiles
    * Init-Script: Detecting and reporting already running processes
    * WATO: Added hook to make the mkeventd reload in distributed WATO setups
      during "activate changes" process
    * Added hook mkeventd-activate-changes to add custom actions to the mkeventd
      "activate changes" GUI function
    * FIX: When a single rule matching raises an exception, the line is now
      matched agains the following rules instead of being skipped. The
      exception is logged to mkeventd.log

1.2.1i5:
    Core:
    * Improved handling of CTRL+C (SIGINT) to terminate long runnining tasks 
      (e.g.  inventory of SNMP hosts)
    * FIX: PING services on clusters are treated like the host check of clusters
    * cmk --notify: new environment variable NOTIFY_WHAT which has HOST or SERVICE as value
    * cmk --notify: removing service related envvars in case of host notifications
    * cmk --notify: added test code to help developing nitofication plugins.
      Can be called with "cmk --notify fake-service debug" for example

    Checks & Agents:
    * Linux Agent, diskstat: Now supporting /dev/emcpower* devices (Thanks to Claas Rockmann-Buchterkirche)
    * FIX: winperf_processor: Showing 0% on "cmk -nv" now instead of 100%
    * FIX: win_dhcp_pools: removed faulty output on non-german windows 2003 servers 
           with no dhcp server installed (Thanks to Mathias Decker)
    * Add: fileinfo is now supported by the solaris agent. Thanks to Daniel Roettgermann
    * Logwatch: unknown eventlog level ('u') from windows agent treated as warning
    * FIX: logwatch_ec: Added state undefined as priority
    * Add: New Check for Raritan EMX Devices
    * Add: mailman_lists - New check to gather statistics of mailman mailinglists
    * FIX: megaraid_bbu - Handle missing charge information (ignoring them)
    * FIX: myssql_tablespaces - fix PNP graph (thanks to Christian Zock)
    * kernel.util: add "Average" information to PNP graph
    * Windows Agent: Fix startup crash on adding a logfiles pattern, but no logfile specified
    * Windows Agent: check_mk.example.ini: commented logfiles section

    Multisite:
    * FIX: Fixed rendering of dashboard globes in opera
    * When having row selections enabled and no selected and performing
      actions an error message is displayed instead of performing the action on
      all rows
    * Storing row selections in user files, cleaned up row selection 
      handling to single files. Cleaned up GET/POST mixups in confirm dialogs
    * Add: New user_options to limit seen nagios objects even the role is set to see all
    * Fix: On site configaration changes, only relevant sites are marked as dirty
    * Fix: Distributed setup: Correct cleanup of pending changes logfile after "Activate changes"
    * FIX: LDAP: Fixed problem with special chars in LDAP queries when having
    contactgroup sync plugin enabled
    * FIX: LDAP: OpenLDAP - Changed default filter for users
    * FIX: LDAP: OpenLDAP - Using uniqueMember instead of member when searching for groups of a user
    * FIX: LDAP: Fixed encoding problem of ldap retrieved usernames
    * LDAP: Role sync plugin validates the given group DNs with the group base dn now
    * LDAP: Using roles defined in default user profile in role sync plugin processing
    * LDAP: Improved error handling in case of misconfigurations
    * LDAP: Reduced number of ldap querys during a single page request / sync process
    * LDAP: Implemnted some kind of debug logging for LDAP communication
    * FIX: Re-added an empty file as auth.py (wato plugin) to prevent problems during update 

    WATO:
    * CPU load ruleset does now accept float values
    * Added valuespec for cisco_mem check to configure thresholds via WATO
    * FIX: Fixed displaying of tag selections when creating a rule in the ruleeditor
    * FIX: Rulesets are always cloned in the same folder
    * Flexibile notifications: removed "debug notification" script from GUI (you can make it
      executable to be choosable again)
    * Flexibile notifications: added plain mail notification which uses the
      mail templates from global settings dialog

    BI:
    * Added FOREACH_SERVICE capability to leaf nodes
    * Add: Bi views now support debug of livestatus queries

1.2.1i4:
    Core:
    * Better exception handling when executing "Check_MK"-Check. Printing python
      exception to status output and traceback to long output now.
    * Added HOSTTAGS to notification macros which contains all Check_MK-Tags
      separated by spaces
    * Output better error message in case of old inventory function
    * Do object cache precompile for monitoring core on cmk -R/-O
    * Avoid duplicate verification of monitoring config on cmk -R/-O
    * FIX: Parameter --cleanup-autochecks (long for -u) works now like suggested in help
    * FIX: Added error handling when trying to --restore with a non existant file

    Notifications:
    * Fix flexible notifications on non-OMD systems
    
    Checks & Agents:
    * Linux Agent, mk_postgres: Supporting pgsql and postgres as user
    * Linux Agent, mk_postgres: Fixed database stats query to be compatible
      with more versions of postgres
    * apache_status: Modified to be usable on python < 2.6 (eg RHEL 5.x)
    * apache_status: Fixed handling of PIDs with more than 4 numbers
    * Add: New Check for Rittal CMC PSM-M devices
    * Smart plugin: Only use relevant numbers of serial
    * Add: ibm_xraid_pdisks - new check for agentless monitoring of disks on IBM SystemX servers.
    * Add: hp_proliant_da_cntlr check for disk controllers in HP Proliant servers
    * Add: Check to monitor Storage System Drive Box Groups attached to HP servers
    * Add: check to monitor the summary status of HP EML tape libraries
    * Add: apc_rackpdu_status - monitor the power consumption on APC rack PDUs
    * Add: sym_brightmail_queues - monitor the queue levels on Symantec Brightmail mail scanners.
    * Add: plesk_domains - List domains configured in plesk installations
    * Add: plesk_backups - Monitor backup spaces configured for domains in plesk
    * Add: mysql_connections - Monitor number of parallel connections to mysql daemon
    * Add: flexible notifcations: filter by hostname
    * New script multisite_to_mrpe for exporting services from a remote system
    * FIX: postgres_sessions: handle case of no active/no idle sessions
    * FIX: correct backslash representation of windows logwatch files
    * FIX: postgres_sessions: handle case of no active/no idle sessions
    * FIX: zfsget: fix exception on snapshot volumes (where available is '-')
    * FIX: zfsget: handle passed-through filesystems (need agent update)
    * FIX: loading notification scripts in local directory for real
    * FIX: oracle_version: return valid check result in case of missing agent info
    * FIX: apache_status: fixed bug with missing 'url', wrote man page
    * FIX: fixed missing localisation in check_parameteres.py 
    * FIX: userdb/ldap.py: fixed invalid call site.getsitepackages() for python 2.6
    * FIX: zpool_status: fixed crash when spare devices were available
    * FIX: hr_fs: handle negative values in order to larger disks (thanks to Christof Musik)
    * FIX: mssql_backup: Fixed wrong calculation of backup age in seconds


    Multisite:
    * Implemented LDAP integration of Multisite. You can now authenticate your
      users using the form based authentication with LDAP. It is also possible
      to synchronize some attributes like mail addresses, names and roles from
      LDAP into multisite.
    * Restructured cookie auth cookies (all auth cookies will be invalid
      after update -> all users have to login again)
    * Modularized login and cookie validation
    * Logwatch: Added buttons to acknowledge all logs of all hosts or really
      all logs which currently have a problem
    * Check reschedule icon now works on services containing an \
    * Now showing correct representation of SI unit kilo ( k )
    * if perfometer now differs between byte and bit output
    * Use pprint when writing global settings (makes files more readable)
    * New script for settings/removing downtimes: doc/treasures/downtime
    * New option when setting host downtimes for also including child hosts
    * Option dials (refresh, number of columns) now turnable by mouse wheel
    * Views: Commands/Checkboxes buttons are now activated dynamically (depending on data displayed)
    * FIX: warn / crit levels in if-check when using "bit" as unit
    * FIX: Fixed changing own password when notifications are disabled
    * FIX: On page reload, now updating the row field in the headline
    * FIX: ListOfStrings Fields now correctly autoappend on focus
    * FIX: Reloading of sidebar after activate changes
    * FIX: Main Frame without sidebar: reload after activate changes
    * FIX: output_format json: handle newlines correctly
    * FIX: handle ldap logins with ',' in distinguished name
    * FIX: quote HTML variable names, fixes potential JS injection
    * FIX: Sidebar not raising exceptions on configured but not available snapins
    * FIX: Quicksearch: Fixed Up/Down arrow handling in chrome
    * FIX: Speedometer: Terminating data updates when snapin is removed from sidebar
    * FIX: Views: toggling forms does not disable the checkbox button anymore
    * FIX: Dashboard: Fixed wrong display options in links after data reloads
    * FIX: Fixed "remove all downtimes" button in views when no downtimes to be deleted 
    * FIX: Services in hosttables now use the service name as header (if no custom title set)
    * New filter for host_contact and service_contact
    
    WATO:
    * Add: Creating a new rule immediately opens its edit formular
    * The rules formular now uses POST as transaction method
    * Modularized the authentication and user management code
    * Default config: add contact group 'all' and put all hosts into it
    * Reverse order of Condition, Value and General options in rule editor
    * Allowing "%" and "+" in mail prefixes of contacts now
    * FIX: Fixed generated manual check definitions for checks without items
      like ntp_time and tcp_conn_stats
    * FIX: Persisting changing of folder titles when only the title has changed
    * FIX: Fixed rendering bug after folder editing

    Event Console:
    * Replication slave can now copy rules from master into local configuration
      via a new button in WATO.
    * Speedup access to event history by earlier filtering and prefiltering with grep
    * New builtin syslog server! Please refer to online docu for details.
    * Icon to events of host links to view that has context button to host
    * FIX: remove event pipe on program shutdown, prevents syslog freeze
    * FIX: hostnames in livestatus query now being utf8 encoded
    * FIX: fixed a nastiness when reading from local pipe
    * FIX: fix exception in rules that use facility local7
    * FIX: fix event icon in case of using TCP access to EC
    * FIX: Allowing ":" in application field (e.g. needed for windows logfiles)
    * FIX: fix bug in Filter "Hostname/IP-Address of original event"

    Livestatus:
    * FIX: Changed logging output "Time to process request" to be debug output

1.2.1i3:
    Core:
    * added HOST/SERVICEPROBLEMID to notification macros
    * New configuration check_periods for limiting execution of
      Check_MK checks to a certain time period.

    Checks & Agents:
    * Windows agent: persist offsets for logfile monitoring

    Notifications:
    * fix two errors in code that broke some service notifications

    Event Console:
    * New performance counter for client request processing time
    * FIX: fixed bug in rule optimizer with ranges of syslog priorities

    WATO:
    * Cloning of contact/host/service groups (without members)

    Checks & Agents:
    * logwatch: Fixed confusion with ignore/ok states of log messages
    * AIX Agent: now possible to specify -d flag. Please test :)

1.2.1i2:
    Core:
    * Improved validation of inventory data reported by checks
    * Added -d option to precompiled checks to enable debug mode
    * doc/treasures: added script for printing RRD statistics

    Notifications:
    * New system of custom notification, with WATO support

    Event Console:
    * Moved source of Event Console into Check_MK project 
    * New button for resetting all rule hits counters
    * When saving a rule then its hits counter is always reset
    * New feature of hiding certain actions from the commands in the status GUI
    * FIX: rule simulator ("Try out") now handles cancelling rules correctly
    * New global option for enabling log entries for rule hits (debugging)
    * New icon linking to event views for the event services
    * check_mkevents outputs last worst line in service output
    * Max. number of queued connections on status sockets is configurable now
    * check_mkevents: new option -a for ignoring acknowledged events
    * New sub-permissions for changing comment and contact while updating an event
    * New button for generating test events directly via WATO
    * Allow Event Console to replicate from another (master) console for
      fast failover.
    * Allow event expiration also on acknowledged events (configurable)

    Multisite:
    * Enable automation login with _username= and _secret=, while
      _secret is the content of var/check_mk/web/$USER/automation.secret
    * FIX: Fixed releasing of locks and livestatus connections when logging out
    * FIX: Fixed login/login confusions with index page caching
    * FIX: Speed-o-meter: Fixed calculation of Check_MK passive check invervals
    * Removed focus of "Full name" attribute on editing a contact
    * Quicksearch: Convert search text to regex when accessing livestatus
    * FIX: WATO Folder filter not available when WATO disabled
    * WATO Folder Filter no longer available in single host views
    * Added new painters "Service check command expanded" and
      "Host check command expanded"
    * FIX: Corrected garbled description for sorter "Service Performance data" 
    * Dashboard globes can now be filtered by host_contact_group/service_contact_group
    * Dashboard "iframe" attribute can now be rendered dynamically using the
      "iframefunc" attribute in the dashlet declaration
    * Dashboard header can now be hidden by setting "title" to None
    * Better error handling in PNP-Graph hover menus in case of invalid responses

    Livestatus:
    * Added new table statehist, used for SLA queries
    * Added new column check_command_expanded in table hosts
    * Added new column check_command_expanded in table services
    * New columns livestatus_threads, livestatus_{active,queued}_connections

    BI:
    * Added missing localizations
    * Added option bi_precompile_on_demand to split compilations of
      the aggregations in several fragments. If possible only the needed
      aggregations are compiled to reduce the time a user has to wait for
      BI based view. This optimizes BI related views which display
      information for a specific list of hosts or aggregation groups.
    * Added new config option bi_compile_log to collect statistics about
      aggregation compilations
    * Aggregations can now be part of more than one aggregation group
      (just configure a list of group names instead of a group name string)
    * Correct representation of (!), (!!) and (?) markers in check output
    * Corrected representation of assumed state in box layout
    * Feature: Using parameters for hosttags

    WATO:
    * Added progress indicator in single site WATO "Activate Changes"
    * Users & Contacts: Case-insensitive sorting of 'Full name' column
    * ntp/ntp.time parameters are now configurable via WATO
    * FIX: Implemented basic non HTTP 200 status code response handling in interactive
           progress dialogs (e.g. bulk inventory mode)
    * FIX: Fixed editing of icon_image rules
    * Added support of locked hosts and folders ( created by CMDB )
    * Logwatch: logwatch agents/plugins now with ok pattern support 
    * Valuespec: Alternative Value Spec now shows helptext of its elements
    * Valuespec: DropdownChoice, fixed exception on validate_datatype

    Checks & Agents:
    * New check mssql_counters.locks: Monitors locking related information of
      MSSQL tablespaces
    * Check_MK service is now able to output additional performance data
      user_time, system_time, children_user_time, children_system time
    * windows_updates agent plugin: Fetching data in background mode, caching
      update information for 30 minutes
    * Windows agent: output ullTotalVirtual and ullAvailVirtual (not yet
      being used by check)
    * Solaris agent: add <<<uptime>>> section (thanks to Daniel Roettgermann)
    * Added new WATO configurable option inventory_services_rules for the
      windows services inventory check
    * Added new WATO configurable option inventory_processes_rules for the
      ps and ps.perf inventory
    * FIX: mssql_counters checks now really only inventorize percentage based
      counters if a base value is set
    * win_dhcp_pools: do not inventorize empty pools any more. You can switch
      back to old behaviour with win_dhcp_pools_inventorize_empty = True
    * Added new Check for Eaton UPS Devices
    * zfsget: new check for monitoring ZFS disk usage for Linux, Solaris, FreeBSD
      (you need to update your agent as well)
    * Added new Checks for Gude PDU Units
    * logwatch: Working around confusion with OK/Ignore handling in logwatch_rules
    * logwatch_ec: Added new subcheck to forward all incoming logwatch messages
      to the event console. With this check you can use the Event Console 
      mechanisms and GUIs instead of the classic logwatch GUI. It can be 
      enabled on "Global Settings" page in WATO for your whole installation.
      After enabling it you need to reinventorize your hosts.
    * Windows Update Check: Now with caching, Thanks to Phil Randal and Patrick Schlüter
    * Windows Check_MK Agent: Now able to parse textfiles for logwatch output
    * Added new Checks sni_octopuse_cpu, sni_octopuse_status, sni_octopuse_trunks: These
      allow monitoring Siemens HiPath 3000/5000 series PBX.
    * if-checks now support "bit" as measurement unit
    * winperf_phydisk: monitor average queue length for read/write

1.2.0p5:
    Checks & Agents:
    * FIX: windows agent: fixed possible crash in eventlog section

    BI:
    * FIX: fixed bug in aggregation count (thanks Neil) 

1.2.0p4:
    WATO:
    * FIX: fixed detection of existing groups when creating new groups
    * FIX: allow email addresses like test@test.test-test.com
    * FIX: Fixed Password saving problem in user settings

    Checks & Agents:
    * FIX: postgres_sessions: handle case of no active/no idle sessions
    * FIX: winperf_processor: handle parameters "None" (as WATO creates)
    * FIX: mssql_counters: remove debug output, fix bytes output
    * FIX: mssql_tablespaces: gracefully handle garbled agent output

    Multisite:
    * FIX: performeter_temparature now returns unicode string, because of °C
    * FIX: output_format json in webservices now using " as quotes

    Livestatus:
    * FIX: fix two problems when reloading module in Icinga (thanks to Ronny Biering)

1.2.0p3:
    Mulitisite
    * Added "view" parameter to dashlet_pnpgraph webservice
    * FIX: BI: Assuming "OK" for hosts is now possible
    * FIX: Fixed error in makeuri() calls when no parameters in URL
    * FIX: Try out mode in view editor does not show context buttons anymore
    * FIX: WATO Folder filter not available when WATO disabled
    * FIX: WATO Folder Filter no longer available in single host views
    * FIX: Quicksearch converts search text to regex when accessing livestatus
    * FIX: Fixed "access denied" problem with multisite authorization in PNP/NagVis
           in new OMD sites which use the multisite authorization
    * FIX: Localize option for not OMD Environments

    WATO:
    * FIX: Users & Contacts uses case-insensitive sorting of 'Full name' column  
    * FIX: Removed focus of "Full name" attribute on editing a contact
    * FIX: fix layout bug in ValueSpec ListOfStrings (e.g. used in
           list of explicit host/services in rules)
    * FIX: fix inheritation of contactgroups from folder to hosts
    * FIX: fix sorting of users, fix lost user alias in some situations
    * FIX: Sites not using distritubed WATO now being skipped when determining
           the prefered peer
    * FIX: Updating internal variables after moving hosts correctly
      (fixes problems with hosts tree processed in hooks)

    BI:
    * FIX: Correct representation of (!), (!!) and (?) markers in check output

    Livestatus:
    * FIX: check_icmp: fixed calculation of remaining length of output buffer
    * FIX: check_icmp: removed possible buffer overflow on do_output_char()
    
    Livecheck:
    * FIX: fixed problem with long plugin output
    * FIX: added /0 termination to strings
    * FIX: changed check_type to be always active (0)
    * FIX: fix bug in assignment of livecheck helpers 
    * FIX: close inherited unused filedescriptors after fork()
    * FIX: kill process group of called plugin if timeout is reached
           -> preventing possible freeze of livecheck
    * FIX: correct escaping of character / in nagios checkresult file
    * FIX: fixed SIGSEGV on hosts without defined check_command
    * FIX: now providing correct output buffer size when calling check_icmp 

    Checks & Agents:
    * FIX: Linux mk_logwatch: iregex Parameter was never used
    * FIX: Windows agent: quote '%' in plugin output correctly
    * FIX: multipath check now handles '-' in "user friendly names"
    * New check mssql_counters.locks: Monitors locking related information of
      MSSQL tablespaces
    * FIX: mssql_counters checks now really only inventorize percentage based
      counters if a base value is set
    * windows_updates agent plugin: Fetching data in background mode, caching
      update information for 30 minutes
    * FIX: netapp_vfiler: fix inventory function (thanks to Falk Krentzlin)
    * FIX: netapp_cluster: fix inventory function
    * FIX: ps: avoid exception, when CPU% is missing (Zombies on Solaris)
    * FIX: win_dhcp_pools: fixed calculation of perc_free
    * FIX: mssql_counters: fixed wrong log size output

1.2.0p3:
    Multisite:
    * Added "view" parameter to dashlet_pnpgraph webservice

    WATO:
    * FIX: It is now possible to create clusters in empty folders
    * FIX: Fixed problem with complaining empty ListOf() valuespecs

    Livestatus:
    * FIX: comments_with_info in service table was always empty

1.2.1i1:
    Core:
    * Allow to add options to rules. Currently the options "disabled" and
      "comment" are allowed. Options are kept in an optional dict at the
      end of each rule.
    * parent scan: skip gateways that are reachable via PING
    * Allow subcheck to be in a separate file (e.g. foo.bar)
    * Contacts can now define *_notification_commands attributes which can now
      override the default notification command check-mk-notify
    * SNMP scan: fixed case where = was contained in SNMP info
    * check_imap_folder: new active check for searching for certain subjects
      in an IMAP folder
    * cmk -D shows multiple agent types e.g. when using SNMP and TCP on one host

    Checks & Agents:
    * New Checks for Siemens Blades (BX600)
    * New Checks for Fortigate Firewalls
    * Netapp Checks for CPU Util an FC Port throughput
    * FIX: megaraid_pdisks: handle case where no enclosure device exists
    * FIX: megaraid_bbu: handle the controller's learn cycle. No errors in that period.
    * mysql_capacity: cleaned up check, levels are in MB now
    * jolokia_info, jolokia_metrics: new rewritten checks for jolokia (formerly
      jmx4perl). You need the new plugin mk_jokokia for using them
    * added preliminary agent for OpenVMS (refer to agents/README.OpenVMS) 
    * vms_diskstat.df: new check file usage of OpenVMS disks
    * vms_users: new check for number of interactive sessions on OpenVMS
    * vms_cpu: new check for CPU utilization on OpenVMS
    * vms_if: new check for network interfaces on OpenVMS
    * vms_system.ios: new check for total direct/buffered IOs on OpenVMS
    * vms_system.procs: new check for number of processes on OpenVMS
    * vms_queuejobs: new check for monitoring current VMS queue jobs
    * FIX: mssql_backup: Fixed problems with datetime/timezone calculations
    * FIX: mssql agent: Added compatibility code for MSSQL 9
    * FIX: mssql agent: Fixed connection to default instances ("MSSQLSERVER")
    * FIX: mssql agent: Fixed check of databases with names starting with numbers
    * FIX: mssql agent: Fixed handling of databases with spaces in names
    * f5_bigip_temp: add performance data
    * added perf-o-meters for a lot of temperature checks
    * cmctc_lcp.*: added new checks for Rittal CMC-TC LCP
    * FIX: diskstat (linux): Don't inventorize check when data empty
    * Cisco: Added Check for mem an cpu util
    * New check for f5 bigip network interfaces
    * cmctc.temp: added parameters for warn/crit, use now WATO rule
      "Room temperature (external thermal sensors)"
    * cisco_asa_failover: New Check for clustered Cisco ASA Firewalls 
    * cbl_airlaser.status: New Check for CBL Airlaser IP1000 laser bridge.
    * cbl_airlaser.hardware: New Check for CBL Airlaser IP1000 laser bridge.
      Check monitors the status info and allows alerting based on temperature.
    * df, hr_fs, etc.: Filesystem checks now support grouping (pools)
      Please refer to the check manpage of df for details
    * FIX: windows agent: try to fix crash in event log handling
    * FreeBSD Agent: Added swapinfo call to mem section to make mem check work again
    * windows_multipath: Added the missing check for multipath.vbs (Please test)
    * carel_uniflair_cooling: new check for monitoring datacenter air conditioning by "CAREL"
    * Added Agent for OpenBSD
    * Added Checks for UPS devices
    * cisco_hsrp: New Check for monitoring HSRP groups on Cisco Routers. (SMIv2 version)
    * zypper: new check and plugin mk_zypper for checking zypper updates.
    * aironet_clients: Added support for further Cisco WLAN APs (Thanks to Stefan Eriksson for OIDs)
    * aironet_errors: Added support for further Cisco WLAN APs
    * apache_status: New check to monitor apache servers which have the status-module enabled.
      This check needs the linux agent plugin "apache_status" installed on the target host.

    WATO:
    * Added permission to control the "clone host" feature in WATO
    * Added new role/permission matrix page in WATO to compare
      permissions of roles
    * FIX: remove line about number of rules in rule set overview
      (that garbled the logical layout)
    * Rules now have an optional comment and an URL for linking to 
      documntation
    * Rule now can be disabled without deleting them.
    * Added new hook "sites-saved"
    * Allow @ in user names (needed for some Kerberos setups)
    * Implemented new option in WATO attributes: editable
      When set to False the attribute can only be changed during creation
      of a new object. When editing an object this attribute is only displayed.
    * new: search for rules in "Host & Service Configuration"
    * parent scan: new option "ping probes", that allows skipping 
      unreachable gateways.
    * User managament: Added fields for editing host/service notification commands
    * Added new active check configuration for check_smtp
    * Improved visualization of ruleset lists/dictionaries
    * Encoding special chars in RegExp valuespec (e.g. logwatch patterns)
    * Added check_interval and retry_interval rules for host checks
    * Removed wmic_process rule from "inventory services" as the check does not support inventory
    * Made more rulegroup titles localizable
    * FIX: Fixed localization of default permissions
    * FIX: Removed double collect_hosts() call in activate changes hook
    * FIX: Fixed double hook execution when using localized multisite
    * FIX: User list shows names of contactgroups when no alias given
    * FIX: Reflecting alternative mode of check_http (check ssl certificate
    age) in WATO rule editor
    * FIX: Fixed monitoring of slave hosts in master site in case of special
      distributed wato configurations
    * FIX: Remove also user settings and event console rule on factory reset
    * FIX: complex list widgets (ListOf) failed back to old value when
           complaining
    * FIX: complex list widgets (ListOf) lost remaining entries after deleting one
    * FIX: Fixed error in printer_supply valuespec which lead to an exception
           when defining host/service specific rules
    * FIX: Fixed button url icon in docu-url link

    BI:
    * Great speed up of rule compilation in large environments

    Multisite:
    * Added css class="dashboard_<name>" to the dashboard div for easier
    customization of the dashboard style of a special dashboard
    * Dashboard: Param wato_folder="" means WATO root folder, use it and also
      display the title of this folder
    * Sidebar: Sorting aggregation groups in BI snapin now
    * Sidebar: Sorting sites in master control snapin case insensitive
    * Added some missing localizations (error messages, view editor)
    * Introducted multisite config option hide_languages to remove available
      languages from the multisite selection dialogs. To hide the builtin
      english language simply add None to the list of hidden languages.
    * FIX: fixed localization of general permissions
    * FIX: show multisite warning messages even after page reload
    * FIX: fix bug in Age ValueSpec: days had been ignored
    * FIX: fixed bug showing only sidebar after re-login in multisite
    * FIX: fixed logwatch loosing the master_url parameter in distributed setups
    * FIX: Fixed doubled var "site" in view editor (site and siteopt filter)
    * FIX: Don't crash on requests without User-Agent HTTP header
    * Downtimes: new conveniance function for downtime from now for ___ minutes.
      This is especially conveniant for scripting.
    * FIX: fixed layout of login dialog when showing up error messages
    * FIX: Fixed styling of wato quickaccess snapin preview
    * FIX: Made printer_supply perfometer a bit more robust against bad perfdata
    * FIX: Removed duplicate url parameters e.g. in dashboard (display_options)
    * FIX: Dashboard: If original request showed no "max rows"-message, the
           page rendered during reload does not show the message anymore
    * FIX: Fixed bug in alert statistics view (only last 1000 lines were
           processed for calculating the statistics)
    * FIX: Added missing downtime icon for comment view
    * FIX: Fixed handling of filter configuration in view editor where filters
           are using same variable names. Overlaping filters are now disabled
	   in the editor.
    * FIX: Totally hiding hidden filters from view editor now

    Livecheck:
    * FIX: Compile livecheck also if diet libc is missing

1.2.0p2:
    Core:
    * simulation_mode: legacy_checks, custom_checks and active_checks
      are replaced with dummy checks always being OK
    * FIX: Precisely define order of reading of configuration files. This
      fixes a WATO rule precedence problem

    Checks & Agents:
    * FIX: Fixed syntax errors in a bunch of man pages
    * if_lancom: silently ignore Point-To-Point interfaces
    * if_lancom: add SSID to logical WLAN interface names
    * Added a collection of MSSQL checks for monitoring MSSQL servers
      (backups, tablespaces, counters)
    * New check wut_webio_io: Monitor the IO input channels on W&T Web-IO 
      devices
    * nfsmounts: reclassify "Stale NFS handle" from WARN to CRIT
    * ORACLE agent/checks: better error handling. Let SQL errors get
      through into check output, output sections even if no database
      is running.
    * oracle_version: new check outputting the version of an ORACLE
      database - and using uncached direct SQL output.
    * ORACLE agent: fix handling of EXCLUDE, new variable ONLY_SIDS
      for explicitely listing SIDs to monitor
    * mk_logwatch on Linux: new options regex and iregex for file selection
    * remove obsolete ORACLE checks where no agent plugins where available
    * FIX: printer_supply: Fix problem on DELL printers with "S/N" in output
      (thanks to Sebastian Talmon)
    * FIX: winperf_phydisk: Fix typo (lead to WATO rule not being applied)
    * Windows agent: new [global] option crash_debug (see online docu)
    * AIX agent: new check for LVM volume status in rootvg.
    * PostgreSQL plugin: agent is now modified to work with PostgreSQL 
      versions newer than 8.1. (multiple reports, thanks!)

    Multisite:
    * Show number of rows and number of selected rows in header line
      (also for WATO hosts table)
    * FIX: fix problem in showing exceptions (due to help function)
    * FIX: fixed several localization problems in view/command processing
    * FIX: fixed duplicated settings in WATO when using localisation
    * FIX: fixed exception when refering to a language which does not exist
    * FIX: Removing all downtimes of a host/service is now possible again
    * FIX: The refresh time in footer is updated now when changing the value
    * FIX: view editor shows "(Mobile)" hint in view titles when linking to views

    WATO: 
    * Main menu of ruleeditor (Host & Service Parameters) now has
      a topic for "Used rules" - a short overview of all non-empty
      rulesets.
    * FIX: add missing context help to host details dialog
    * FIX: set new site dirty is host move due to change of
      folder attributes
    * FIX: fix exception on unknown value in DropdownChoice
    * FIX: add service specification to ruleset Delay service notifications
    * FIX: fixed problem with disabled sites in WATO
    * FIX: massive speedup when changing roles/users and activing changes
      (especially when you have a larger number of users and folders)
    * Add variable CONTACTPAGER to allowed macros in notifications
    * FIX: fixed default setting if "Hide names of configuration variables"
      in WATO
    * FIX: ListOfString Textboxes (e.g. parents of folders) do now extend in IE
    * FIX: fixed duplicated sections of permissions in rule editor

    BI:
    * New iterators FOREACH_CHILD and FOREACH_PARENT
    * FIX: fix handling of FOREACH_ in leaf nodes (remove hard coded
      $HOST$, replace with $1$, $2$, ..., apply argument substitution)
    * New logical datatable for aggregations that have the same name
      as a host. Converted view "BI Boxes" to this new table. This allows
      for Host-Aggregations containing data of other hosts as well.
    * count_ok: allow percentages, e.g. "count_ok!70%!50%"

1.2.0p1:
    Core:
    * Added macros $DATE$, $SHORTDATETIME$ and $LONGDATETIME$' to
      notification macros

    Checks & Agents:
    * FIX: diskstat: handle output 'No Devices Found' - avoiding exception
    * 3ware_units: Following states now lead to WARNING state instead of
      CRITICAL: "VERIFY-PAUSED", "VERIFYING", "REBUILDING"
    * New checks tsm_stagingpools, tsm_drive and tsm_storagepools
      Linux/UNIX
    * hpux_fchba: new check for monitoring FibreChannel HBAs und HP-UX

    Multisite:
    * FIX: fix severe exception in all views on older Python versions
      (like RedHat 5.5).

    WATO:
    * FIX: fix order of rule execution: subfolders now take precedence
      as they should.

1.2.0:
    Setup:
    * FIX: fix building of RPM packages (due to mk_mysql, mk_postgres)

    Core:
    * FIX: fix error message in case of duplicate custom check

    WATO:
    * FIX: add missing icon on cluster hosts to WATO in Multisite views
    * FIX: fix search field in host table if more than 10 hosts are shown
    * FIX: fix bulk edit and form properties (visibility of attributes was broken)
    * FIX: fix negating hosts in rule editor

    Checks & Agents: 
    * fileinfo: added this check to Linux agent. Simply put your
      file patterns into /etc/check_mk/fileinfo.cfg for configuration.
    * mysql.sessions: New check for MySQL sessions (need new plugin mk_mysql)
    * mysql.innodb_io: New check for Disk-IO of InnoDB
    * mysql_capacity: New check for used/free capacity of MySQL databases
    * postgres_sessions: New check for PostgreSQL number of sessions
    * postgres_stat_database: New check for PostgreSQL database statistics
    * postgres_stat_database.size: New check for PostgreSQL database size
    * FIX: hpux_if: convert_to_hex was missing on non-SNMP-hosts -replace
      with inline implementation
    * tcp_conn_stats: handle state BOUND (found on Solaris)
    * diskstat: support for checking latency, LVM and VxVM on Linux (needs 
      updated agent)
    * avoid duplicate checks cisco_temp_perf and cisco_sensor_temp

1.2.0b6:
    Multisite:
    * FIX: Fixed layout of some dropdown fields in view filters
    * Make heading in each page clickable -> reload page
    * FIX: Edit view: couldn't edit filter settings
    * FIX: Fixed styling of links in multisite context help
    * FIX: Fixed "select all" button for IE
    * FIX: Context links added by hooks are now hidden by the display
           option "B" again
    * FIX: preselected "refresh" option did not reflect view settings
           but was simply the first available option - usually 30.
    * FIX: fixed exception with custom views created by normal users

    WATO:
    * FIX: Fixed "select all" button in hosts & folders for IE
    * Optically mark modified variables in global settings
    * Swapped icons for rule match and previous rule match (makes for sense)

    Core:
    * FIX: Fixed "make_utf is not defined" error when having custom
           timeperiods defined in WATO

    Checks & Agents: 
    * MacOS X: Agent for MacOS (Thanks to Christian Zigotzky)
    * AIX: New check aix_multipath: Supports checking native AIX multipathing from AIX 5.2 onward
    * Solaris: New check solaris_multipath: Supports checking native Solaris multipath from Solaris10 and up.
    * Solaris: The ZFS Zpool status check now looks more closely at the reported messages. (It's also tested to work on Linux now)

1.2.0b5:
    Core:
    * FIX: handle UTF-8 encoded binary strings correctly (e.g. in host alias)
    * FIX: fix configuration of passive checks via custom_checks
    * Added NOTIFICATIONTYPE to host/service mail bodies

    WATO:
    * Site management: "disabled" only applies to Livestatus now
    * FIX: fix folding problems with dependent host tags
    * FIX: Detecting duplicate tag ids between regular tags and auxtags
    * FIX: Fixed layout problem of "new special rule" button in rule editor
    * FIX: Fixed layout problem on "activate changes" page
    * FIX: Added check if contacts belong to contactgroup before contactgroup deletion
    * FIX: fix site configuration for local site in Multisite environments
    * FIX: "(no not monitor)" setting in distributed WATO now works
    * FIX: Site management: replication setting was lost after re-editing
    * FIX: fixed problems after changing D/WATO-configuration
    * FIX: D/WATO: mark site dirty after host deletion
    * FIX: D/WATO: replicate auth.secret, so that login on one site also
           is valid on the replication slaves
    * FIX: implement locking in order to prevent data corruption on
           concurrent changes
    * FIX: Fixed handling of validation errors in cascading dropdown fields
    * FIX: fix cloning of users
    * Keep track of changes made by other users before activating changes,
      let user confirm this, new permission can be used to prevent a user
      from activating foreign changes.
    * FIX: Allowing german umlauts in users mail addresses
    * Allow list of aux tags to be missing in host tag definitions. This
      makes migration from older version easier.
    * FIX: user management modules can now deal with empty lines in htpasswd
    * FIX: Fixed js error on hostlist page with search form

    Multisite:
    * New display type 'boxes-omit-root' for BI views
    * Hostgroup view BI Boxes omits the root level
    * Finalized layout if view options and commands/filters/painteroptions.
    * Broken plugins prevent plugin caching now
    * FIX: remove refresh button from dashboard.
    * FIX: remove use of old option defaults.checkmk_web_uri
    * FIX: fixed outgoing bandwidth in fc port perfometer
    * FIX: remove nasty JS error in sidebar
    * FIX: fix folding in custom links (directories would not open)
    * FIX: animation of rotation treeangle in trees works again
    * FIX: Logwatch: Changed font color back to black
    * FIX: show toggle button for checkboxes in deactivated state
    * FIX: fix repeated stacked refresh when toggling columns
    * FIX: disable checkbox button in non-checkboxable layouts
    * FIX: fix table layout for views (gaps where missing sometimes)
    * FIX: Fixed sorting views by perfdata values which contain floats
    * FIX: fix sometimes-broken sizing of sidebar and dashboard on Chrome
    * FIX: fix dashboard layout on iPad
    * FIX: Fixed styling issues of sidebar in IE7
    * FIX: fix problem where filter settings (of checkboxes) are not effective
           when it comes to executing commands
    * FIX: Fixed styling issues of view filters with dropdown fields
    * FIX: multisite login can now deal with empty lines in htpasswd
    * FIX: Fixed a bunch of js/css errors

    Mobile:
    * FIX: Fixed logtime filter settings in all mobile views
    * FIX: fix some layout problems

    BI:
    * New aggregation function count_ok, that counts the number
      of nodes in state OK.
    * FIX: Removed debug output int count_ok aggregation

    Checks & Agents:
    * Linux: Modified cluster section to allow pacemaker/corosync clusters without heartbeat
    * AIX: convert NIC check to lnx_if (now being compatible with if/if64)
    * AIX: new check for CPU utilization (using section lparstat_aix)
    * ntp checks: Changed default value of time offsets to be 200ms (WARN) / 500ms (CRIT)
    * aironet_{errors,clients}: detect new kinds of devices (Thanks to Tiago Sousa)
    * check_http, check_tcp: allow to omit -I and use dynamic DNS name instead

1.2.0b4:
    Core:
    * New configuration variable snmp_timing, allowing to 
      configure timeout and retries for SNMP requests (also via WATO)
    * New configuration variable custom_checks. This is mainly for
      WATO but also usable in main.mk It's a variant of legacy_checks that
      automatically creates the required "define command" sections.

    WATO:
    * ps and ps.perf configurable via WATO now (without inventory)
    * New layout of main menu and a couple of other similar menus
    * New layout of ruleset overviews
    * Hide check_mk variable names per default now (change via global settings)
    * New layout of global settings
    * Folder layout: show contact groups of folder
    * Folder movement: always show complete path to target folder
    * Sidebar snapin: show pending changes
    * New rule for configuring custom_checks - allowing to run arbitrary
      active checks even if not yet formalized (like HTTP and TCP)
    * Added automation_commands to make automations pluginable
    * New layout and new internal implementation of input forms
    * New layout for view overview and view editor
    * Split up host search in two distinct pages
    * Use dynamic items in rule editor for hosts and items (making use
      of ListOfStrings())
    * FIX: audit log was not shown if no entry for today existed
    * FIX: fix parent scan on single site installations
    * FIX: fix folder visibility permission handling
    * FIX: honor folder-permissions when creating, deleting 
           and modifiying rules
    * FIX: detect non-local site even if unix: is being used
    * FIX: better error message if not logged into site during 
           action that needs remote access
    * FIX: send automation data via POST not GET. This fixes inventory
           on hosts with more than 500 services.
    * FIX: make config options directly active after resetting them
           to their defaults (didn't work for start_url, etc.
    * FIX: Fixed editing of ListOf in valuespec editors (e.g. used in logwatch
    pattern editor)
    * FIX: Reimplemented correct behaviour of the logwatch pattern "ignore"
    state which is used to drop the matching log lines

    Multisite:
    * FIX: fixed filter of recent event views (4 hours didn't catch)
    * FIX: convert more buttons to new graphical style
    * FIX: Logwatch handles logs with only OK lines in it correctly in logfile list views
    * FIX: Fixed syntax error in "Single-Host Problems" view definition
    * New help button at top right of each page now toggles help texts
    * Snapin Custom Links allows to specify HTTP link target
    * Redesign of bar with Display/Filter/Commands/X/1,2,3,4,6,8/30,60,90/Edit

    Mobile GUI:
    * FIX: commands can be executed again
    * FIX: fixed styling of buttons

    Checks & Agents:
    * FIX: Logwatch: fixed missing linebreak during reclassifing lines of logfiles
    * FIX: Logwatch: Logwatch services in rules configured using WATO must be
      given as item, not as whole service name
    * New active check via WATO: check_ldap
    * printer_alerts: new configuration variable printer_alerts_text_map. Make
      'Energiesparen' on Brother printers an OK state.
    * services: This check can now be parameterized in a way that it warn if
      a certain service is running. WATO formalization is available.

    BI:
    * FIX: make rotating folding arrows black (white was not visible)
    * Display format 'boxes' now in all BI views available
    * Display format 'boxes' now persists folding state

1.2.0b3:
    Core:
    * FIX: fixed SNMP info declaration in checks: could be garbled
      up in rare cases
    * avoid duplicate parents definition, when using 'parents' and
      extra_host_conf["parents"] at the same time. The later one has
      precedence.

    Multisite:
    * Logwatch: Colorizing OK state blocks correctly
    * FIX: allow web plugins to be byte compiled (*.pyc). Those
      are preferred over *.py if existing
    * View Editor: Fixed jump to top of the page after moving painters during
      editing views
    * FIX: Fixed login redirection problem after relogging
    * Filter for times now accept ranges (from ... until)
    * New view setting for page header: repeat. This repeats the
      column headers every 20'th row.
    * FIX: Fixed problem with new eval/pickle
    * FIX: Fixed commands in host/service search views

    Checks & Agents:
    * FIX: Made logwatch parsing mechanism a little more robust
      (Had problems with emtpy sections from windows agent)
    * FIX: brocade_fcport: Configuration of portsates now possible  
    * if_lancom: special version for if64 for LANCOM devices (uses
      ifName instead of ifDescr)


    WATO:
    * Reimplemented folder listing in host/folders module
    * Redesigned the breadcrumb navigation
    * Global settings: make boolean switches directly togglable
    * New button "Recursive Inventory" on folder: Allows to do
      a recursive inventory over all hosts. Also allows to selectively
      retry only hosts that have failed in a previous inventory.
    * You can configure parents now (via a host attribute, no rules are
      neccessary).
    * You can now do an automated scan for parents and layer 3 (IP)
    * You can configure active checks (check_tcp, ...) via WATO now
    * FIX: fix page header after confirmation dialogs
    * FIX: Fixed umlaut problem in host aliases and ip addresses created by WATO
    * FIX: Fixed exception caused by validation problems during editing tags in WATO
    * FIX: create sample config only if both rules.mk and hosttags.mk are missing
    * FIX: do not loose host tags when both using WATO-configured and 
      manual ones (via multisite.mk)
    * Timeperiods: Make list of exceptions dynamic, not fixed to 10 entries
    * Timeperiods: Configure exclusion of other timeperiods
    * Configuration of notification_delay and notification_interval

1.2.0b2:
    Core:
    * FIX: Cluster host checks were UNKNOWN all the time
    * FIX: reset counter in case of (broken) future time
    * FIX: Automation try-inventory: Fixed problem on where checks which
      produce equal service descriptions could lead to invalid inventory
      results on cluster hosts.
    * FIX: do not create contacts if they won't be assigned to any host
      or service. Do *not* assign to dummy catch-all group "check_mk".

    WATO:
    * Added new permission "move hosts" to allow/deny moving of hosts in WATO
    * Also write out contact definitions for users without contactgroups to
      have the mail addresses and other notification options persisted
    * FIX: deletion of automation accounts now works
    * FIX: Disabling notifications for users does work now
    * New main overview for rule editor
    * New multisite.mk option wato_hide_varnames for hiding Check_MK 
      configuration variable names from the user
    * New module "Logwatch Pattern Analyzer" to verify logwatch rules
    * Added new variable logwatch_rules which can also be managed through the
      WATO ruleset editor (Host/Service Parameters > Parameters and rules for
      inventorized checks > Various applications > Logwatch Patterns)
    * Users & Contacts: Added new option wato_hidden_users which holds a list
      of userids to hide the listed users from the WATO user management GUI.
    * WATO API: Added new method rewrite_configuration to trigger a rewrite of
      all host related wato configuration files to distribute changed tags
    * Added new internal hook pre-activate-changes to execute custom
      code BEFORE Check_MK is called to restart Nagios
    * FIX: Only showing sudo hint message on sudo error message in automation
      command
    * FIX: Fixed js eror in IE7 on WATO host edit page
    * FIX: Using pickle instead of repr/eval when reading data structures from
      urls to prevent too big security issues
    * Rule editor: improve sorting of groups and rulesets
    * FIX: Escaping single quotes in strings when writing auth.php
    * FIX: Fix resorting of host tags (was bug in ListOf)

    Multisite
    * Added config option default_ts_format to configure default timestamp
      output format in multisite
    * Layout and design update
    * Quicksearch: display site name if more than one different site
      is present in the current search result list
    * FIX: Fixed encoding problem in "custom notification" message
    * New configuration parameter page_heading for the HTML page heads
      of the main frameset (%s will be replaced with OMD site name)
    * FIX: Fix problem where snapins where invisible
    * FIX: Fixed multisite timeout errors when nagios not running
    * Sidebar: some new layout improvements
    * Login page is not shown in framesets anymore (redirects framed page to
      full screen login page)
    * FIX: fix exception when disallowing changing display options
    * FIX: Automatically redirect from login page to target page when already
      logged in
    * FIX: Updating the dashboard header time when the dashlets refresh

    BI:
    * Added new painter "affected hosts (link to host page)" to show all
      host names with links to the "hosts" view
    * FIX: Fixed filtering of Single-Host Aggregations
    * New sorter for aggregation group
    * FIX: fix sorting of Single-Host Aggregations after group
    * Avoid duplicate rule incarnations when using FOREACH_*
    * BI Boxes: allow closing boxes (not yet persisted)
    * New filter for services (not) contained in any aggregate
    * Configure sorting for all BI views

    Checks & Agents:
    * FIX: snmp_uptime handles empty snmp information without exception
    * FIX: Oracle checks try to handle ORA-* errors reported by the agent
      All oracle checks will return UNKNOWN when finding an ORA-* message
    * FIX: filesystem levels set via WATO didn't work, but do now
    * FIX: Group filters can handle groups without aliases now
    * nfsmounts: Added nfs4 support thanks to Thorsten Hintemann
    * megaraid_pdisks megaraid_ldisks: Support for Windows.  Thanks to Josef Hack

1.2.0b1:
    Core, Setup, etc.:
    * new tool 'livedump' for dumping configuration and status
      information from one monitoring core and importing this
      into another.
    * Enable new check registration API (not yet used in checks)
    * FIX: fix handling of prefix-tag rules (+), needed for WATO
    * FIX: handle buggy SNMP devices with non-consecutive OIDS
      (such as BINTEC routers)
    * Check API allows a check to get node information
    * FIX: fix problem with check includes in subchecks
    * Option --checks now also applies to ad-hoc check (e.g.
      cmk --checks=mrpe,df -v somehost)
    * check_mk_templates.cfg: added s to notification options
      of host and service (= downtime alerts)

    WATO:
    * Hosttag-editor: allow reordering of tags
    * Create very basic sample configuration when using
      WATO the first time (three tag groups, two rules)
    * Much more checks are configurable via WATO now
    * Distributed WATO: Made all URL calls using curl now
    * FIX: fix bug in inventory in validate_datatype()
    * Better output in case of inventory error
    * FIX: fix bug in host_icon rule on non OMD
    * FIX: do not use isdisjoint() (was in rule editor on Lenny)
    * FIX: allow UTF-8 encoded permission translations
    * FIX: Fixed several problems in OMD apache shared mode
    * FIX: Do not use None$ as item when creating new rules
    * FIX: Do load *all* users from htpasswd, so passwords from
      users not created via WATO will not be lost.
    * FIX: honor site disabling in replication module
    * FIX: honor write permissions on folder in "bulk delete"
    * FIX: honor permissions for "bulk cleanup" and "bulk edit"
    * FIX: honor write permissions and source folder when moving hosts
    * FIX: honor permissions on hosts also on bulk inventory
    * Only create contacts in Nagios if they are member of at
      least one contact group.
    * It is now possible to configure auxiliary tags via WATO
      (formerly also called secondary tags)
    * FIX: Fixed wrong label "Main Overview" shown for moved WATO folders
      in foldertree snapin
    * FIX: Fixed localization of empty host tags
    * FIX: User alias and notification enabling was not saved

    Checks & Agents:
    * hpux_if: fix missing default parameter errors
    * hpux_if: make configurable via WATO
    * if.include: fix handling of NIC with index 0
    * hpux_lunstats: new check for disk IO on HP-UX
    * windows - mk_oracle tablespace: Added missing sid column
    * diskstat: make inventory mode configurable via WATO
    * added new checks for Fujitsu ETERNUS DX80 S2 
      (thanks to Philipp Höfflin)
    * New checks: lgp_info, lgp_pdu_info and lgp_pdu_aux to monitor Liebert
      MPH/MPX devices
    * Fix Perf-O-Meter of fileage
    * hpux_snmp_cs.cpu: new SNMP check for CPU utilization
      on HP-UX.
    * if/if64: inventory also picks up type 62 (fastEther). This
      is needed on Cisco WLC 21xx series (thanks to Ralf Ertzinger)
    * FIX: fix inventory of f5_bigip_temp
    * mk_oracle (lnx+win): Fixed TEMP tablespace size calculations
    * ps: output node process is running on (only for clusters)
    * FIX: Linux Agent: Fixed ipmi-sensors handling of Power_Unit data
    * hr_mem: handle rare case where more than one entry is present
      (this prevents an exception of pfSense)
    * statgrab_load: level is now checked against 15min average - 
      in order to be consistent with the Linux load check
    * dell_powerconnect_cpu: hopefully correctly handle incomplete
      output from agent now.
    * ntp: do not check 'when' anymore since it can produce false
      alarms.
    * postfix_mailq: handle output with 'Total requests:' in last line
    * FIX: check_mk-hp_blade_psu.php: allow more than 4 power supplies
    * FIX: smart plugin: handle cases with missing vendor (thanks
      to Stefan Kärst)
    * FIX: megaraid_bbu: fix problem with alternative agent output
      (thanks to Daniel Tuecks)
    * mk_oracle: fix quoting problem, replace sessions with version,
      use /bin/bash instead of /bin/sh

    Multisite:
    * Added several missing localization strings
    * IE: Fixed problem with clicking SELECT fields in the new wato foldertree snapin
    * Fixed problem when trying to visit dashboards from new wato foldertree snapin
    * Chrome: Fixed styling problem of foldertree snapin
    * Views: Only show the commands and row selection options for views where
      commands are possible
    * The login mask honors the default_language definition now
    * check_bi_local.py: works now with cookie based authentication
    * FIX: Fixed wrong redirection after login in some cases
    * FIX: Fixed missing stats grouping in alert statistics view
    * FIX: Fixed preview table styling in view editor
    * FIX: Multisite authed users without permission to multisite are
      automatically logged out after showing the error message
    * Retry livestatus connect until timeout is used up. This avoids
      error messages when the core is being restarted
    * Events view now shows icon and text for "flapping" events
    * Use buffer for HTML creation (this speeds up esp. HTTPS a lot)
    * FIX: Fixed state filter in log views

    Livestatus:
    * Add missing column check_freshness to services table

    BI:
    * New column (painter) for simplistic box display of tree.
      This is used in a view for a single hostgroup.

1.1.13i3:
    Core, Setup, etc.:
    * *_contactgroups lists: Single group rules are all appended. When a list
      is found as a value this first list is used exclusively. All other
      matching rules are ignored
    * cmk -d does now honor --cache and --no-tcp
    * cmk -O/-R now uses omd re{start,load} core if using OMD
    * FIX: setup.sh now setups up permissions for conf.d/wato
      correctly
    * cmk --localize update supports an optional ALIAS which is used as
      display string in the multisite GUI
    * FIX: Fixed encoding problems with umlauts in group aliases
    * FIX: honor extra_summary_host_conf (was ignored)
    * new config variable snmpv2c_hosts that allows to enable SNMP v2c
      but *not* bulkwalk (for some broken devices). bulkwalk_hosts still
      implies v2c.

    Checks & Agents:
    * Windows agent: output eventlog texts in UTF-8 encoding. This
      should fix problems with german umlauts in message texts.
    * Windows agent: Added installer for the windows agent (install_agent.exe)
    * Windows agent: Added dmi_sysinfo.bat plugin (Thanks to Arne-Nils Kromer for sharing)
    * Disabled obsolete checks fc_brocade_port and fc_brocade_port_detailed.
      Please use brocade_fcport instead.
    * aironet_errors, statgrab_disk, statgrab_net: Performance data has
      been converted from counters to rates. You might need to delete your
      existing RRDs of these checks. Sorry, but these have been that last
      checks still using counters...
    * ibm_imm_health: added last missing scan function
    * Filesystem checks: trend performance data is now normalized to MB/24h.
      If you have changed the trend range, then your historic values will
      be displayed in a wrong scale. On the other hand - from now on changes
      in the range-setting will not affect the graph anymore.
    * if/if64/lnx_if: pad port numbers with zeros in order to sort correctly.
      This can be turned off with if_inventory_pad_portnumbers = False.
    * Linux agent: wrap freeipmi with lock in order to avoid cache corruption
    * New check: megaraid_bbu - check existance & status of LSI MegaRaid BBU module
    * HP-UX Agent: fix mrpe (remove echo -e and test -e, thanks to Philipp Lemke)
    * FIX: ntp checks: output numeric data also if stratum too high
    * Linux agent: new check for dmraid-based "bios raid" (agent part as plugin)
    * FIX: if64 now uses ifHighSpeed instead of ifSpeed for determining the
      link speed (fixes speed of 10GBit/s and 20GBit/s ports, thanks Marco Poet)
    * cmctc.temp: serivce has been renamed from "CMC Temperature %s" to just
      "Temperature %s", in order to be consistent with the other checks.
    * mounts: exclude changes of the commit option (might change on laptops),
      make only switch to ro critical, other changes warning.
    * cisco_temp_sensor: new check for temperature sensors of Cisco NEXUS
      and other new Cisco devices
    * oracle_tablespace: Fixed tablespace size/free space calculations
    * FIX: if/if64: omit check result on counter wrap if bandwidth traffic levels
      are used.

    Multisite:
    * Improve transaction handling and reload detection: user can have 
      multiple action threads in parallel now
    * Sounds in views are now enabled per default. The new configuration
      variable enable_sounds can be set to False in multisite.mk in order
      to disable sounds.
    * Added filter for log state (UP,DOWN,OK,CRIT...) to all log views
    * New painter for normal and retry check interval (added to detail views)
    * Site filter shows "(local)" in case of non multi-site setup
    * Made "wato folder" columns sortable
    * Hiding site filter in multisite views in single site setups
    * Replaced "wato" sidebar snapin which mixed up WATO and status GUIs with
      the new "wato_foldertree" snapin which only links to the status views
      filtered by the WATO folder.
    * Added "Dashboard" section to views snapin which shows a list of all dashboards
    * FIX: Fixed auth problem when following logwatch icon links while using
      the form based auth
    * FIX: Fix problem with Umlaut in contact alias
    * FIX: Creating auth.php file on first login dialog based login to ensure
      it exists after login when it is first needed
    * Dashboard: link problem views to *unhandled* views (this was
      inconsistent)
    * Localization: Fixed detection of gettext template file when using the
      local/ hierarchy in OMD

    Mobile:
    * Improved sorting of views in main page 
    * Fix: Use all the availiable space in header
    * Fix: Navigation with Android Hardwarekeys now working
    * Fix: Links to pnp4nagios now work better
    * Fix: Host and Service Icons now finger friendly
    * Fix: Corrected some buildin views

    WATO:
    * Removed IP-Address attribute from folders
    * Supporting localized tag titles
    * Using Username as default value for full names when editing users
    * Snapshot/Factory Reset is possible even with a broken config
    * Added error messages to user edit dialog to prevent notification problems
      caused by incomplete configuration
    * Activate Changes: Wato can also reload instead of restarting nagios
    * Replication: Can now handle replication sites which use the form based auth
    * Replication: Added option to ignore problems with the ssl certificates
                   used in ssl secured replications
    * WATO now supports configuring Check_MK clusters
    * FIX: Fixed missing folders in "move to" dropdown fields
    * FIX: Fixed "move to target folders" after CSV import
    * FIX: Fixed problem with duplicate extra_buttons when using the i18n of multiisite
    * FIX: Fixed problem with duplicate permissions when using the i18n of multiisite
    * FIX: Writing single host_contactgroups rules for each selected
      contactgroup in host edit dialog
    * FIX: Fixed wrong folder contacgroup related permissions in auth.php api
    * FIX: Fixed not up-to-date role permission data in roles_saved hook
    * FIX: Fixed duplicate custom columns in WATO after switching languages

    BI:
    * improve doc/treasures/check_bi_local.py: local check that creates
      Nagios services out of BI aggregates

    Livestatus:
    * ColumnHeaders: on is now able to switch column header on even if Stats:
      headers are used. Artifical header names stats_1, stats_2, etc. are
      begin used. Important: Use "ColumnHeaders: on" after Columns: and 
      after Stats:.

1.1.13i2:
    Core, Setup, etc.:
    * cmk -I: accept host tags and cluster names

    Checks & Agents:
    * linux agent - ipmi: Creating directory of cache file if not exists
    * dell_powerconnect_cpu: renamed service from CPU to "CPU utilization", in
      order to be consistent with other checks
    
    Multisite:
    * Several cleanups to prevent css/js warning messages in e.g. Firefox
    * Made texts in selectable rows selectable again
    * Adding reschedule icon to all Check_MK based services. Clicks on these
      icons will simply trigger a reschedule of the Check_MK service
    * FIX: ship missing CSS files for mobile GUI
    * FIX: rename check_mk.js into checkmk.js in order to avoid browser
      caching problems during version update

    WATO:
    * Optimized wraps in host lists tag column
    * Bulk inventory: Remove leading pipe signs in progress bar on main
      folder inventory
    * NagVis auhtorization file generation is also executed on activate_changes
    * Implemented a new inclusion based API for using multisite permissions
      in other addons
    * Inventory of SNMP devices: force implicit full scan if no services
      are configured yet
    * FIX: Calling activate_changes hook also in distributed WATO setups
    * FIX: Fixed display bug in host tags drop down menu after POST of form
    * FIX: Fixed javascript errors when doing replication in distributed
      wato environments when not having the sidebar open
    * FIX: Fixed search form dependant attribute handling
    * FIX: Fixed search form styling issues
    * You can now move folders to other folders
    * FIX: Distributed WATO: Supressing site sync progress output written in
      the apache error log

1.1.13i1:
    Multisite:
    * New nifty sidebar snapin "Speed-O-Meter"
    * Implemented new cookie based login mechanism including a fancy login GUI
    * Implemented logout functionality for basic auth and the new cookie based auth
    * Implemented user profile management page for changing the user password and
      the default language (if available)
    * New filter for the (new) state in host/service alerts
    * New command for sending custom notifications
    * FIX: Fixed encoding problem when opening dashboard
    * New icon on a service whos host is in downtime
    * Only show most frequently used context buttons (configurable
      in multisite.mk via context_buttons_to_show)
    * Show icon if user has modified a view's filter settings
    * New config option debug_livestatus_queries, normal debug
      mode does not include this anymore
    * Icons with link to page URL at bottom of each page
    * Logwatch: Switched strings in logwatch to i18n strings
    * Logwatch: Fixed styling of context button when acknowleding log messages
    * Logwatch: Implemented overview page to show all problematic logfiles
    * Add Snapin page: show previews of all snapins
    * Add Snapin page: Trying to prevent dragging confusions by using other click event
    * New (hidden) button for reloading a snapin (left to the close button)
    * Automatically falling back to hardcoded default language if configured
    language is not available
    * Repair layout of Perf-O-Meter in single dataset layout
    * FIX: Fixed duplicate view plugin loading when using localized multisite
    * FIX: Host-/Servicegroup snapin: Showing group names when no alias is available
    * FIX: Removed double "/" from pnp graph image urls in views

    BI:
    * Host/Service elements are now iterable via FOREACH_HOST, e.g.
      (FOREACH_HOST, ['server'], ALL_HOSTS, "$HOST$", "Kernel" ),
    * FIX: Assuming host states is possible again (exception: list index "3")

    WATO:
    * Evolved to full featured monitoring configuration tool!
    * Major internal code cleanup
    * Hosts can now be created directly in folders. The concept of host lists
      has been dropped (see migration notes!)
    * Configuration of global configuration variables of Check_MK via WATO
    * Configuration of main.mk rules
    * Configuration of Nagios objects and attributes
    * Configuration of users and roles
    * Configuration of host tags
    * Distributed WATO: replication of the configuration to slaves and peers
    * Added missing API function update_host_attributes() to change the
      attributes of a host
    * Added API function num_hosts_in_folder() to count the number of hosts
      below the given folder
    * Added option to download "latest" snapshot
    * extra_buttons can now register a function to gather the URL to link to
    * Implemented NagVis Authorisation management using WATO users/permissions

    Livestatus:
    * Experimental feature: livecheck -> super fast active check execution
      by making use of external helper processes. Set livecheck=PATH_TO_bin/livecheck
      in nagios.cfg where you load Livestatus. Optional set num_livecheck_helpers=NUM
      to set number of processes. Nagios will not fork() anymore for check exection.
    * New columns num_hosts and num_services in status table
    * New aggregation functions suminv and avginv (see Documentation)

    Core, Setup, etc.:
    * New configuration variable static_checks[] (used by WATO)
    * New configuration variable checkgroup_parameters (mainly for WATO)
    * check_submission defaults now to "file" (was "pipe")
    * Added pre-configured notification via cmk --notify
    * Drop RRA-configuration files for PNP4Nagios completely
    * New configuration variable ping_levels for configuring parameters
      for the host checks.
    * cmk --notify: new macros $MONITORING_HOST$, $OMD_ROOT$ and $OMD_SITE$
    * make ping_levels also apply to PING services for ping-only hosts
      (thanks to Bernhard Schmidt)

    Checks & Agents:
    * if/if64: new ruleset if_disable_if64_hosts, that force if on
      hosts the seem to support if64
    * Windows agent: new config variable "sections" in [global], that
      allows to configure which sections are being output.
    * Windows agent: in [logwatch] you can now configure which logfiles
      to process and which levels of messages to send.
    * Windows agent: new config variable "host" in all sections that
      restricts the folling entries to certain hosts.
    * Windows agent: finally implemented <<<mrpe>>. See check_mk.ini
      for examples.
    * Windows agent: do not execute *.txt and *.dir in <<<plugins>>> and
      <<<local>>>
    * Windows agent: make extensions to execute configurable (see
      example check_mk.ini)
    * Windows agent: agent now reuses TCP port even when taskkill'ed, so
      a system reboot is (hopefully) not neccessary anymore
    * Windows agent: section <<<df>>> now also outputs junctions (windows
      mount points). No external plugin is needed.
    * Windows agent: new section <<<fileinfo>>> for monitoring file sizes
      (and later possible ages)
    * logwatch: allow to classify messages based on their count (see
      man page of logwatch for details)
    * fileinfo: new check for monitoring age and size of files
    * heartbeat_crm: apply patches from Václav Ovsík, so that the check
      should work on Debian now.
    * ad_replication: added warninglevel 
    * fsc_*: added missing scan functions
    * printer_alerts: added further state codes (thanks to Matthew Stew)
    * Solaris agent: changed shell to /usr/bin/bash (fixes problems with LC_ALL=C)

1.1.12p7:
    Multisite:
    * FIX: detail view of host was missing column headers
    * FIX: fix problem on IE with background color 'white'
    * FIX: fix hitting enter in host search form on IE
    * FIX: fix problem in ipmi_sensors perfometer

    Checks & Agents:
    * FIX: fixed man pages of h3c_lanswitch_sensors and statgrab_cpu
    * FIX: netapp_volumes: added raid4 as allowed state (thanks to Michaël Coquard)

    Livestatus
    * FIX: fix type column in 'GET columns' for dict-type columns (bug found
      by Gerhard Lausser)

1.1.12p6:
    Checks & Agents:
    * FIX: lnx_if: remove debug output (left over from 1.1.12p5)
    
1.1.12p5:
    Multisite:
    * FIX: fix hitting enter in Quicksearch on IE 8
    * FIX: event/log views: reverse sorting, so that newest entries
      are shown first
    * FIX: fix dashboard dashlet background on IE
    * FIX: fix row highlight in status GUI on IE 7/8
    * FIX: fix row highlight after status page reload
    * FIX: single dataset layout honors column header settings
    * FIX: quote '#' in PNP links (when # is contained in services)
    * FIX: quote '#' in PNP image links also
    * FIX: add notifications to host/service event view

    Checks & Agents:
    * FIX: lnx_if: assume interfaces as up if ethtool is missing or
      not working but interface has been used since last reboot. This
      fixes the problem where interface are not found by inventory.
    * FIX: snmp_uptime: handels alternative timeformat
    * FIX: netapp_*: scan functions now detect IBM versions of firmware
    * FIX: bluecoat_diskcpu: repair scan function
    * FIX: mem.vmalloc: fix default levels (32 and 64 was swapped)
    * FIX: smart: make levels work (thanks to Bernhard Schmidt)
    * FIX: PNP template if if/if64: reset LC_ALL, avoids syntax error
    * FIX: dell_powerconnect_cpu: handle sporadic incomplete output
      from SNMP agent

1.1.12p4:
    Multisite:
    * FIX: sidebar snapin Hostgroups and Servicegroups sometimes
           failed with non-existing "available_views".
    * FIX: Fix host related WATO context button links to point to the hosts site
    * FIX: Fixed view editor redirection to new view after changing the view_name
    * FIX: Made icon painter usable when displaying hostgroup rows
    * Logwatch: Switched strings in logwatch to i18n strings
    * Logwatch: Fixed styling of context button when acknowleding log messages
    * Logwatch: Implemented overview page to show all problematic logfiles

    WATO:
    * FIX: add missing icon_csv.png
    * FIX: WATO did not write values of custom macros to extra_host_conf definitions

1.1.12p3:
    Core, Setup, etc.:
    * FIX: really suppress precompiling on PING-only hosts now

1.1.12p2:
    Core, Setup, etc.:
    * FIX: fix handling of empty suboids
    * FIX: do not create precomiled checks for host without Check_MK services

    Checks & Agents:
    * FIX: mem.win: Default levels now works, check not always OK
    * FIX: blade_health: fix OID specification
    * FIX: blade_bays: fix naming of item and man page

    Multisite:
    * FIX: Fixed styling of view header in older IE browsers
    * FIX: Do not show WATO button in views if WATO is disabled
    * FIX: Remove WATO Folder filter if WATO is disabled 
    * FIX: Snapin 'Performance': fix text align for numbers
    * FIX: Disallow setting downtimes that end in the past
    * FIX: Fix links to downtime services in dashboard
    * FIX: Fix popup help of reschedule icon

1.1.12p1:
    Core, Setup, etc.:
    * FIX: fix aggregate_check_mk (Summary host agent status)

    Checks & Agents:
    * FIX: mk_oracle now also detects XE databases
    * FIX: printer_alerts: handle 0-entries of Brother printers
    * FIX: printer_supply: fix Perf-O-Meter if no max known
    * FIX: Added id parameter to render_statistics() method to allow more than
      one pie dashlet for host/service stats
    * FIX: drbd: fixed inventory functions
    * FIX: printer_supply: handle output of Brother printers
    * FIX: ps.perf PNP template: show memory usage per process and not
      summed up. This is needed in situations where one process forks itself
      in irregular intervals and rates but you are interested just in the
      memory usage of the main process.

    Multisite:
    * FIX: finally fixed long-wanted "NagStaMon create hundreds
      of Apache processes" problem!
    * FIX: query crashed when sorting after a join columns without
      an explicit title.
    * FIX: filter for WATO file/folder was not always working.
    * Added filter for hard services states to search and service
      problems view
    * FIX: dashboard problem views now ignore notification period,
      just as tactical overview and normal problem views do
    * FIX: Loading dashboard plugins in dashboard module
 

1.1.12:
    Checks & Agents:
    * dell_powerconnect_*: final fixed, added PNP-templates
    * ps.perf: better error handling in PNP template

    Multisite:
    * Dashboard: fix font size of service statistics table
    * Dashboard: insert links to views into statistics
    * Dashboard: add links to PNP when using PNP graphs
    
1.1.12b2:
    Core, Setup, etc.:
    * FIX: fix crash with umlauts in host aliases
    * FIX: remove duplicate alias from Nagios config

    Checks & Agents:
    * services: better handling of invalid patterns
    * FIX: multipath: fix for another UUID format
    * AIX agent: fix implementation of thread count
    * blade_bays: detect more than 16 bays
    * statgrab_*: added missing inventory functions
    * FIX: fix smart.temp WARN/CRIT levels were off by one degree

    Multisite:
    * Remove Check_MK logo from default dashboard
    * Let dashboard use 10 more pixels right and bottom
    * FIX: do not show WATO icon if no WATO permission
    * Sidebar sitestatus: Sorting sites by sitealias
    * FIX: removed redundant calls of view_linktitle()

    WATO:
    * FIX: fix update of file/folder title after title property change

    Livestatus:
    * FIX: fix crash on imcomplete log lines (i.e. as
      as result of a full disk)
    * FIX: Livestatus-API: fix COMMAND via persistent connections
	

1.1.12b1:
    Core, Setup, etc.:
    * FIX: fix cmk -D on cluster hosts
    * Made profile output file configurable (Variable: g_profile_path)

    Checks & Agents:
    * FIX: j4p_performance: fix inventory functions 
    * FIX: mk_oracle: fix race condition in cache file handling (agent data
      was missing sections in certain situations)
    * mrpe: make check cluster-aware and work as clustered_service
    * cups_queues: Run agent part only on directly on CUPS servers,
      not on clients
    * FIX: mbg_lantime_state: Fixed output UOM to really be miliseconds
    * FIX: ntp: Handling large times in "poll" column correctly
    * New check dmi_sysinfo to gather basic hardware information
    * New check bintec_info to gather the software version and serial number
    of bintec routers

    Multisite:
    * FIX: fix rescheduling of host check
    * FIX: fix exception when using status_host while local site is offline
    * FIX: Fixed not updating pnp graphs on dashboard in some browsers (like chrome)
    * FIX: fix URL-too-long in permissions page
    * FIX: fix permission computation
    * FIX: fixed sorting of service perfdata columns
    * FIX: fixed sorting of multiple joined columns in some cases
    * FIX: fixed some localisation strings
    * Cleanup permissions page optically, add comments for views and snapins
    * Added some missing i18n strings in general HTML functions
    * Added display_option "w" to disable limit messages and livestatus errors in views
    * Service Perfdata Sorters are sorting correctly now
    * Added "Administration" snapin to default sidebar
    * Tactical Overview: make link clickable even if count is zero
    * Minor cleanup in default dashboard
    * Dashboard: new dashlet attribute title_url lets you make a title into a link
    * Dashboard: make numbers match "Tactical Overview" snapin

    Livestatus:
    * Write messages after initialization into an own livestatus.log

    WATO:
    * FIX: "bulk move to" at the top of wato hostlists works again
    * FIX: IE<9: Fixed problem with checkbox events when editing a host
    * FIX: "move to" dropdown in IE9 works again

1.1.11i4:
    Core, Setup, etc.:
    * FIX: use hostgroups instead of host_groups in Nagios configuration.
      This fixes a problem with Shinken
    * --scan-parents: detected parent hosts are now tagged with 'ping', so
      that no agent will be contacted on those hosts

    Checks & Agents:
    * Added 4 new checks dell_powerconnect_* by Chris Bowlby
    * ipmi_sensors: correctly handle further positive status texts
      (thanks to Sebastian Talmon)
    * FIX: nfsmounts handles zero-sized volumes correctly
    * AIX agent now outputs the user and performance data in <<<ps>>>

    Multisite:
    * FIX: WATO filtered status GUIs did not update the title after changing
      the title of the file/folder in WATO
    * FIX: Removed new python syntax which is incompatible with old python versions
    * FIX: Made bulk inventory work in IE
    * FIX: Fixed js errors in IE when having not enough space on dashboard 
    * FIX: fix error when using non-Ascii characters in view title
    * FIX: fix error on comment page caused by missing sorter
    * FIX: endless javascript when fetching pnp graphs on host/service detail pages
    * FIX: Not showing the action form in "try" mode of the view editor
    * FIX: Preventing up-then-over effect while loading the dashboard in firefox
    * Added missing i18n strings in command form and list of views
    * Views are not reloaded completely anymore. The data tables are reloaded
      on their own.
    * Open tabs in views do not prevent reloading the displayed data anymore
    * Added display_option "L" to enable/disable column title sortings
    * Sorting by joined columns is now possible
    * Added missing sorters for "service nth service perfdata" painters
    * Implemented row selection in views to select only a subset of shown data
      for actions
    * Sort titles in views can be enabled by clicking on the whole cells now
    * Submitting the view editor via ENTER key saves the view now instead of try mode
    * Host comments have red backgrounded rows when host is down
    * Implemented hook api to draw custom link buttons in views

    WATO:
    * Changed row selection in WATO to new row selection mechanism
    * Bulk action buttons are shown at the top of hostlists too when the lists
      have more than 10 list items
    * New function for backup and restore of the configuration

    Livestatus:
    * FIX: fix compile error in TableLog.cc by including stddef.h
    * FIX: tables comments and downtimes now honor AuthUser
    * Table log honors AuthUser for entries that belong to hosts
      (not for external commands, though. Sorry...)
    * FIX: fix Stats: sum/min/max/avg for columns of type time

1.1.11i3:
    Core, Setup, etc.:
    * FIX: allow host names to have spaces
    * --snmpwalk: fix missing space in case of HEX strings
    * cmk --restore: be aware of counters and cache being symbolic links
    * do_rrd_update: direct RRD updates have completely been removed.
      Please use rrdcached in case of performance problems.
    * install_nagios.sh has finally been removed (was not maintained anyway).
      Please use OMD instead.
    * Inventory functions now only take the single argument 'info'. The old
      style FUNC(checkname, info) is still supported but deprecated.
    * Show datasource program on cmk -D
    * Remove .f12 compile helper files from agents directory
    * Output missing sections in case of "WARNING - Only __ output of __..."
    * Remove obsolete code of snmp_info_single
    * Remove 'Agent version (unknown)' for SNMP-only hosts
    * Options --version, --help, --man, --list-checks and --packager now
      work even with errors in the configuration files
    * Minor layout fix in check man-pages

    Checks & Agents:
    * FIX: hr_mem: take into account cache and buffers
    * FIX: printer_pages: workaround for trailing-zero bug in HP Jetdirect
    * mk_logwatch: allow to set limits in processing time and number of
      new log messages per log file
    * Windows Agent: Now supports direct execution of powershell scripts
    * local: PNP template now supports multiple performance values
    * lnx_if: make lnx_if the default interface check for Linux
    * printer_supply: support non-Ascii characters in items like
      "Resttonerbehälter". You need to define snmp_character_encodings in main.mk
    * mem.win: new dedicated memory check for Windows (see Migration notes)
    * hr_mem: added Perf-O-Meter
    * Renamed all temperature checks to "Temperature %s". Please
      read the migration notes!
    * df and friends: enabled trend performance data per default. Please
      carefully read the migration notes!
    * diskstat: make summary mode the default behavious (one check per host)

    MK Livestatus:
    * WaitObject: allow to separate host name and service with a semicolon.
      That makes host names containing spaces possible.
    * Better error messages in case of unimplemented operators

    Multisite:
    * FIX: reschedule now works for host names containing spaces
    * FIX: correctly sort log views in case of multi site setups
    * FIX: avoid seven broken images in case of missing PNP graphs
    * FIX: Fixed javascript errors when opening dashboard in IE below 9
    * FIX: Views: Handling deprecated value "perpage" for option
      column_headers correctly
    * FIX: Fixed javascript error when saving edited views without sidebar
    * FIX: Showing up PNP hover menus above perfometers
    * Host/Service Icon column is now modularized and can be extended using
      the multisite_icons list.
    * New sorters for time and line number of logfile entries
    * Bookmarks snapin: save relative URLs whenever possible
    * Man-Pages of Check_MK checks shown in Multisite honor OMD's local hierarchy
    * nicer output of substates, translate (!) and (!!) into HTML code
    * new command for clearing modified attributes (red cross, green checkmark)
    * Perf-O-Meters: strip away arguments from check_command (e.g.
      "check-foo!17!31" -> "check-foo").
    * Added several missing i18n strings in view editor
    * Views can now be sorted by the users by clicking on the table headers.
      The user sort options are not persisted.
    * Perf-O-Meters are now aware if there really is a PNP graph

    WATO:
    * Show error message in case of empty inventory due to agent error
    * Commited audit log entries are now pages based on days
    * Added download link to download the WATO audit log in CSV format

1.1.11i2:
    Core, Setup, etc.:
    * FIX: sort output of cmk --list-hosts alphabetically
    * FIX: automatically remove leading and trailing space from service names
      (this fixes a problem with printer_pages and an empty item)
    * Great speed up of cmk -N/-C/-U/-R, especially when number of hosts is
      large.
    * new main.mk option delay_precompile: if True, check_mk will skip Python 
      precompilation during cmk -C or cmk -R, but will do this the first 
      time the host is checked.  This speeds up restarts. Default is False.
      Nagios user needs write access in precompiled directory!
    * new config variable agent_ports, allowing to specify the agent's
      TCP port (default is 6556) on a per-host basis.
    * new config variable snmp_ports, allowing to specify the UDP port
      to used with SNMP, on a per-host basis.
    * new config variable dyndns_hosts. Hosts listed in this configuration
      list (compatible to bulkwalk_hosts) use their hostname as IP address.
    
    Checks & Agents:
    * FIX: AIX agent: output name of template in case of MRPE
    * FIX: cisco_temp: skip non-present sensors at inventory
    * FIX: apc_symmetra: fix remaining runtime calculation (by factor 100)
    * FIX: Added PNP-template for winperf_phydisk
    * FIX: if64: fix UNKNOWN in case of non-unique ifAlias
    * FIX: lnx_if/if/if64: ignore percentual traffic levels on NICs without
           speed information.
    * FIX: cisco_temp_perf: add critical level to performance data
    * FIX: windows agent: hopefully fix case with quotes in directory name
    * FIX: printer_supply: fixed logic of Perf-O-Meter (mixed up crit with ok)
    * FIX: Solaris agent: reset localization to C, fixes problems with statgrab
    * FIX: blade_*: fix SNMP scan function for newer firmwares (thanks to Carlos Peón)
    * snmp_uptime, snmp_info: added scan functions. These checks will now
      always be added. Please use ingored_checktypes to disable, if non needed.
    * brocade_port: check for Brocade FC ports has been rewritten with
      lots of new features.
    * AIX agent now simulates <<<netctr>>> output (by Jörg Linge)
    * mbg_lantime_state: Handling refclock offsets correctly now; Changed
      default thresholds to 5/10 refclock offset
    * brocade_port: parameter for phystate, opstate and admstate can now
      also be lists of allowed states.
    * lnx_if: treat interfaces without information from ethtool as
      softwareLoopback interface. The will not be found by inventory now.
    * vbox_guest: new check for checking guest additions of Linux virtual box hosts
    * if/if64: Fixed bug in operstate detection when using old tuple based params
    * if/if64: Fixed bug in operstate detection when using tuple of valid operstates
    * mk_oracle: Added caching of results to prevent problems with long
    running SQL queries. Cache is controlled by CACHE_MAXAGE var which is preset to
    120 seconds 
    * mk_oracle: EXCLUDE_<sid>=ALL or EXCLUDE_<sid>=oracle_sessions can be
    used to exclude specific checks now
    * mk_oracle: Added optional configuration file to configure the new options
    * j4p_performance agent plugin: Supports basic/digest auth now
    * New checks j4p_performance.threads and j4p_performance.uptime which
      track the number of threads and the uptime of a JMX process
    * j4p_performance can fetch app and servlet specific status data. Fetching
      the running state, number of sessions and number of requests now. Can be
      extended via agent configuration (j4p.cfg).
    * Added some preflight checks to --scan-parents code
    * New checks netapp_cluster, netapp_vfiler for checking NetAPP filer 
      running as cluster or running vfilers.
    * megaraid_pdisks: Better handling of MegaCli output (Thanks to Bastian Kuhn)
    * Windows: agent now also sends start type (auto/demand/disabled/boot/system)
    * Windows: inventory_services now allowes regexes, depends and state/start type
      and also allows host tags.

    Multisite:
    * FIX: make non-Ascii characters in services names work again
    * FIX: Avoid exceptions in sidebar on Nagios restart
    * FIX: printer_supply perfometer: Using white font for black toners
    * FIX: ipmi: Skipping items with invalid data (0.000 val, "unspecified" unit) in summary mode
    * FIX: ipmi: Improved output formating in summary mode
    * FIX: BI - fixed wrong variable in running_on aggregation function
    * FIX: "view_name" variable missing error message when opening view.py
      while using the "BI Aggregation Groups" and "Hosts" snapins in sidebar
    * FIX: Fixed styling of form input elements in IE + styling improvements
    * FIX: Fixed initial folding state on page loading on pages with multiple foldings opened
    * Introduced basic infrastructure for multilanguage support in Multisite
    * Make 'Views' snapin foldable
    * Replace old main view by dashboard
    * Sidebar: Snapins can register for a triggered reload after a nagios
      restart has been detected. Check interval is 30 seconds for now.
    * Quicksearch snapin: Reloads host lists after a detected nagios restart.
    * New config directory multisite.d/ - similar to conf.d/
    * great speed up of HTML rendering
    * support for Python profiling (set profile = True in multisite.mk, profile
      will be in var/check_mk/web)
    * WATO: Added new hook "active-changes" which calls the registered hosts
      with a dict of "dirty" hosts
    * Added column painter for host contacts
    * Added column painters for contact groups, added those to detail views
    * Added filters for host and service contact groups
    * Detail views of host/service now show contacts
    * Fix playing of sounds: All problem views now have play_sounds activated,
      all other deactivated.
    * Rescheduling of Check_MK: introduce a short sleep of 0.7 sec. This increases
      the chance of the passive services being updated before the repaint.
    * Added missing i18n strings in filter section of view editor
    * Added filter and painter for the contact_name in log table
    * Added several views to display the notification logs of Nagios

    WATO:
    * Configration files can now be administered via the WEB UI
      (config_files in multisite.mk is obsolete)
    * Snapin is tree-based and foldable
    * Bulk operation on host lists (inventory, tags changed, etc)
    * Easy search operation in host lists
    * Dialog for global host search
    * Services dialog now tries to use cached data. On SNMP hosts
      no scan will be done until new button "Full Scan" is pressed.

    BI:
    * FIX: Fixed displaying of host states (after i18n introduction)h
    * FiX: Fixed filter for aggregation group
    * FIX: Fixed assumption button for services with non-Ascii-characters

    MK Livestatus:
    * FIX: fix compile problem on Debian unstable (Thanks to Sven Velt)
    * Column aggregation (Stats) now also works for perf_data
    * New configuration variable data_encoding and full UTF-8 support.
    * New column contact_groups in table hosts and services (thanks to
      Matthew Kent)
    * New headers Negate:, StatsNegate: and WaitConditionNegate:

1.1.11i1:
    Core, Setup, etc.:
    * FIX: Avoid duplicate SNMP scan of checktypes containing a period
    * FIX: honor ignored_checktypes also on SNMP scan
    * FIX: cmk -II also refreshes cluster checks, if all nodes are specified
    * FIX: avoid floating points with 'e' in performance data
    * FIX: cmk -D: drop obsolete (and always empty) Notification:
    * FIX: better handling of broken checks returning empty services
    * FIX: fix computation of weight when averaging
    * FIX: fix detection of missing OIDs (led to empty lines) 
    * SNMP scan functions can now call oid(".1.3.6.1.4.1.9.9.13.1.3.1.3.*")
      That will return the *first* OID beginning with .1.3.6.1.4.1.9.9.13.1.3.1.3
    * New config option: Set check_submission = "file" in order to write
      check result files instead of using Nagios command pipe (safes
      CPU ressources)
    * Agent simulation mode (for internal use and check development)
    * Call snmpgetnext with the option -Cf (fixes some client errors)
    * Call snmp(bulk)walk always with the option -Cc (fixes problems in some
      cases where OIDs are missing)
    * Allow merging of dictionary based check parameters
    * --debug now implies -v
    * new option --profile: creates execution profile of check_mk itself
    * sped up use of stored snmp walks
    * find configuration file in subdirectories of conf.d also
    * check_mk_templates.cfg: make check-mk-ping take arguments

    Multisite:
    * FIX: Display limit-exceeded message also in multi site setups
    * FIX: Tactical Overview: fix unhandled host problems view
    * FIX: customlinks snapin: Suppressing exception when no links configured
    * FIX: webservice: suppress livestatus errors in multi-site setups
    * FIX: install missing example icons in web/htdocs/images/icons
    * FIX: Nagios-Snapin: avoid duplicate slash in URL
    * FIX: custom_style_sheet now also honored by sidebar
    * FIX: ignore case when sorting groups in ...groups snapin
    * FIX: Fixed handling of embedded graphs to support the changes made to
    * FIX: avoid duplicate import of plugins in OMD local installation
    the PNP webservice
    * FIX: Added host_is_active and host_flapping columns for NagStaMon views
    * Added snmp_uptime, uptime and printer_supply perfometers
    * Allow for displaying service data in host tables
    * View editor foldable states are now permament per user
    * New config variable filter_columns (default is 2)

    BI:
    * Added new component BI to Multisite.

    WATO:
    * FIX: fix crash when saving services after migration from old version
    * Allow moving hosts from one to another config file

    Checks & Agents:
    * FIX: hr_mem: ignore devices that report zero memory
    * FIX: cisco_power: fix syntax error in man page (broke also Multisite)
    * FIX: local: fixed search for custom templates PNP template
    * FIX: if/if64: always generate unique items (in case ifAlias is used)
    * FIX: ipmi: fix ugly ouput in case of warning and error
    * FIX: vms_df: fix, was completely broken due to conversion to df.include
    * FIX: blade_bays: add missing SNMP OIDs (check was always UNKNOWN)
    * FIX: df: fix layout problems in PNP template
    * FIX: df: fix trend computation (thanks to Sebastian Talmon)
    * FIX: df: fix status in case of critical trend and warning used
    * FIX: df: fix display of trend warn/crit in PNP-graph
    * FIX: cmctc: fix inventory in case of incomplete entries
    * FIX: cmctc: add scan function
    * FIX: ucd_cpu_load and ucd_cpu_util: make scan function find Rittal
    * FIX: ucd_cpu_util: fix check in case of missing hi, si and st
    * FIX: mk_logwatch: improve implementation in order to save RAM
    * FIX: mk_oracle: Updated tablespace query to use 'used blocks' instead of 'user blocks'
    * FIX: mk_oracle: Fixed computation for TEMP table spaces
    * FIX: bluecoat_sensors: Using scale parameter provided by the host for reported values
    * FIX: fjdarye60_devencs, fjdarye60_disks.summary: added snmp scan functions
    * FIX: decru_*: added snmp scan functions
    * FIX: heartbeat_rscstatus handles empty agent output correctly
    * FIX: hp_procurve_cpu: fix synatx error in man page
    * FIX: hp_procurve_memory: fix syntax error in man page
    * FIX: fc_brocade_port_detailed: fix PNP template in MULTIPLE mode
    * FIX: ad_replication.bat only generates output on domain controllers now.
           This is useful to prevent checks on non DC hosts (Thanks to Alex Greenwood)
    * FIX: cisco_temp_perf: handle sensors without names correctly
    * printer_supply: Changed order of tests. When a printer reports -3 this
      is used before the check if maxlevel is -2.
    * printer_supply: Skipping inventory of supplies which have current value
    and maxlevel both set to -2.
    * cisco_locif: The check has been removed. Please switch to if/if64
      has not the index 1
    * cisco_temp/cisco_temp_perf: scan function handles sensors not beginning
      with index 1
    * df: split PNP graphs for growth/trend into two graphs
    * omd_status: new check for checking status of OMD sites
    * printer_alerts: Added new check for monitoring alert states reported by
      printers using the PRINTER-MIB
    * diskstat: rewritten check: now show different devices, r+w in one check
    * canon_pages: Added new check for monitoring processed pages on canon
    printer/multi-function devices
    * strem1_sensors: added check to monitor sensors attached to Sensatorinc EM1 devices
    * windows_update: Added check to monitor windows update states on windows
      clients. The check monitors the number of pending updates and checks if
      a reboot is needed after updates have been installed.
    * lnx_if: new check for Linux NICs compatible with if/if64 replacing 
      netif.* and netctr.
    * if/if64: also output performance data if operstate not as expected
    * if/if64: scan function now also detects devices where the first port
    * if/if64: also show perf-o-meter if speed is unknown
    * f5_bigip_pool: status of F5 BIP/ip load balancing pools
    * f5_bigip_vserver: status of F5 BIP/ip virtual servers
    * ipmi: new configuration variable ipmi_ignored_sensors (see man page)
    * hp_procurve_cpu: rename services description to CPU utilization
    * ipmi: Linux agent now (asynchronously) caches output of ipmitool for 20 minutes
    * windows: agent has new output format for performance counters
    * winperf_process.util: new version of winperf.cpuusage supporting new agent
    * winperf_system.diskio: new version of winperf.diskstat supporting new agent
    * winperf_msx_queues: new check for MS Exchange message queues
    * winperf_phydisk: new check compatible with Linux diskstat (Disk IO per device!)
    * smart.temp/smart.stats: added new check for monitoring health of HDDs
      using S.M.A.R.T
    * mcdata_fcport: new check for ports of MCData FC Switches
    * hp_procurve_cpu: add PNP template
    * hp_procurve_cpu: rename load to utilization, rename service to CPU utilizition
    * df,df_netapp,df_netapp32,hr_fs,vms_df: convert to mergeable dictionaries
    * mbg_lantime_state,mbg_lantime_refclock: added new checks to monitor 
      Meinberg LANTIME GPS clocks

    Livestatus:
    * Updated Perl API to version 0.74 (thanks to Sven Nierlein)

1.1.10:
    Core, Setup, etc.:
    * --flush now also deletes all autochecks 
    
    Checks & Agents:
    * FIX: hr_cpu: fix inventory on 1-CPU systems (thanks to Ulrich Kiermayr)


1.1.10b2:
    Core, Setup, etc.:
    * FIX: setup.sh on OMD: fix paths for cache and counters
    * FIX: check_mk -D did bail out if host had no ip address
    * cleanup: all OIDs in checks now begin with ".1.3.6", not "1.3.6"

    WATO:
    * FIX: Fixed bug that lost autochecks when using WATO and cmk -II together

    Checks & Agents:
    * Added check man pages for systemtime, multipath, snmp_info, sylo,
      ad_replication, fsc_fans, fsc_temp, fsc_subsystems
    * Added SNMP uptime check which behaves identical to the agent uptime check


1.1.10b1:
    Core, Setup, etc.:
    * FIX: do not assume 127.0.0.1 as IP address for usewalk_hosts if
      they are not SNMP hosts.
    * FIX: precompile: make sure check includes are added before actual
      checks
    * FIX: setup.sh: do not prepend current directory to url_prefix
    * FIX: output agent version also for mixed (tcp|snmp) hosts
    * RPM: use BuildArch: noarch in spec file rather than as a command
      line option (thanks to Ulrich Kiermayr)
    * setup.sh: Allow to install Check_MK into existing OMD site (>= 0.46).
      This is still experimental!

    Checks & Agents:
    * FIX: Windows agent: fix output of event ID of log messages
    * FIX: if/if64: output speed correctly (1.50MB/s instead of 1MB/s)
    * FIX: drbd now handles output of older version without an ep field
    * FIX: repaired df_netapp32
    * FIX: Added SNMP scan function of df_netapp and df_netapp32
    * FIX: repaired apc_symmetra (was broken due to new option -Ot 
      for SNMP)
    * FIX: df, hr_fs and other filesystem checks: fix bug if using
      magic number. levels_low is now honored.
    * FIX: scan function avoids hr_cpu and ucd_cpu_utilization
      at the same time
    * FIX: HP-UX agent: fixed output of df for long mount points
      (thanks to Claas Rockmann-Buchterkirche)
    * FIX: df_netapp/32: fixed output of used percentage (was always
      0% due to integer division)
    * FIX: fixed manual of df (magic_norm -> magic_normsize)
    * FIX: removed filesystem_trend_perfdata. It didn't work. Use
      now df-parameter "trend_perfdata" (see new man page of df)
    * FIX: cisco_temp_perf: fix return state in case of WARNING (was 0 = OK)
    * FIX: repair PNP template for df when using trends
    * FIX: cisco_qos: fix WATO exception (was due to print command in check)
    * FIX: check_mk check: fixed template for execution time
    * FIX: blade_health, fc_brocade_port_detailed removed debug outputs
    * FIX: netapp_volumes: The check handled 64-bit aggregates correctly
    * FIX: netapp_volumes: Fixed snmp scan function
    * FIX: blade_*: Fixed snmp scan function
    * FIX: nfsmount: fix exception in check in case of 'hanging'
    * systemtime: new simple check for time synchronization on Windows
      (needs agent update)
    * Added Perf-O-Meter for non-df filesystem checks (e.g. netapp)
    * hp_proliant_*: improve scan function (now just looks for "proliant")

    Multisite:
    * FIX: fix json/python Webservice

1.1.9i9:
    Core, Setup, etc.:
    * FIX: check_mk_templates.cfg: add missing check_period for hosts
      (needed for Shinken)
    * FIX: read *.include files before checks. Fixes df_netapp not finding
      its check function
    * FIX: inventory checks on SNMP+TCP hosts ignored new TCP checks
    * local.mk: This file is read after final.mk and *not* backup up
      or restored
    * read all files in conf.d/*.mk in alphabetical order now.
    * use snmp commands always with -Ot: output time stamps as UNIX epoch
      (thanks to Ulrich Kiermayr)

    Checks & Agents:
    * ucd_cpu_load: new check for CPU load via UCD SNMP agent
    * ucd_cpu_util: new check for CPU utilization via UCD SNMP agent
    * steelhead_status: new check for overall health of Riverbed Steelhead appliance
    * steelhead_connections: new check for Riverbed Steelhead connections
    * df, df_netapp, df_netapp32, hr_fs, vms_df: all filesystem checks now support
      trends. Please look at check manpage of df for details.
    * FIX: heartbeat_nodes: Fixed error handling when node is active but at least one link is dead
    * 3ware_units: Handling INITIALIZING state as warning now
    * FIX: 3ware_units: Better handling of outputs from different tw_cli versions now
    * FIX: local: PNP template for local now looks in all template directories for
      specific templates (thanks to Patrick Schaaf)

    Multisite:
    * FIX: fix "too many values to unpack" when editing views in single layout
      mode (such as host or service detail)
    * FIX: fix PNP icon in cases where host and service icons are displayed in 
      same view (found by Wolfgang Barth)
    * FIX: Fixed view column editor forgetting pending changes to other form
           fields
    * FIX: Customlinks snapin persists folding states again
    * FIX: PNP timerange painter option field takes selected value as default now
    * FIX: Fixed perfometer styling in single dataset layouts
    * FIX: Tooltips work in group headers now
    * FIX: Catching exceptions caused by unset bandwidth in interface perfometer

    WATO:
    * FIX: fix problem with vanishing services on Windows. Affected were services
      containing colons (such as fs_C:/).

    Livestatus:
    * FIX: fix most compiler warnings (thanks to patch by Sami Kerola)
    * FIX: fix memory leak. The leak caused increasing check latency in some
      situations
    
1.1.9i8:
    Multisite:
    * New "web service" for retrieving data from views as JSON or 
      Python objects. This allows to connect with NagStaMon 
      (requires patch in NagStaMon). Simply add &output_format=json
      or &output_format=python to your view URL.
    * Added two builtin views for NagStaMon.
    * Acknowledgement of problem now has checkboxes for sticky,
      send notification and persisten comment
    * Downtimes: allow to specify fixed/flexible downtime
    * new display_options d/D for switching on/off the tab "Display"
    * Improved builtin views for downtimes
    * Bugfix: Servicegroups can be searched with the quicksearch snapin using
      the 'sg:' prefix again

    WATO:
    * Fixed problem appearing at restart on older Python version (RH)

1.1.9i7:
    Core, Setup, etc.:
    * Fix crash on Python 2.4 (e.g. RedHat) with fake_file
    * Fixed clustering of SNMP hosts
    * Fix status output of Check_MK check in mixed cluster setups

    Checks & Agents:
    * PNP templates for if/if64: fix bugs: outgoing packets had been
      same as incoming, errors and discards were swapped (thanks to 
      Paul Freeman)
    * Linux Agent: Added suport for vdx and xvdx volumes (KVM+Virtio, XEN+xvda)

    Multisite:
    * Fix encoding problem when host/service groups contain non-ascii
      characters.

    WATO:
    * Fix too-long-URL problem in cases of many services on one host


1.1.9i6:
    INCOMPATIBLE CHANGES:
    * Removed out-dated checks blade_misc, ironport_misc and snia_sml. Replaced
      with dummy checks begin always UNKNOWN.

    Core, Setup, etc.:
    * cmk -D: show ip address of host 
    * Fix SNMP inventory find snmp misc checks inspite of negative scan function
    * Fix output of MB and GB values (fraction part was zero)

    Checks & Agents:
    * megaraid_ldisks: remove debug output
    * fc_brocade_port: hide on SNMP scan, prefer fc_brocade_port_detailed
    * fc_brocade_port_detailed: improve scan function, find more devices
    * New agent for HP-UX
    * hpux_cpu: new check for monitoring CPU load average on HP-UX
    * hpux_if: New check for monitoring NICs on HP-UX (compatible to if/if64)
    * hpux_multipath: New check for monitoring Multipathing on HP-UX
    * hpux_lvm: New check for monitoring LVM mirror state on HP-UX
    * hpux_serviceguard: new check for monitoring HP-UX Serviceguard
    * drbd: Fixed var typo which prevented inventory of drbd general check
      (Thanks to Andreas Behler)
    * mk_oracle: new agent plugin for monitoring ORACLE (currently only
      on Linux and HP-UX, but easily portable to other Unices)
    * oracle_sessions: new check for monitoring the current number of active
      database sessions.
    * oracle_logswitches: new check for monitoring the number of logswitches
      of an ORACLE instances in the last 60 minutes.
    * oracle_tablespaces: new check for monitoring size, state and autoextension
      of ORACLE tablespaces.
    * h3c_lanswitch_cpu: new check for monitoring CPU usage of H3C/HP/3COM switches
    * h3c_lanswitch_sensors: new check for monitoring hardware sensors of H3C/HP/3COM switches
    * superstack3_sensors: new check for monitoring hardware sensors of 3COM Superstack 3 switches

    Multisite:
    * Fixed aligns/widths of snapin contents and several small styling issues
    * Fixed links and border-styling of host matrix snapin
    * Removed jQuery hover menu and replaced it with own code

1.1.9i5:
    Multisite:
    * custom notes: new macros $URL_PREFIX$ and $SITE$, making 
      multi site setups easier
    * new intelligent logwatch icon, using url_prefix in multi site
      setups


1.1.9i4:
    Core, Setup, etc.:
    * added missing 'register 0' to host template
    * setup: fix creation of symlink cmk if already existing

    Multisite:
    * New reschedule icon now also works for non-local sites.
    * painter options are now persisted on a per-user-base
    * new optional column for displaying host and service comments
      (not used in shipped views but available in view editor)

    Livestatus:
    * Check for buffer overflows (replace strcat with strncat, etc.)
    * Reduce number of log messages (reclassify to debug)

    Checks & Agents:
    * apc_symmetra: handle empty SNMP variables and treat as 0.


1.1.9i3:
    INCOMPATIBLE CHANGES:
    * You need a current version of Livestatus for Multisite to work!
    * Multisite: removed (undocumented) view parameters show_buttons and show_controls.
      Please use display_options instead.
    * Finally removed deprecated filesystem_levels. Please use check_parameters instead.
    * Livestatus: The StatsGroupBy: header is still working but now deprecated.
      Please simply use Columns: instead. If your query contains at least one Stats:-
      header than Columns: has the meaning of the old StatsGroupBy: header

    Core, Setup, etc.:
    * Create alias 'cmk' for check_mk in bin/ (easier typing)
    * Create alias 'mkp' for check_mk -P in bin/ (easier typing) 

    Multisite:
    * Each column can now have a tooltip showing another painter (e.g.
      show the IP address of a host when hovering over its name)
    * Finally show host/services icons from the nagios value "icon_image".
      Put your icon files in /usr/share/check_mk/web/htdocs/images/icons.
      OMD users put the icons into ~/local/share/check_mk/web/htdocs/images/icons.
    * New automatic PNP-link icons: These icons automatically appear, if
      the new livestatus is configured correctly (see below). 
    * new view property "hidebutton": allow to hide context button to a view.
    * Defaults views 'Services: OK', 'Services: WARN, etc. do now not create
      context buttons (cleans up button bar).
    * new HTML parameter display_options, which allows to switch off several
      parts of the output (e.g. the HTML header, external links, etc).
    * View hoststatus: show PNP graph of host (usually ping stats)
    * new tab "Display": here the user can choose time stamp
      display format and PNP graph ranges
    * new column "host_tags", showing the Check_MK host tags of a host
    * new datasource "alert_stats" for computing alert statistics
    * new view "Alert Statistics" showing alert statistics for all hosts
      and services
    * Sidebar: Fixed snapin movement to the bottom of the snapin list in Opera
    * Sidebar: Fixed scroll position saving in Opera
    * Fixed reloading button animation in Chrome/IE (Changed request to async mode)
    * Sidebar: Removed scrollbars of in older IE versions and IE8 with compat mode
    * Sidebar: Fixed scrolling problem in IE8 with compat mode (or maybe older IE versions)
      which broke the snapin titles and also the tactical overview table
    * Sidebar: Fixed bulletlist positioning
    * Sidebar: The sidebar quicksearch snapin is case insensitive again
    * Fixed header displaying on views when the edit button is not shown to the user
    * View pages are not refreshed when at least one form (Filter, Commands,
      Display Options) is open
    * Catching javascript errors when pages from other domain are opened in content frame
    * Columns in view editor can now be added/removed/moved easily

    Checks & Agents:
    * Fixed problem with OnlyFrom: in Linux agent (df didn't work properly)
    * cups_queues: fixed plugin error due to invalid import of datetime,
      converted other checks from 'from datetime import...' to 'import datetime'.
    * printer_supply: handle the case where the current value is missing
    * megaraid_ldisks: Fixed item detection to be compatible with different versions of megaraid
    * Linux Agent: Added new 3ware agent code to support multiple controllers
      (Re-inventory of 3ware checks needed due to changed check item names)

    Livestatus:
    * new column pnpgraph_present in table host and service. In order for this
      column to work you need to specify the base directory of the PNP graphs
      with the module option pnp_path=, e.g. pnp_path=/omd/sites/wato/var/pnp4nagios/perfdata
    * Allow more than one column for StatsGroupBy:
    * Do not use function is_contact_member_of_contactgroup anymore (get compatible
      with Nagios CVS)
    * Livestatus: log timeperiod transitions (active <-> inactive) into Nagios
      log file. This will enable us to create availability reports more simple
      in future.

    Multisite:
    * allow include('somefile.mk') in multisite.mk: Include other files.
      Paths not beginning with '/' are interpreted relative to the directory
      of multisite.mk

    Livestatus:
    * new columns services_with_info: similar to services_with_state but with
      the plugin output appended as additional tuple element. This tuple may
      grow in future so do not depend on its length!

1.1.9i2:
    Checks & Agents:
    * ibm_imm_health: fix inventory function
    * if/if64: fix average line in PNP-template, fix display of speed for 20MBit
      lines (e.g. Frame Relay)

    Multisite:
    * WATO: Fixed omd mode/site detection and help for /etc/sudoers
    * WATO: Use and show common log for pending changes 
    * Sidebar Quicksearch: Now really disabling browser built-in completion
      dropdown selections
    
1.1.9i1:
    INCOMPATIBLE CHANGES:
    * TCP / SNMP: hosts using TCP and SNMP now must use the tags 'tcp'
      and 'snmp'. Hosts with the tag 'ping' will not inventorize any
      service. New configuration variable tcp_hosts.
    * Inventory: The call syntax for inventory has been simplified. Just
      call check_mk -I HOSTNAME now. Omit the "tcp" or "snmp". If you
      want to do inventory just for certain check types, type "check_mk --checks=snmp_info,if -I hostnames..."
      instead
    * perfdata_format now defaults to "pnp". Previous default was "standard".
      You might have to change that in main.mk if you are not using PNP (only
      relevant for MRPE checks)
    * inventory_check_severity defaults to 1 now (WARNING)
    * aggregation_output_format now defaults to "multiline"
    * Removed non_bulkwalk_hosts. You can use bulkwalk_hosts with NEGATE
      instead (see docu)
    * snmp_communites is now initialized with [], not with {}. It cannot
      be a dict any longer.
    * bulkwalk_hosts is now initizlized with []. You can do += here just
      as with all other rule variables.
    * Configuration check (-X) is now always done. It is now impossible to
      call any Check_MK action with an invalid configuration. This saves
      you against mistyped variables.
    * Check kernel: converted performance data from counters to rates. This
      fixes RRD problems (spikes) on reboots and also allows better access 
      to the peformance data for the Perf-O-Meters.  Also changed service 
      descriptions. You need to reinventurize the kernel checks. Your old
      RRDs will not be deleted, new ones will be created.
    * Multisite: parameters nagios_url, nagios_cgi_url and pnp_url are now
      obsolete. Instead the new parameter url_prefix is used (which must
      end with a /).

    Core, Setup, etc.:
    * Improve error handling: if hosts are monitored with SNMP *and* TCP,
      then after an error with one of those two agents checks from the
      other haven't been executed. This is fixed now. Inventory check
      is still not complete in that error condition.
    * Packages (MKP): Allow to create and install packages within OMD!
      Files are installed below ~/local/share/check_mk. No root permissions
      are neccessary
    * Inventory: Better error handling on invalid inventory result of checks
    * setup.sh: fix problem with missing package_info (only appears if setup
      is called from another directory)
    * ALL_SERVICES: Instead of [ "" ] you can now write ALL_SERVICES
    * debug_log: also output Check_MK version, check item and check parameters
    * Make sure, host has no duplicate service - this is possible e.g. by
      monitoring via agent and snmp in parallel. duplicate services will
      make Nagios reject the configuration.
    * --snmpwalk: do not translate anymore, use numbers. All checks work
      with numbers now anyway.
    * check_mk -I snmp will now try all checktypes not having an snmp scan
      function. That way all possible checks should be inventorized.
    * new variable ignored_checks: Similar to ignored_checktypes, but allows
      per-host configuration
    * allow check implementations to use common include files. See if/if64
      for an example
    * Better handling for removed checks: Removed exceptions in check_mk calls
      when some configured checks have been removed/renamed

    Checks & Agents:
    * Renamed check functions of imm_health check from test_imm to imm_health
      to have valid function and check names. Please remove remove from
      inventory and re-inventory those checks.
    * fc_brocade_port_detailed: allow to specify port state combinations not 
      to be critical
    * megaraid_pdisks: Using the real enclosure number as check item now
    * if/if64: allow to configure averaging of traffic over time (e.g. 15 min) 
      and apply traffic levels and averaged values. Also allow to specify relative
      traffic levels. Allow new parameter configuration via dictionary. Also
      allow to monitor unused ports and/or to ignore link status.
    * if/if64: Added expected interface speed to warning output
    * if/if64: Allow to ignore speed setting (set target speed to None)
    * wut_webtherm: handle more variants of WuT Webtherms (thanks to Lefty)
    * cisco_fan: Does not inventorize 'notPresent' sensors anymore. Improved output
    * cisco_power: Not using power source as threshold anymore. Improved output
    * cisco_fan: Does not inventorize 'notPresent' sensors anymore. Improved output
    * cisco_power: Not using power source as threshold anymore. Improved output
    * cisco_power: Excluding 'notPresent' devices from inventory now
    * cisco_temp_perf: Do not crash if device does not send current temperature
    * tcp_conn_stats: new check for monitoring number of current TCP connections
    * blade_*: Added snmp scan functions for better automatic inventory
    * blade_bays: Also inventorizes standby blades and has a little more
                  verbose output.
    * blade_blowers: Can handle responses without rpm values now. Improved output
    * blade_health: More detailed output on problems
    * blade_blades: Added new check for checking the health-, present- and
                    power-state of IBM Bladecenter blades
    * win_dhcp_pools: Several cleanups in check
    * Windows agent: allow restriction to ip addresses with only_hosts (like xinetd)
    * heartbeat_rscstatus: Catching empty output from agent correctly
    * tcp_conn_stats: Fixed inventory function when no conn stats can be inventoried
    * heartbeat_nodes: fix Linux agent for hostname with upper case letters (thanks to
            Thorsten Robers)
    * heartbeat_rscstatus: Catching empty output from agent correctly
    * heartbeat_rscstatus: Allowing a list as expected state to expect multiple OK states
    * win_dhcp_pools agent plugin: Filtering additional error message on
      systems without dhcp server
    * j4p_performance: Added experimental agent plugin fetching data via 
      jmx4perl agent (does not need jmx4perl on Nagios)
    * j4p_performance.mem: added new experimental check for memory usage via JMX.
    * if/if64: added Perf-O-Meter for Multisite
    * sylo: fix performance data: on first execution (counter wrap) the check did
      output only one value instead of three. That lead to an invalid RRD.
    * Cleaned up several checks to meet the variable naming conventions
    * drbd: Handling unconfigured drbd devices correctly. These devices are
      ignored during nventory
    * printer_supply: In case of OKI c5900 devices the name of the supply units ins not
      unique. The color of the supply unit is reported in a dedicated OID and added to the
      check item name to have a unique name now.
    * printer_supply: Added simple pnp template to have better graph formating for the check results
    * check_mk.only_from: new check for monitoring the IP address access restriction of the
      agent. The current Linux and Windows agents provide this information.
    * snmp_info check: Recoded not to use snmp_info_single anymore
    * Linux Agent: Fixed <<<cpu>>> output on SPARC machines with openSUSE
    * df_netapp/df_netapp32: Made check inventory resistant against empty size values
    * df_netapp32: Added better detection for possible 32bit counter wrap
    * fc_brocade_port_detailed: Made check handle phystate "noSystemControlAccessToSlot" (10)
      The check also handles unknown states better now
    * printer_supply: Added new parameter "printer_supply_some_remaining_status" to
      configure the reported state on small remaining capacity.
    * Windows agent: .vbs scripts in agents plugins/ directory are executed
      automatically with "cscript.exe /Nologo" to prevent wrong file handlers
    * aironet_clients: Only counting clients which don't have empty values for strength
    * statgrab_disk: Fixed byte calculation in plugin output
    * statgrab_disk: Added inventory function
    * 3ware_disks: Ignoring devices in state NOT-PRESENT during inventory

    Multisite:
    * The custom open/close states of custom links are now stored for each
      user
    * Setting doctype in sidebar frame now
    * Fixed invalid sidebar css height/width definition
    * Fixed repositioning the sidebar scroll state after refreshing the page
    * Fixed mousewheel scrolling in opera/chrome
    * Fixed resize bug on refresh in chrome
    * New view for all services of a site
    * Sidebar snapin site_status: make link target configurable
    * Multisite view "Recently changed services": sort newest first
    * Added options show_header and show_controls to remove the page headers
      from views
    * Cool: new button for an immediate reschedule of a host or service
      check: the view is redisplayed exactly at the point of time when
      Nagios has finished the check. This makes use of MK Livestatus'
      unique waiting feature.

   Livestatus:
    * Added no_more_notifications and check_flapping_recovery_notification
      fields to host table and no_more_notifications field to service table.
      Thanks to Matthew Kent

1.1.8:
    Core, Setup, etc.:
    * setup.sh: turn off Python debugging
    * Cleaned up documentation directory
    * cluster host: use real IP address for host check if cluster has
      one (e.g. service IP address)

    Checks & Agents:
    * Added missing PNP template for check_mk-hr_cpu
    * hr_fs: inventory now ignores filesystem with size 0,
      check does not longer crash on filesystems with size 0
    * logwatch: Fixed typo in 'too many unacknowledged logs' error message
    * ps: fix bug: inventory with fixed user name now correctly puts
      that user name into the resulting check - not None.
    * ps: inventory with GRAB_USER: service description may contain
      %u. That will be replaced with the user name and thus makes the
      service description unique.
    * win_dhcp_pools: better handle invalid agent output
    * hp_proliant_psu: Fixed multiple PSU detection on one system (Thanks to Andreas Döhler)
    * megaraid_pdisks: Fixed coding error
    * cisco_fan: fixed check bug in case of critical state
    * nfsmounts: fix output (free and used was swapped), make output identical to df

    Livestatus:
    * Prohibit { and } in regular expressions. This avoids a segmentation
      fault caused by regcomp in glibc for certain (very unusual) regular
      expressions.
    * Table status: new columns external_command_buffer_slots,
      external_command_buffer_usage and external_command_buffer_max
      (this was implemented according to an idea and special request of
       Heinz Fiebig. Please sue him if this breaks anything for you. I was
       against it, but he thinks that it is absolutely neccessary to have
       this in version 1.1.8...)
    * Table status: new columns external_commands and external_commands_rate
      (also due to Mr. Fiebig - he would have quit our workshop otherwise...)
    * Table downtimes/comments: new column is_service

    Multisite:
    * Snapin Performance: show external command per second and usage and
      size of external command buffer
    * Downtimes view: Group by hosts and services - just like comments
    * Fix links for items containing + (e.g. service descriptionen including
      spaces)
    * Allow non-ASCII character in downtimes and comments
    * Added nagvis_base_url to multisite.mk example configuration
    * Filter for host/service groups: use name instead of alias if 
      user has no permissions for groups

1.1.8b3:
    Core, Setup, etc.:
    * Added some Livestatus LQL examples to documentation
    * Removed cleanup_autochecks.py. Please use check_mk -u now.
    * RRA configuration for PNP: install in separate directory and do not
      use per default, since they use an undocumented feature of PNP.

    Checks & Agents:
    * postfix_mailq: Changed limit last 6 lines which includes all needed
		information
    * hp_proliant_temp/hp_proliant_fans: Fixed wrong variable name
    * hp_procurve_mem: Fixed wrong mem usage calculation
    * ad_replication: Works no with domain controller hostnames like DC02,DC02
    * aironet_client: fix crash on empty variable from SNMP output
    * 3ware_disks, 3ware_units: hopefully repaired those checks
    * added rudimentary agent for HP-UX (found in docs/)

    Multisite:
    * added Perf-O-Meter to "Problems of Host" view
    * added Perf-O-Meter to "All Services" view
    * fix bug with cleaning up persistent connections
    * Multisite now only fetches the available PNP Graphs of hosts/services
    * Quicksearch: limit number of items in dropdown to 80
      (configurable via quicksearch_dropdown_limit)
    * Views of hosts: make counts of OK/WARN/CRIT klickable, new views
      for services of host in a certain state
    * Multisite: sort context buttons in views alphabetically
    * Sidebar drag scrolling: Trying to compensate lost mouse events when
	leaving the sidebar frame while dragging

    Livestatus:
    * check for event_broker_options on start
    * Fix memory leakage caused by Filter: headers using regular expressions
    * Fix two memory leaks in logfile parser

1.1.8b2:
    Core, Setup, etc.:
    * Inventory: skip SNMP-only hosts on non-SNMP checktypes (avoids timeouts)
    * Improve error output for invalid checks
    
    Checks & Agents:
    * fix bug: run local and plugins also when spaces are in path name
      (such as C:\Program Files\Check_MK\plugins
    * mem.vmalloc: Do not create a check for 64 bit architectures, where
      vmalloc is always plenty
    * postfix_mailq: limit output to 1000 lines
    * multipath: handle output of SLES 11 SP1 better
    * if/if64: output operstatus in check output
    * if/if64: inventory now detects type 117 (gigabitEthernet) for 3COM
    * sylo: better handling of counter wraps.

    Multisite:
    * cleanup implementation of how user settings are written to disk
    * fix broken links in 'Edit view -> Try out' situation
    * new macros $HOSTNAME_LOWER$, $HOSTNAME_UPPER$ and $HOSTNAME_TITLE$ for
      custom notes

1.1.8b1:
    Core, Setup, etc.:
    * SNMPv3: allow privProtocol and privPassword to be specified (thanks
      to Josef Hack)
    * install_nagios.sh: fix problem with broken filenames produced by wget
    * install_nagios.sh: updated software to newest versions
    * install_nagios.sh: fix Apache configuration problem
    * install_nagios.sh: fix configuration vor PNP4Nagios 0.6.6
    * config generation: fix host check of cluster hosts
    * config generation: add missing contact groups for summary hosts
    * RPM package of agent: do not overwrite xinetd.d/check_mk, but install
      new version with .rpmnew, if admin has changed his one
    * legacy_checks: fix missing perfdata, template references where in wrong
      direction (thanks Daniel Nauck for his precise investigation)

    Checks & Agents:
    * New check imm_health by Michael Nieporte
    * rsa_health: fix bug: detection of WARNING state didn't work (was UNKNOWN
            instead)
    * check_mk_agent.solaris: statgrab now excludes filesystems. This avoids hanging
      in case of an NFS problem. Thanks to Divan Santana.
    * multipath: Handle new output of multipath -l (found on SLES11 SP1)
    * ntp: fix typo in variable ntp_inventory_mode (fixes inventory problem)
    * if64: improve output formatting of link speed
    * cisco_power: inventory function now ignores non-redundant power supplies
    * zpool_status: new check from Darin Perusich for Solaris zpools

    Multisite:
    * fix several UTF-8 problems: allow non-ascii characters in host names
      (must be UTF 8 encoded!)
    * improve compatibility with Python 2.3
    * Allow loading custom style sheet overriding Check_MK styles by setting
      custom_style_sheet in multisite.mk
    * Host icons show link to detail host, on summary hosts.
    * Fix sidebar problem: Master Control did not display data correctly
    * status_host: honor states even if sites hosting status hosts is disabled
      (so dead-detection works even if local site is disabled)
    * new config variable start_url: set url for welcome page
    * Snapin Quicksearch: if no host is matching, automatically search for
      services
    * Remove links to legacy Nagios GUI (can be added by user if needed)
    * Sidebar Quicksearch: fix several annoyances
    * Views with services of one host: add title with host name and status

    Livestatus:
    * fix memory leak: lost ~4K on memory on each StatsAnd: or StatsOr:
      header (found by Sven Nierlein)
    * fix invalid json output for empty responses (found by Sven Nierlein)
    * fix Stats: avg ___ for 0 matching elements. Output was '-nan' and is
      now '0.0'
    * fix output of floating point numbers: always use exponent and make
      sure a decimal point is contained (this makes JSON/Python detect
      the correct type)

1.1.7i5:
    Core, Setup, etc.:
    * SNMP: do not load any MIB files (speeds up snmpwalk a lot!)
    * legacy_checks: new config variable allowing creating classical
      non-Check_MK checks while using host tags and config options
    * check_mk_objects.cfg: beautify output, use tabs instead of spaces
    * check_mk -II: delete only specified checktypes, allow to reinventorize
      all hosts
    * New option -O, --reload: Does the same as -R, but reloads Nagios
      instead of restarting it.
    * SNMP: Fixed string detection in --snmpwalk calls
    * SNMP: --snmpwalk does walk the enterprises tree correctly now
    * SNMP: Fixed missing OID detection in SNMP check processing. There was a problem
      when the first column had OID gaps in the middle. This affected e.g. the cisco_locif check.
    * install_nagios.sh: correctly detect Ubuntu 10.04.1
    * Config output: make order of service deterministic
    * fix problem with missing default hostgroup

    Multisite:
    * Sidebar: Improved the quicksearch snapin. It can search for services, 
      servicegroups and hostgroups now. Simply add a prefix "s:", "sg:" or "hg:"
      to search for other objects than hosts.
    * View editor: fix bug which made it impossible to add more than 10 columns
    * Service details: for Check_MK checks show description from check manual in
      service details
    * Notes: new column 'Custom notes' which allows customizable notes
      on a per host / per service base (see online docu for details)
    * Configuration: new variable show_livestatus_errors which can be set
      to False in order to hide error about unreachable sites
    * hiding views: new configuration variables hidden_views and visible_views
    * View "Service problems": hide problems of down or unreachable hosts. This
      makes the view consistant with "Tactical Overview"

    Checks & Agents:
    * Two new checks: akcp_sensor_humidity and akcp_sensor_temp (Thanks to Michael Nieporte)
    * PNP-template for kernel: show average of displayed range
    * ntp and ntp.time: Inventory now per default just creates checks for ntp.time (summary check).
      This is controlled by the new variable ntp_inventory_mode (see check manuals).
    * 3ware: Three new checks by Radoslav Bak: 3ware_disks, 3ware_units, 3ware_info
    * nvidia: agent now only queries GPUCoreTemp and GPUErrors. This avoids
      a vmalloc leakage of 32kB per call (bug in NVIDIA driver)
    * Make all SNMP based checks independent of standard MIB files
    * ad_replication: Fixed syntax errors and unhandled date output when
      not replicated yet
    * ifoperstatus: Allowing multiple target states as a list now
    * cisco_qos: Added new check to monitor traffic in QoS classes on Cisco routers
    * cisco_power: Added scan function
    * if64/if/cisco_qos: Traffic is displayed in variable byte scales B/s,KB/s,MB/s,GB/s
      depending on traffic amount.
    * if64: really using ifDescr with option if_inventory_uses_description = True
    * if64: Added option if_inventory_uses_alias to using ifAlias for the item names
    * if64/if: Fixed bug displaying the out traffic (Perfdata was ok)
    * if64/if: Added WARN/CRIT thresholds for the bandwidth usage to be given as rates
    * if64/if: Improved PNP-Templates
    * if64/if: The ifoperstatus check in if64/if can now check for multiple target states
    * if64/if: Removing all null bytes during hex string parsing (These signs Confuse nagios pipe)
    * Fixed hr_mem and hr_fs checks to work with new SNMP format
    * ups_*: Inventory works now on Riello UPS systems
    * ups_power: Working arround wrong implemented RFC in some Riello UPS systems (Fixing negative power
      consumption values)
    * FreeBSD Agent: Added sections: df mount mem netctr ipmitool (Thanks to Florian Heigl)
    * AIX: exclude NFS and CIFS from df (thanks to Jörg Linge)
    * cisco_locif: Using the interface index as item when no interface name or description are set

    Livestatus:
    * table columns: fix type of num_service_* etc.: was list, is now int (thanks to Gerhard Laußer)
    * table hosts: repair semantics of hard_state (thanks to Michael Kraus). Transition was one
      cycle to late in certain situations.

1.1.7i4:
    Core, Setup, etc.:
    * Fixed automatic creation of host contactgroups
    * templates: make PNP links work without rewrite

    Multisite:
    * Make page handler modular: this allows for custom pages embedded into
      the Multisite frame work and thus using Multisite for other tasks as
      well.
    * status_host: new state "waiting", if status host is still pending
    * make PNP links work without rewrite
    * Fix visibility problem: in multisite setups all users could see
      all objects.

1.1.7i3:
    Core, Setup, etc.:
    * Fix extra_nagios_conf: did not work in 1.1.7i2
    * Service Check_MK now displays overall processing time including
      agent communication and adds this as performance data
    * Fix bug: define_contactgroups was always assumed True. That led to duplicate
      definitions in case of manual definitions in Nagios 

    Checks & Agents:
    * New Check: hp_proliant_da_phydrv for monitoring the state of physical disks
      in HP Proliant Servers
    * New Check: hp_proliant_mem for monitoring the state of memory modules in
      HP Proliant Servers
    * New Check: hp_proliant_psu for monitoring the state of power supplies in
      HP Proliant Servers
    * PNP-templates: fix several templates not working with MULTIPLE rrds
    * new check mem.vmalloc for monitoring vmalloc address space in Linux kernel.
    * Linux agent: add timeout of 2 secs to ntpq 
    * wmic_process: make check OK if no matching process is found

    Livestatus:
    * Remove obsolete parameter 'accept_timeout'
    * Allow disabling idle_timeout and query_timeout by setting them to 0.

    Multisite:
    * logwatch page: wrap long log lines

1.1.7i2:
    Incompatible Changes:
    * Remove config option define_timeperiods and option --timeperiods.
      Check_MK does not longer define timeperiod definitions. Please
      define them manually in Nagios.
    * host_notification_period has been removed. Use host_extra_conf["notification_period"]
      instead. Same holds for service_notification_periods, summary_host_notification_periods
      and summary_service_notification_periods.
    * Removed modes -H and -S for creating config data. This now does
      the new option -N. Please set generate_hostconf = False if you
      want only services to be defined.

    Core, Setup, etc.:
    * New config option usewalk_hosts, triggers --usewalk during
      normal checking for selected hosts.
    * new option --scan-parents for automatically finding and 
      configuring parent hosts (see online docu for details)
    * inventory check: put detailed list of unchecked items into long
      plugin output (to be seen in status details)
    * New configuration variable check_parameters, that allows to
      override default parameters set by inventory, without defining 
      manual checks!

    Checks & Agents:
    * drbd: changed check parameters (please re-inventorize!)
    * New check ad_replication: Checks active directory replications
      of domain controllers by using repadm
    * New check postifx_mailq: Checks mailqueue lengths of postifx mailserves
    * New check hp_procurve_cpu: Checks the CPU load on HP Procurve switches
    * New check hp_procurve_mem: Checks the memory usage on HP Procurve switches
    * New check hp_procurve_sensors: Checks the health of PSUs, FANs and
      Temperature on HP Procurve switches
    * New check heartbeat_crm: Monitors the general state of heartbeat clusters
      using the CRM
    * New check heartbeat_crm_resources: Monitors the state of resources and nodes
      in heartbeat clusters using the CRM
    * *nix agents: output AgentOS: in header
    * New agent for FreeBSD: It is based on the linux agent. Most of the sections
      could not be ported easily so the FreeBSD agent provides information for less
      checks than the linux agent.
    * heartbeat_crm and heartbeat_crm.resources: Change handling of check parameters.
      Please reinvenurize and read the updated man page of those checks
    * New check hp_proliant_cpu: Check the physical state of CPUs in HP Proliant servers
    * New check hp_proliant_temp: Check the temperature sensors of HP Proliant servers
    * New check hp_proliant_fans: Check the FAN sensors of HP Proliant servers

    Multisite:
    * fix chown problem (when nagios user own files to be written
      by the web server)
    * Sidebar: Fixed snapin movement problem using older firefox
      than 3.5.
    * Sidebar: Fixed IE8 and Chrome snapin movement problems
    * Sidebar: Fixed IE problem where sidebar is too small
    * Multisite: improve performance in multi site environments by sending
      queries to sites in parallel
    * Multisite: improve performance in high latency situations by
      allowing persistent Livestatus connections (set "persist" : True 
      in sites, use current Livestatus version)

    Livestatus:
    * Fix problems with in_*_period. Introduce global
      timeperiod cache. This also improves performance
    * Table timeperiods: new column 'in' which is 0/1 if/not the
      timeperiod is currently active
    * New module option idle_timeout. It sets the time in ms
      Livestatus waits for the next query. Default is 300000 ms (5 min).
    * New module option query_timeout. It limits the time between
      two lines of a query (in ms). Default is 10000 ms (10 sec).

1.1.7i1: Core, Setup, etc.:
    * New option -u for reordering autochecks in per-host-files
      (please refer to updated documentation about inventory for
       details)
    * Fix exception if check_mk is called without arguments. Show
      usage in that case.
    * install_nagios.sh: Updated to NagVis 1.5 and fixed download URL
    * New options --snmpwalk and --usewalk help implemeting checks
      for SNMP hardware which is not present
    * SNMP: Automatically detect missing entries. That fixes if64
      on some CISCO switches.
    * SNMP: Fix hex string detection (hopefully)
    * Do chown only if running as root (avoid error messages)
    * SNMP: SNMPv3 support: use 4-tuple of security level, auth protocol,
      security name and password instead of a string in snmp_communities
      for V3 hosts.
    * SNMP: Fixed hexstring detection on empty strings
    * New option -II: Is like -I, but removes all previous autochecks
      from inventorized hosts
    * install_nagios.sh: Fix detection of PNP4Nagios URL and URL of
      NagVis
    * Packager: make sanity check prohibiting creating of package files
      in Check MK's directories
    * install_nagios.sh: Support Ubuntu 10.04 (Thanks to Ben)
      
    Checks & Agents:
    * New check ntp.time: Similar to 'ntp' but only honors the system peer
      (that NTP peer where ntpq -p prints a *).
    * wmic_process: new check for ressource consumption of windows processes
    * Windows agent supports now plugins/ and local/ checks
    * [FIX] ps.perf now correctly detects extended performance data output
      even if number of matching processes is 0
    * renamed check cisco_3640_temp to cisco_temp, renamed cisco_temp
      to cisco_temp_perf, fixed snmp detection of those checks
    * New check hr_cpu - checking the CPU utilization via SNMP
    * New check hr_fs - checking filesystem usage via SNMP
    * New check hr_mem - checking memory usage via SNMP
    * ps: inventory now can configured on a per host / tag base
    * Linux: new check nvidia.temp for monitoring temperature of NVIDIA graphics card
    * Linux: avoid free-ipmi hanging forever on hardware that does not support IPMI
    * SNMP: Instead of an artificial index column, which some checks use, now
      the last component of the OID is used as index. That means that inventory
      will find new services and old services will become UNKNOWN. Please remove
      the outdated checks.
    * if: handle exception on missing OIDs
    * New checks hp_blade* - Checking health of HP BladeSystem Enclosures via SNMP
    * New check drbd - Checking health of drbd nodes
    * New SNMP based checks for printers (page counter, supply), contributed
      by Peter Lauk (many thanks!)
    * New check cups_queues: Checking the state of cups printer queues
    * New check heartbeat_nodes: Checking the node state and state of the links
      of heartbeat nodes
    * New check heartbeat_rscstatus: Checks the local resource status of
      a heartbeat node
    * New check win_dhcp_pools: Checks the usage of Windows DHCP Server lease pools
    * New check netapp_volumes: Checks on/offline-condition and states of netapp volumes 

    Multisite:
    * New view showing all PNP graphs of services with the same description
    * Two new filters for host: notifications_enabled and acknowledged
    * Files created by the webserver (*.mk) are now created with the group
      configured as common group of Nagios and webserver. Group gets write
      permissions on files and directories.
    * New context view: all services of a host group
    * Fix problems with Umlauts (non-Ascii-characters) in performance data
    * New context view: all services of a host group
    * Sidebar snapins can now fetch URLs for the snapin content instead of
      building the snapin contents on their own.
    * Added new nagvis_maps snapin which displays all NagVis maps available
      to the user. Works with NagVis 1.5 and newer.

1.1.6:
    Core, Setup, etc.:
    * Service aggregation: new config option aggregation_output_format.
      Settings this to "multiline" will produce Nagios multiline output
      with one line for each individual check.

    Multisite:
    * New painter for long service plugin output (Currently not used
      by any builtin view)

    Checks & Agents:
    * Linux agent: remove broken check for /dev/ipmi0

1.1.6rc3:
    Core, Setup, etc.:
    * New option --donate for donating live host data to the community.
      Please refer to the online documentation for details.
    * Tactical Overview: Fixed refresh timeout typo
      (Was 16 mins instead of 10 secs)

    Livestatus:
    * Assume strings are UTF-8 encoded in Nagios. Convert from latin-1 only
      on invalid UTF-8 sequences (thanks to Alexander Yegorov)

    Multisite:
    * Correctly display non-ascii characters (fixes exception with 'ascii codec')
      (Please also update Livestatus to 1.1.6rc3)

1.1.6rc2:
    Multisite:
    * Fix bug in Master control: other sites vanished after klicking buttons.
      This was due to connection error detection in livestatus.py (Bug found
      by Benjamin Odenthal)
    * Add theme and baseurl to links to PNP (using features of new PNP4Nagios
      0.6.4)

    Core, Setup, etc.:
    * snmp: hopefully fix HEX/string detection now

    Checks & Agents:
    * md: fix inventory bug on resync=PENDING (Thanks to Darin Perusich)

1.1.6rc1:
    Multisite:
    * Repair Perf-O-Meters on webkit based browsers (e.g. Chrome, Safari)
    * Repair layout on IE7/IE8. Even on IE6 something is working (definitely
      not transparent PNGs though). Thanks to Lars.
    * Display host state correct if host is pending (painter "host with state")
    * Logfile: new filter for plugin output
    * Improve dialog flow when cloning views (button [EDIT] in views snapin)
    * Quicksearch: do not open search list if text did not change (e.g. Shift up),
      close at click into field or snapin.

    Core, Setup, etc.:
    * Included three patched from Jeff Dairiki dealing with compile flags
      and .gitignore removed from tarballs
    * Fix problem with clustered_services_of[]: services of one cluster
      appeared also on others
    * Packager: handle broken files in package dir
    * snmp handling: better error handling in cases where multiple tables
      are merged (e.g. fc_brocade_port_detailed)
    * snmp: new handling of unprintable strings: hex dumps are converted
      into binary strings now. That way all strings can be displayed and
      no information is lost - nevertheless.
      
    Checks & Agents:
    * Solaris agent: fixed rare df problems on Solaris 10, fix problem with test -f
      (thanks to Ulf Hoffmann)
    * Converted all PNP templates to format of 0.6.X. Dropped compatibility
      with 0.4.X.
    * Do not use ipmi-sensors if /dev/ipmi0 is missing. ipmi-sensors tries
      to fiddle around with /dev/mem in that case and miserably fails
      in some cases (infinite loop)
    * fjdary60_run: use new binary encoding of hex strings
    * if64: better error handling for cases where clients do not send all information
    * apc_symmetra: handle status 'smart boost' as OK, not CRITICAL

    Livestatus:
    * Delay starting of threads (and handling of socket) until Nagios has
      started its event loop. This prevents showing services as PENDING 
      a short time during program start.

1.1.6b3:
    Multisite:
    * Quicksearch: hide complete host list if field is emptied via Backspace or Del.
      Also allow handle case where substring match is unique.

1.1.6b2:
    Core, Setup, etc.:
    * Packager: fix unpackaged files (sounds, etc)

    Multisite:
    * Complete new design (by Tobias Roeckl, Kopf & Herz)
    * New filters for last service check and last service state change
    * New views "Recently changed services" and "Unchecked services"
    * New page for adding sidebar snapins
    * Drag & Drop for sidebar snapins (thanks to Lars)
    * Grab & Move for sidebar scrolling (thanks to Lars)
    * Filter out summary hosts in most views.
    * Set browser refresh to 30 secs for most views
    * View host status: added a lot of missing information
    * View service status: also added information here
    * Make sure, enough columns can be selected in view editor
    * Allow user to change num columns and refresh directly in view
    * Get back to where you came after editing views
    * New sidebar snapin "Host Matrix"
    * New feature "status_host" for remote sites: Determine connection
      state to remote side by considering a certain host state. This
      avoids livestatus time outs to dead sites.
    * Sidebar snapin site status: fix reload problem
    * New Perf-O-Meters displaying service performance data
    * New snapin "Custom Links" where you easily configure your own
      links via multisite.mk (see example in new default config file)
    * Fixed problem when using only one site and that is not local

    Livestatus:
    * new statistics columns: log_messages and log_messages_rate
    * make statistics average algorithm more sluggish

1.1.5i3:
     Core, Setup, etc.:
     * New Check_MK packager (check_mk -P)

1.1.5i2:
     Core, Setup, etc.:
     * install_nagios.sh: add missing package php5-iconv for SLES11

     Checks & Agents:
     * if64: new SNMP check for network interfaces. Like if, but uses 64 bit
       counters of modern switches. You might need to configure bulkwalk_hosts.
     * Linux agent: option -d enabled debug output
     * Linux agent: fix ipmi-sensors cache corruption detection
     * New check for temperature on Cisco devices (cisco_3640_temp)
     * recompiled waitmax with dietlibc (fixed incompatibility issues
       on older systems)

     Multisite:
     * Filters for groups are negateable.

1.1.5i1:
     Checks & Agents:
     * uptime: new check for system uptime (Linux)
     * if: new SNMP check for network interfaces with very detailed traffic,
       packet and error statistics - PNP graphs included

     Multisite:
     * direct integration of PNP graphs into Multisite views
     * Host state filter: renamed HTML variables (collision with service state). You
       might need to update custom views using a filter on host states.
     * Tactical overview: exclude services of down hosts from problems, also exclude
       summary hosts
     * View host problems/service problems: exclude summary hosts, exclude services
       of down hosts
     * Simplified implementation of sidebar: sidebar is not any longer embeddeable.
     * Sidebar search: Added host site to be able to see the context links on
       the result page
     * Sidebar search: Hitting enter now closes the hint dropdown in all cases

1.1.5i0:
      Core, Setup, etc.:
      * Ship check-specific rra.cfg's for PNP4Nagios (save much IO and disk space)
      * Allow sections in agent output to apear multiple times
      * cleanup_autochecks.py: new option -f for directly activating new config
      * setup.sh: better detection for PNP4Nagios 0.6
      * snmpwalk: use option -Oa, inhibit strings to be output as hex if an umlaut
        is contained.

      Checks & Agents:
      * local: allow more than once performance value, separated by pipe (|)
      * ps.perf: also send memory and CPU usage (currently on Linux and Solaris)
      * Linux: new check for filesystems mount options
      * Linux: new very detailed check for NTP synchronization
      * ifoperstatus: inventory honors device type, per default only Ethernet ports
        will be monitored now
      * kernel: now inventory is supported and finds pgmajfault, processes (per/s)
        and context switches
      * ipmi_sensors: Suppress performance data for fans (save much IO/space)
      * dual_lan_check: fix problem which using MRPE
      * apc_symmetra: PNP template now uses MIN for capacity (instead of AVERAGE)
      * fc_brocade_port_detailed: PNP template now uses MAX instead of AVERAGE
      * kernel: fix text in PNP template
      * ipmi_sensors: fix timeout in agent (lead to missing items)
      * multipath: allow alias as item instead of uuid
      * caching agent: use /var/cache/check_mk as cache directory (instead of /etc/check_mk)
      * ifoperstatus: is now independent of MIB

      Multisite:
      * New column host painter with link to old Nagios services
      * Multisite: new configuration parameter default_user_role
      
      Livestatus:
      * Add missing LDFLAGS for compiling (useful for -g)

1.1.4:
      Summary:
      * A plentitude of problem fixes (including MRPE exit code bug)
      * Many improvements in new Multisite GUI
      * Stability and performance improvements in Livestatus

      Core, Setup, etc.:
      * Check_MK is looking for main.mk not longer in the current and home
        directory
      * install_nagios.sh: fix link to Check_MK in sidebar
      * install_nagios.sh: switch PNP to version 0.6.3
      * install_nagios.sh: better Apache-Config for Multisite setup
      * do not search main.mk in ~ and . anymore (brought only trouble) 
      * clusters: new variable 'clustered_services_of', allowing for overlapping
         clusters (as proposed by Jörg Linge)
      * install_nagios.sh: install snmp package (needed for snmp based checks)
      * Fix ower/group of tarballs: set them to root/root
      * Remove dependency from debian agent package    
      * Fixed problem with inventory when using clustered_services
      * tcp_connect_timeout: Applies now only for connect(), not for
        time of data transmission once a connection is established
      * setup.sh now also works for Icinga
      * New config parameter debug_log: set this to a filename in main.mk and you
        will get a debug log in case if 'invalid output from plugin...'
      * ping-only-hosts: When ping only hosts are summarized, remove Check_MK and
        add single PING to summary host.
      * Service aggregation: fix state relationship: CRIT now worse than UNKNOWN 
      * Make extra_service_conf work also for autogenerated PING on ping-only-hosts
        (groups, contactgroups still missing)

      Checks & Agents:
      * mrpe in Linux agent: Fix bug introduced in 1.1.3: Exit status of plugins was
        not honored anymore (due to newline handling)
      * mrpe: allow for sending check_command to PNP4Nagios (see MRPE docu)
      * Logwatch GUI: fix problem on Python 2.4 (thanks to Lars)
      * multipath: Check is now less restrictive when parsing header lines with
        the following format: "<alias> (<id>)"
      * fsc_ipmi_mem_status: New check for monitoring memory status (e.g. ECC)
         on FSC TX-120 (and maybe other) systems.
      * ipmi_sensors in Linux agent: Fixed compatibility problem with new ipmi
        output. Using "--legacy-output" parameter with newer freeipmi versions now.
      * mrpe: fix output in Solaris agent (did never work)
      * IBM blade center: new checks for chassis blowers, mediatray and overall health
      * New caching agent (wrapper) for linux, supporting efficient fully redundant
        monitoring (please read notes in agents/check_mk_caching_agent)
      * Added new smbios_sel check for monitoring the System Event Log of SMBIOS.
      * fjdarye60_rluns: added missing case for OK state
      * Linux agent: The xinetd does not log each request anymore. Only
        failures are logged by xinetd now. This can be changed in the xinetd
	configuration files.
      * Check df: handle mountpoints containing spaces correctly 
        (need new inventorization if you have mountpoints with spaces)
      * Check md on Linux: handle spare disks correctly
      * Check md on Linux: fix case where (auto-read-only) separated by space
      * Check md on Linux: exclude RAID 0 devices from inventory (were reported as critical)
      * Check ipmi: new config variable ipmi_ignore_nr
      * Linux agent: df now also excludes NFSv4
      * Wrote man-page for ipmi check
      * Check mrpe: correctly display multiline output in Nagios GUI
      * New check rsa_health for monitoring IBM Remote Supervisor Adapter (RSA)
      * snmp scan: suppress error messages of snmpget
      * New check: cpsecure_sessions for number of sessions on Content Security Gateway
      * Logwatch GUI: move acknowledge button to top, use Multisite layout,
         fix several layout problem, remove list of hosts
      * Check logwatch: limit maximum size of stored log messages (configurable
        be logwatch_max_filesize)
      * AIX agent: fix output of MRPE (state and description was swapped)
      * Linux agent: fixed computation of number of processors on S390
      * check netctr: add missing perfdata (was only sent on OK case)
      * Check sylo: New check for monitoring the sylo state
      
      Livestatus:
      * Table hosts: New column 'services' listing all services of that host
      * Column servicegroups:members: 'AuthUser' is now honored
      * New columns: hosts:services_with_state and servicegroups:members_with_state
      * New column: hostgroup:members_with_state
      * Columns hostgroup:members and hostgroup:members_with_state honor AuthUser
      * New rudimentary API for C++
      * Updates API for Python
      * Make stack size of threads configurable
      * Set stack size of threads per default o 64 KB instead of 8 MB
      * New header Localtime: for compensating time offsets of remote sites
      * New performance counter for fork rate
      * New columns for hosts: last_time_{up,down,unreachable}
      * New columns for services: last_time_{ok,warning,critical,unknown}
      * Columns with counts honor now AuthUser
      * New columns for hosts/services: modified_attributes{,_list}
      * new columns comments_with_info and downtimes_with_info
      * Table log: switch output to reverse chronological order!
      * Fix segfault on filter on comments:host_services
      * Fix missing -lsocket on Solaris
      * Add missing SUN_LEN (fixed compile problem on Solaris)
      * Separators: remote sanitiy check allowing separators to be equal
      * New output format "python": declares strings as UTF-8 correctly
      * Fix segault if module loaded without arguments

      Multisite:
      * Improved many builtin views
      * new builtin views for host- and service groups
      * Number of columns now configurable for each layout (1..50)
      * New layout "tiled"
      * New painters for lists of hosts and services in one column
      * Automatically compensate timezone offsets of remote sites
      * New datasources for downtimes and comments
      * New experimental datasource for log
      * Introduce limitation, this safes you from too large output
      * reimplement host- and service icons more intelligent
      * Output error messages from dead site in Multisite mode
      * Increase wait time for master control buttons from 4s to 10s
      * Views get (per-view) configurable browser automatic reload interval
      * Playing of alarm sounds (configurable per view)
      * Sidebar: fix bookmark deletion problem in bookmark snapin
      * Fixed problem with sticky debug
      * Improve pending services view
      * New column with icon with link to Nagios GUI
      * New icon showing items out of their notification period.
      * Multisite: fix bug in removing all downtimes
      * View "Hostgroups": fix color and table heading
      * New sidebar snapin "Problem hosts"
      * Tactical overview: honor downtimes
      * Removed filter 'limit'. Not longer needed and made problems
        with new auto-limitation.
      * Display umlauts from Nagios comments correctly (assuming Latin-1),
         inhibit entering of umlauts in new comments (fixes exception)
      * Switched sidebar from synchronous to asynchronous requests
      * Reduced complete reloads of the sidebar caused by user actions
      * Fix reload problem in frameset: Browser reload now only reloads
        content frames, not frameset.


1.1.3:

      Core, Setup, etc.:
      * Makefile: make sure all files are world readable
      * Clusters: make real host checks for clusters (using check_icmp with multiple IP addresses)
      * check_mk_templates: remove action_url from cluster and summary hosts (they have no performance data)
      * check_mk_template.cfg: fix typo in notes_url
      * Negation in binary conf lists via NEGATE (clustered_services, ingored_services,
	bulkwalk_hosts, etc).
      * Better handling of wrapping performance counters
      * datasource_programs: allow <HOST> (formerly only <IP>)
      * new config variable: extra_nagios_conf: string simply added to Nagios
        object configuration (for example for define command, etc.)
      * New option --flush: delete runtime data of some or all hosts
      * Abort installation if livestatus does not compile.
      * PNP4Nagios Templates: Fixed bug in template file detection for local checks
      * nagios_install.sh: Added support for Ubuntu 9.10
      * SNMP: handle multiline output of snmpwalk (e.g. Hexdumps)
      * SNMP: handle ugly error output of snmpwalk
      * SNMP: allow snmp_info to fetch multiple tables
      * check_mk -D: sort hostlist before output
      * check_mk -D: fix output: don't show aggregated services for non-aggregated hosts
      * check_mk_templates.cfg: fix syntax error, set notification_options to n

      Checks & Agents:
      * logwatch: fix authorization problem on web pages when acknowledging
      * multipath: Added unhandled multipath output format (UUID with 49 signs)
      * check_mk-df.php: Fix locale setting (error of locale DE on PNP 0.6.2)
      * Make check_mk_agent.linux executable
      * MRPE: Fix problems with quotes in commands
      * multipath: Fixed bug in output parser
      * cpu: fixed bug: apply level on 15min, not on 1min avg
      * New check fc_brocade_port_detailed
      * netctrl: improved handling of wrapped counters
      * winperf: Better handling of wrapping counters
      * aironet_client: New check for number of clients and signal
        quality of CISCO Aironet access points
      * aironet_errors: New check for monitoring CRC errors on
        CISCO Aironet access points
      * logwatch: When Agent does not send a log anymore and no local logwatch
                  file present the state will be UNKNOWN now (Was OK before).
      * fjdarye60_sum: New check for summary status of Fidary-E60 devices
      * fjdarye60_disks: New check for status of physical disks
      * fjdarye60_devencs: New check for status of device enclosures
      * fjdarye60_cadaps: New check for status of channel adapters
      * fjdarye60_cmods: New check for status of channel modules
      * fjdarye60_cmods_flash: New check for status of channel modules flash
      * fjdarye60_cmods_mem: New check for status of channel modules memory
      * fjdarye60_conencs: New check for status of controller enclosures
      * fjdarye60_expanders: New check for status of expanders
      * fjdarye60_inletthmls: New check for status of inlet thermal sensors
      * fjdarye60_thmls: New check for status of thermal sensors
      * fjdarye60_psus: New check for status of PSUs
      * fjdarye60_syscaps: New check for status of System Capacitor Units
      * fjdarye60_rluns: New check for RLUNs
      * lparstat_aix: New check by Joerg Linge
      * mrpe: Handles multiline output correctly (only works on Linux,
	      Agents for AIX, Solaris still need fix).
      * df: limit warning and critical levels to 50/60% when using a magic number
      * fc_brocade_port_detailed: allow setting levels on in/out traffic, detect
         baudrate of inter switch links (ISL). Display warn/crit/baudrate in
	 PNP-template

      MK Livestatus:
      * fix operators !~ and !~~, they didn't work (ever)
      * New headers for waiting (please refer to online documentation)
      * Abort on errors even if header is not fixed16
      * Changed response codes to better match HTTP
      * json output: handle tab and other control characters correctly
      * Fix columns host:worst_service_state and host:worst_service_hard_state
      * New tables servicesbygroup, servicesbyhostgroup and hostsbygroup
      * Allow to select columns with table prefix, e.g. host_name instead of name
        in table hosts. This does not affect the columns headers output by
	ColumnHeaders, though.
      * Fix invalid json output of group list column in tables hosts and services
      * Fix minor compile problem.
      * Fix hangup on AuthUser: at certain columns
      * Fix some compile problems on Solaris

      Multisite:
      * Replaced Multiadmin with Multisite.


1.1.2:
      Summary:
      * Lots of new checks
      * MK Livestatus gives transparent access to log files (nagios.log, archive/*.log)
      * Many bug fixes

      MK Livestatus:
      * Added new table "log", which gives you transparent access to the Nagios log files!
      * Added some new columns about Nagios status data to stable 'status'
      * Added new table "comments"
      * Added logic for count of pending service and hosts
      * Added several new columns in table 'status' 
      * Added new columns flap_detection and obsess_over_services in table services
      * Fixed bug for double columns: filter truncated double to int
      * Added new column status:program_version, showing the Nagios version
      * Added new column num_services_pending in table hosts
      * Fixed several compile problems on AIX
      * Fixed bug: queries could be garbled after interrupted connection
      * Fixed segfault on downtimes:contacts
      * New feature: sum, min, max, avg and std of columns in new syntax of Stats:

      Checks & Agents:
      * Check ps: this check now supports inventory in a very flexible way. This simplifies monitoring a great number of slightly different processes such as with ORACLE or SAP.
      * Check 'md': Consider status active(auto-read-only) as OK
      * Linux Agent: fix bug in vmware_state
      * New Checks for APC Symmetra USV
      * Linux Agent: made <<<meminfo>>> work on RedHat 3.
      * New check ps.perf: Does the same as ps, but without inventory, but with performance data
      * Check kernel: fixed missing performance data
      * Check kernel: make CPU utilization work on Linux 2.4
      * Solaris agent: don't use egrep, removed some bashisms, output filesystem type zfs or ufs
      * Linux agent: fixed problem with nfsmount on SuSE 9.3/10.0
      * Check 'ps': fix incompability with old agent if process is in brackets
      * Linux agent: 'ps' now no longer supresses kernel processes
      * Linux agent: make CPU count work correctly on PPC-Linux
      * Five new checks for monitoring DECRU SANs
      * Some new PNP templates for existing checks that still used the default templates
      * AIX Agent: fix filesystem output
      * Check logwatch: Fix problem occuring at empty log lines
      * New script install_nagios.sh that does the same as install_nagios_on_lenny.sh, but also works on RedHat/CentOS 5.3.
      * New check using the output of ipmi-sensors from freeipmi (Linux)
      * New check for LSI MegaRAID disks and arrays using MegaCli (based on the driver megaraid_sas) (Linux)
      * Added section <<<cpu>>> to AIX and Solaris agents
      * New Check for W&T web thermograph (webthermometer)
      * New Check for output power of APC Symmetra USP
      * New Check for temperature sensors of APC Symmetra WEB/SNMP Management Card.
      * apc_symmetra: add remaining runtime to output
      * New check for UPS'es using the generic UPS-MIB (such as GE SitePro USP)
      * Fix bug in PNP-template for Linux NICs (bytes and megabytes had been mixed up).
      * Windows agent: fix bug in output of performance counters (where sometimes with , instead of .)
      * Windows agent: outputs version if called with 'version'
      
      Core, Setup, etc.:
      * New SNMP scan feature: -I snmp scans all SNMP checks (currently only very few checks support this, though)
      * make non-bulkwalk a default. Please edit bulkwalk_hosts or non_bulkwalk_hosts to change that
      * Improve setup autodetection on RedHat/CentOS.  Also fix problem with Apache config for Mutliadmin: On RedHat Check_MK's Apache conf file must be loaded after mod_python and was thus renamed to zzz_check_mk.conf.
      * Fix problem in Agent-RPM: mark xinetd-configfile with %config -> avoid data loss on update
      * Support PNP4Nagios 0.6.2
      * New setup script "install_nagios.sh" for installing Nagios and everything else on SLES11
      * New option define_contactgroups: will automatically create contactgroup definitions for Nagios

1.1.0:
      * Fixed problems in Windows agent (could lead
        to crash of agent in case of unusal Eventlog
	messages)
      * Fixed problem sind 1.0.39: recompile waitmax for
        32 Bit (also running on 64)
      * Fixed bug in cluster checks: No cache files
        had been used. This can lead to missing logfile
	messages.
      * Check kernel: allow to set levels (e.g. on 
	pgmajfaults)
      * Check ps now allows to check for processes owned
        by a specific user (need update of Linux agent)
      * New configuration option aggregate_check_mk: If
        set to True, the summary hosts will show the
	status auf check_mk (default: False)
      * Check winperf.cpuusage now supports levels
        for warning and critical. Default levels are
	at 101 / 101
      * New check df_netapp32 which must be used
        for Netapps that do not support 64 bit 
	counters. Does the same as df_netapp
      * Symlink PNP templates: df_netapp32 and
        df_netapp use same template as df
      * Fix bug: ifoperstatus does not produce performance
        data but said so.
      * Fix bug in Multiadmin: Sorting according to
        service states did not work
      * Fix two bugs in df_netapp: use 64 bit counters
        (32 counter wrap at 2TB filesystems) and exclude
       	snapshot filesystems with size 0 from inventory.
      * Rudimentary support for monitoring ESX: monitor
        virtual filesystems with 'vdf' (using normal df
	check of check_mk) and monitor state of machines 
	with vcbVmName -s any (new check vmware_state).
      * Fixed bug in MRPE: check failed on empty performance
        data (e.g. from check_snmp: there is emptyness
        after the pipe symbol sometimes)
      * MK Livestatus is now multithreaded an can
        handle up to 10 parallel connections (might
        be configurable in a future version).
      * mk_logwatch -d now processes the complete logfile
        if logwatch.state is missing or not including the
	file (this is easier for testing)
      * Added missing float columns to Livestatus.
      * Livestatus: new header StatsGroupBy:
      * First version with "Check_MK Livestatus Module"!
        setup.sh will compile, install and activate
	Livestatus per default now. If you do not want
	this, please disable it by entering <tt>no</tt>,
	when asked by setup.
      * New Option --paths shows all installation, config
        and data paths of Check_mk and Nagios
      * New configuration variable define_hostgroups and
        define service_groups allow you to automatically
        create host- and service groups - even with aliases.
      * Multiadmin has new filter for 'active checks enabled'.
      * Multiadmin filter for check_command is now a drop down list.
      * Dummy commands output error message when passive services
        are actively checked (by accident)
      * New configuration option service_descriptions allows to
        define customized service descriptions for each check type
      * New configuration options extra_host_conf, extra_summary_host_conf
        and extra_service_conf allow to define arbitrary Nagios options
	in host and service defitions (notes, icon_image, custom variables,
        etc)
      * Fix bug: honor only_hosts also at option -C


1.0.39:
      * New configuration variable only_hosts allows
	you to limit check_mk to a subset of your
	hosts (for testing)
      * New configuration parameter mem_extended_perfdata
	sends more performance data on Linux (see 
	check manual for details)
      * many improvements of Multiadmin web pages: optionally 
	filter out services which are (not) currently in downtime
	(host or service itself), optionally (not) filter out summary
	hosts, show host status (down hosts), new action
	for removing all scheduled downtimes of a service.
	Search results will be refreshed every 90 seconds.
	Choose between two different sorting orders.
	Multadmin now also supports user authentication
      * New configuration option define_timeperiods, which
	allows to create Nagios timeperiod definitions.
	This also enables the Multiadmin tools to filter
	out services which are currently not in their
	notification interval.
      * NIC check for Linux (netctr.combined) now supports
	checking of error rates
      * fc_brocade_port: New possibility of monitoring
	CRC errors and C3 discards
      * Fixed bug: snmp_info_single was missing
        in precompiled host checks
	
1.0.38:
      * New: check_mk's multiadmin tool (Python based
	web page). It allows mass administration of
	services (enable/disable checks/notifications, 
	acknowledgements, downtimes). It does not need
	Nagios service- or host groups but works with
	a freeform search.
      * Remove duplicate <?php from the four new 
	PNP templates of 1.0.37.
      * Linux Agent: Kill hanging NFS with signal 9
	(signal 15 does not always help)
      * Some improvements in autodetection. Also make
	debug mode: ./autodetect.py: This helps to
	find problems in autodetection.
      * New configuration variables generate_hostconf and
	generate_dummy_commands, which allows to suppress
	generation of host definitions for Nagios, or 
	dummy commands, resp.
      * Now also SNMP based checks use cache files.
      * New major options --backup and --restore for
	intelligent backup and restore of configuration
	and runtime data
      * New variable simulation_mode allows you to dry
	run your Nagios with data from another installation.
      * Fixed inventory of Linux cpu.loads and cpu.threads
      * Fixed several examples in checks manpages
      * Fixed problems in install_nagios_on_lenny.sh
      * ./setup.sh now understands option --yes: This
        will not output anything except error messages
	and assumes 'yes' to all questions
      * Fix missing 'default.php' in templates for
	local
	
1.0.37:
      * IMPORTANT: Semantics of check "cpu.loads" has changed.
	Levels are now regarded as *per CPU*. That means, that
	if your warning level is at 4.0 on a 2 CPU machine, then 
	a level of 8.0 is applied.
      * On check_mk -v now also ouputs version of check_mk
      * logfile_patterns can now contain host specific entries.
	Please refer to updated online documentation for details.
      * Handling wrapping of performance counters. 32 and 64 bit
	counters should be autodetected and handled correctly.
	Counters wrapping over twice within one check cycle
	cannot be handled, though.
      * Fixed bug in diskstat: Throughput was computed twice
	too high, since /proc/diskstats counts in sectors (512 Bytes)
	not in KB
      * The new configuration variables bulkwalk_hosts and
	non_bulkwalk_hosts, that allow 	to specify, which hosts 
	support snmpbulkwalk (which is
	faster than snmpwalk) and which not. In previos versions,
	always bulk walk was used, but some devices do not support
	that.
      * New configuration variable non_aggregated_hosts allows
	to exclude hosts generally from service aggregation.
      * New SNMP based check for Rittal CMC TC 
	(ComputerMultiControl-TopConcept) Temperature sensors 
      * Fixed several problems in autodetection of setup
      * Fixed inventory check: exit code was always 0
	for newer Python versions.
      * Fixed optical problem in check manual pages with
	newer version of less.
      * New template check_mk-local.php that tries to
	find and include service name specific templates.
	If none is found, default.php will be used.
      * New PNP templates check_mk-kernel.php for major page
	faults, context switches and process creation
      * New PNP template for cpu.threads (Number of threads)
      * Check nfsmounts now detects stale NFS handles and
	triggers a warning state in that case

1.0.36:
      * New feature of Linux/UNIX Agent: "MRPE" allows
	you to call Nagios plugins by the agent. Please
	refer to online documentation for details.
      * Fix bug in logwatch.php: Logfiles names containing spaces
	now work.
      * Setup.sh now automatically creates cfg_dir if
	none found in nagios.cfg (which is the case for the
	default configuration of a self compiled Nagios)
      * Fix computation of CPU usage for VMS.
      * snmp_hosts now allows config-list syntax. If you do
	not define snmp_hosts at all, all hosts with tag
	'snmp' are considered to be SNMP hosts. That is 
	the new preferred way to do it. Please refer
	to the new online documentation.
      * snmp_communities now also allows config-list syntax
	and is compatible to datasource_programs. This allows
	to define different SNMP communities by making use
	of host tags.
      * Check ifoperstatus: Monitoring of unused ports is
	now controlled via ifoperstatus_monitor_unused.
      * Fix problem in Windows-Agent with cluster filesystems:
	temporarily non-present cluster-filesystems are ignored by
	the agent now.
      * Linux agent now supports /dev/cciss/d0d0... in section
	<<<diskstat>>>
      * host configuration for Nagios creates now a variable
	'name host_$HOSTNAME' for each host. This allows
	you to add custom Nagios settings to specific hosts
	in a quite general way.
      * hosts' parents can now be specified with the
	variable 'parents'. Please look at online documentation
	for details.
      * Summary hosts now automatically get their real host as a
	parent. This also holds for summary cluster hosts.
      * New option -X, --config-check that checks your configuration
	for invalid variables. You still can use your own temporary
	variables if you prefix them with an underscore.
	IMPORTANT: Please check your configuration files with
	this option. The check may become an implicit standard in
	future versions.
      * Fixed problem with inventory check on older Python 
	versions.
      * Updated install_nagios_on_lenny.sh to Nagios version
	3.2.0 and fixed several bugs.

1.0.35:
      * New option -R/--restart that does -S, -H and -C and
	also restarts Nagios, but before that does a Nagios
	config check. If that fails, everything is rolled
	back and Nagios keeps running with the old configuration.
      * PNP template for PING which combines RTA and LOSS into
	one graph.
      * Host check interval set to 1 in default templates.
      * New check for hanging NFS mounts (currently only
	on Linux)
      * Changed check_mk_templates.cfg for PING-only hosts:
	No performance data is processed for the PING-Check
	since the PING data is already processed via the
	host check (avoid duplicate RRDs)
      * Fix broken notes_url for logwatch: Value from setup.sh
	was ignored and always default value taken.
      * Renamed config variable mknagios_port to agent_port
	(please updated main.mk if you use that variable)
      * Renamed config variable mknagios_min_version to
	agent_min_version (update main.mk if used)
      * Renamed config variable mknagios_autochecksdir to 
	autochecksdir (update main.mk if used)
      * configuration directory for Linux/UNIX agents is
	now configurable (default is /etc/check_mk)
      * Add missing configuration variable to precompiled
	checks (fix problem when using clusters)
      * Improved multipath-check: Inventory now determines
	current number of paths. And check output is more
	verbose.
      * Mark config files as config files in RPM. RPM used
	to overwrite main.mk on update!
	
1.0.34:
      * Ship agents for AIX and SunOS/Solaris (beta versions).
      * setup script now autodetects paths and settings of your
	running Nagios
      * Debian package of check_mk itself is now natively build
	with paths matching the prepackaged Nagios on Debian 5.0
      * checks/df: Fix output of check: percentage shown in output
	did include reserved space for root where check logic did
	not. Also fix logic: account reserved space as used - not
	as avail.
      * checks/df: Exclude filesystems with size 0 from inventory.
      * Fix bug with host tags in clusters -> precompile did not
	work.
      * New feature "Inventory Check": Check for new services. Setting
	inventory_check_interval=120 in main.mk will check for new services
	every 2 hours on each host. Refer to online documentation
	for more details.
      * Fixed bug: When agent sends invalid information or check
	has bug, check_mk now handles this gracefully
      * Fixed bug in checks/diskstat and in Linux agent. Also
	IDE disks are found. The inventory does now work correctly
	if now disks are found.
      * Determine common group of Apache and Nagios at setup.
	Auto set new variable www_group which replaces logwatch_groupid.
	Fix bug: logwatch directories are now created with correct
	ownership when check_mk is called manually as root.
      * Default templates: notifications options for hosts and
	services now include also recovery, flapping and warning
	events.
      * Windows agent: changed computation of RAM and SWAP usage
	(now we assume that "totalPageFile" includes RAM *and*
	SWAP).
      * Fix problem with Nagios configuration files: remove
	characters Nagios considers as illegal from service
	descriptions.
      * Processing of performance data (check_icmp) for host
        checks and PING-only-services now set to 1 in default
	templates check_mk_templates.cfg.
      * New SNMP checks for querying FSC ServerView Agent: fsc_fans,
	fsc_temp and fsc_subsystems. Successfully tested with agents
	running	on Windows and Linux.
      * RPM packaged agent tested to be working on VMWare ESX 4.0 
	(simply install RPM package with rpm -i ... and open port 
	in firewall with "esxcfg-firewall -o 6556,tcp,in,check_mk")
      * Improve handling of cache files: inventory now uses cache
	files only if they are current and if the hosts are not
	explicitely specified.
	
1.0.33:
      * Made check_mk run on Python 2.3.4 (as used in CentOS 4.7
	und RedHat 4.7). 
      * New option -M that prints out manual pages of checks.
	Only a few check types are documented yet, but more will
	be following.
      * Package the empty directory /usr/lib/check_mk_agent/plugins
	and ../local into the RPM and DEB package of the agent
      * New feature: service_dependencies. check_mk lets you comfortably
	create Nagios servicedependency definitions for you and also
	supports them by executing the checks in an optimal order.
      * logwatch.php: New button for hiding the context messages.
	This is a global setting for all logfiles and its state is
	stored in a cookie.
	
1.0.32:
      * IMPORTANT: Configuration variable datasource_programs is now
        analogous to that of host_groups. That means: the order of
        program and hostlist must be swapped!
      * New option --fake-dns, useful for tests with non-existing
	hosts.
      * Massive speed improvement for -S, -H and -C
      * Fixed bug in inventory of clusters: Clustered services where
	silently dropped (since introduction of host tags). Fixed now.
      * Fixed minor bug in inventory: Suppress DNS lookup when using
	--no-tcp
      * Fixed bug in cluster handling: Missing function strip_tags()
	in check_mk_base.py was eliminated.
      * Changed semantics of host_groups, summary_host_groups,
	host_contactgroups, and summary_host_groups for clusters. 
	Now the cluster names will be relevant, not
	the names of the nodes. This allows the cluster hosts to
	have different host/contactgroups than the nodes. And it is more
	consistent with other parts of the configuration.
      * Fixed bug: datasource_programs on cluster nodes did not work
	when precompiling

1.0.31:
      * New option -D, --dump that dumps all configuration information
	about one, several or all hosts
	New config variables 'ignored_checktypes' and 'ignored_services',
        which allow to include certain checktypes in general or
        some services from some hosts from inventory
      * Config variable 'clustered_services' now has the same semantics
	as ignored_checktypes and allows to make it host dependent.
      * Allow magic tags PHYSICAL_HOSTS, CLUSTER_HOSTS and ALL_HOSTS at
	all places, where lists of hosts are expected (except checks).
	This fixes various problems that arise when using all_hosts at
	those places:
	  * all_hosts might by changed by another file in conf.d
	  * all_hosts does not contain the cluster hosts
      * Config file 'final.mk' is read after all other config files -
	if it exists. You can put debug code there that prints the
	contents of your variables.
      * Use colored output only, if stdout is a tty. If you have
	problems with colors, then you can pipe the output
	through cat or less
      * Fixed bug with host tags: didn't strip off tags when
	processing configuration lists (occurs when using
	custom host lists)
      * mk_logwatch is now aware of inodes of logfiles. This
	is important for fast rotating files: If the inode
	of a logfile changes between two checks mk_logwatch
	assumes that the complete content is new, even if
	the new file is longer than the old one.
      * check_mk makes sure that you do not have duplicate
	hosts in all_hosts or clusters.

1.0.30:
      * Windows agent now automatically monitors all existing
	event logs, not only "System" and "Application".

1.0.29:
      * Improved default Nagios configuration file:
	added some missing templates, enter correct URLs
	asked at setup time.
      * IMPORANT: If you do not use the new default 
	Nagios configuration file you need to rename
	the template for aggregated services (summary
	services) to check_mk_summarizes (old name
	was 'check_mk_passive-summary'). Aggregated
	services are *always* passive and do *never*
	have performance data.
      * Hopefully fixed CPU usage output on multi-CPU
	machines
      * Fixed Problem in Windows Agent: Eventlog monitoring
	does now also work, if first record has not number 1
	(relevant for larger/older eventlogs)
      * Fixed bug in administration.html: Filename for Nagios
	must be named check_mk.cfg and *not* main.mk. Nagios
	does not read files without the suffix .cfg. 
      * magic factor for df, that allows to automatgically 
        adapt levels for very big or very small filesystems.
      * new concept of host tags simplyfies configuration.
      * IMPORTANT: at all places in the configuration where
	lists of hosts are used those are not any longer
	interpreted as regular expressions. Hostnames
	must match exactly. Therefore the list [ "" ] does
	not any longer represent the list of all hosts.
	It is a bug now. Please write all_hosts instead
	of [ "" ]. The semantics for service expressions
	has not changed.
      * Fixed problem with logwatch.php: Begin with
	<?php, not with <?. This makes some older webservers
	happy.
      * Fixed problem in check ipmi: Handle corrupt output
	from agent
      * Cleaned up code, improved inline documentation
      * Fixed problem with vms_df: default_filesystem_levels,
	filesystem_levels and df magic number now are used
	for df, vms_df and df_netapp together. Works now also
	when precompiled.
	
1.0.28:
      * IMPORTANT: the config file has been renamed from
	check_mk.cfg to main.mk. This has been suggested
	by several of my customers in order to avoid 
	confusion with Nagios configuration files. In addition,
	all check_mk's configuration file have to end in
	'.mk'. This also holds for the autochecks. The 
	setup.sh script will automatically rename all relevant
	files. Users of RPM or DEB installations have to remove
	the files themselves - sorry.
      * Windows agent supports eventlogs. Current all Warning
        and Error messages from 'System' and 'Application' are
        being sent to check_mk. Events can be filtered on the
	Nagios host.
      * Fixed bug: direct RRD update didn't work. Should now.
      * Fixed permission problems when run as root.
      * Agent is expected to send its version in <<<check_mk>>>
	now (not any longer in <<<mknagios>>>
      * Fixed bug in Windows agent. Performance counters now output
	correct values
      * Change checks/winperf: Changed 'ops/sec' into MB/s.
	That measures read and write disk throughput
	(now warn/crit levels possible yet)
      * new SNMP check 'ifoperstatus' for checking link
        of network interfaces via SNMP standard MIB
      * translated setup script into english
      * fixed bug with missing directories in setup script
      * made setup script's output nicer, show version information
      * NEW: mk_logwatch - a new plugin for the linux/UNIX agent
	for watching logfiles
      * Better error handling with Nagios pipe
      * Better handling of global error: make check_mk return
	CRIT, when no data can retrieved at all.
      * Added missing template 'check_mk_pingonly' in sample
	Nagios config file (is needed for hosts without checks)
	
1.0.27:
      * Ship source code of windows agent
      * fix several typos
      * fix bug: option --list-hosts did not work
      * fix bug: precompile "-C" did not work because
	of missing extension .py
      * new option -U,--update: It combines -S, -H and
	-U and writes the Nagios configuration into a
	file (not to stdout).
      * ship templates for PNP4Nagios matching most check_mk-checks.
	Standard installation path is /usr/share/check_mk/pnp-templates
	
1.0.26:
      -	Changed License to GNU GPL Version 2
      * modules check_mk_admin and check_mk_base are both shipped
	uncompiled.
      * source code of windows agent togehter with Makefile shipped
	with normal distribution
      * checks/md now handles rare case where output of /proc/mdstat
	shows three lines per array

1.0.25:
      * setup skript remembers paths

1.0.24:
      * fixed bug with precompile: Version of Agent was always 0

1.0.23:
      * fixed bug: check_config_variables was missing in precompiled
	files
      * new logwatch agent in Python plus new logwatch-check that
	handles both the output from the old and the new agent

1.0.22:
      * Default timeout for TCP transfer increased from 3.0 to 60.0
      * Windows agent supports '<<<mem>>>' that is compatible with Linux
      * Windows agents performance counters output fixed
      * Windows agent can now be cross-compiled with mingw on Linux
      * New checktype winperf.cpuusage that retrieves the percentage
	of CPU usage from windows (still has to be tested on Multi-CPU
	machine)
      * Fixed bug: logwatch_dir and logwatch_groupid got lost when
	precompiling. 
      * arithmetic for CPU usage on VMS multi-CPU machines changed

1.0.21:
      * fixed bug in checks/df: filesystem levels did not work
	with precompiled checks

1.0.20:
      * new administration guide in doc/
      * fixed bug: option -v now works independent of order
      * fixed bug: in statgrab_net: variable was missing (affected -C)
      * fixed bug: added missing variables, imported re (affected -C)
      * check ipmi: new option ipmi_summarize: create only one check for all sensors
      * new pnp-template for ipmi summarized ambient temperature
 
1.0.19:
      * Monitoring of Windows Services
      * Fixed bug with check-specific default parameters
      * Monitoring of VMS (agent not included yet)
      * Retrieving of data via an external programm (e.g. SSH/RSH)
      * setup.sh does not overwrite check_mk.cfg but installs
	the new default file as check_mk.cfg-1.0.19
      * Put hosts into default hostgroup if none is configured<|MERGE_RESOLUTION|>--- conflicted
+++ resolved
@@ -78,11 +78,8 @@
     * 0576 fileinfo.groups: new feature to include current date in file pattern
     * 0130 Support of new Firmware version of various Fujitsu Sotarge Systems
     * 0698 emc_isilon.nodehealth: new check for EMC Isilon Storage systems: NodeHealth
-<<<<<<< HEAD
     * 0132 New checks fjdarye101_disks fjdarye101_rluns: Fujitsu Storage Systems with 2013 Firmware
-=======
     * 0699 emc_isilon_iops: New check for Disk Operations per Second (IOPS) in EMC Isilon Storage
->>>>>>> 9ff05411
     * 0103 FIX: services: Fixed bug with service inventory defined in main.mk...
     * 0299 FIX: borcade_mlx_fan: Prettified output, handling "other" state now
     * 0300 FIX: cisco_fru_power: Trying not to inventorize not plugged in FRUs...
