--- conflicted
+++ resolved
@@ -156,11 +156,8 @@
     * 0577 FIX: fileinfo.groups: new date pattern is now available for inventory check as well
     * 0688 FIX: winperf_msx_queues: Support output of Exchange 2013...
     * 0578 FIX: zypper: check is always registered as soon as mk_zypper plugin detects zypper tool...
-<<<<<<< HEAD
     * 0579 FIX: veeam_client: fix for case when no StopTime section in agent output
-=======
     * 0689 FIX: postgres_sessions: fix empty agent section in case of 0 sessions...
->>>>>>> b79eee37
 
     Multisite:
     * 0371 Added log class filter to hostsvcevents view
