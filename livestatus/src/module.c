--- conflicted
+++ resolved
@@ -46,11 +46,8 @@
 #include "config.h"
 #include "global_counters.h"
 #include "strutil.h"
-<<<<<<< HEAD
 #include "servauth.h"
-=======
 #include "waittriggers.h"
->>>>>>> 9c66bdf2
 
 #ifndef AF_LOCAL
 #define   AF_LOCAL AF_UNIX
