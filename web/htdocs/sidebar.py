--- conflicted
+++ resolved
@@ -78,13 +78,9 @@
 	style = ' style="display:none"'
     else:
 	style = ""
-<<<<<<< HEAD
     if snapin.get("hidetitle") != True:
-	html.write("<h2 onclick=\"toggle_sidebar_snapin(this)\">%s</h2>\n" % snapin["title"])
-=======
-    html.write("<h2 onclick=\"toggle_sidebar_snapin(this)\" onmouseover=\"this.style.cursor='pointer'\" "
-               "onmouseout=\"this.style.cursor='auto'\">%s</h2>\n" % snapin["title"])
->>>>>>> 318e4777
+	html.write("<h2 onclick=\"toggle_sidebar_snapin(this)\" onmouseover=\"this.style.cursor='pointer'\" "
+		   "onmouseout=\"this.style.cursor='auto'\">%s</h2>\n" % snapin["title"])
     html.write("<div class=content%s>\n" % style)
     snapin["render"]()
     html.write("</div></div>\n")
